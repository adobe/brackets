<!-- FILE AUTO-GENERATED. DO NOT EDIT! -->

<!DOCTYPE html>
<html>
    <head>
        <meta charset="utf-8">
        <meta http-equiv="X-UA-Compatible" content="IE=edge">
        <title>BRACKETS 入門</title>
        <meta name="description" content="Brackets 互動式入門指引。">
        <link rel="stylesheet" href="main.css">
    </head>
    <body>
        <h1>BRACKETS 入門</h1>
<<<<<<< HEAD
        <h2>為您而寫的指引!</h2>

=======
        <h2>讓我為您好好介紹!</h2>
        
>>>>>>> 27031950
        <!--
            用 <3 跟 JAVASCRIPT 寫出來的
        -->
        <p>
            歡迎使用 Brackets，這是個很懂網頁設計的現代化開放原始碼程式編輯器。
            輕巧又不失威力，整合多項視覺化的編輯功能，在需要時提供您適當的協助。
        </p>

        <!--
            BRACKETS 是什麼?
        -->
        <p>
            <em>Brackets 與眾不同。</em>
            Brackets 提供「快速編輯」、「即時預覽」等別的編輯器沒有的獨家功能。
            而且 Brackets 是用 JavaScript, HTML 及 CSS 寫出來的。這代表大多數使用 Brackets 的人都有能力修改及擴充它。
            事實上，Brackets 本身就是我們用 Brackets 一天天打造出來的。
            如果您想學會如何使用這些功能，請繼續看下去。
        </p>
<<<<<<< HEAD

        <!--
            GET STARTED WITH YOUR OWN FILES
        -->
        <h3>Brackets 中的「專案」</h3>
        <p>
            為了讓 Brackets 能編輯您的程式，請開啟包含所有相關檔案的資料夾。
            Brackets 會將當下開啟的資料夾視為一個「專案」，程式提示、即時預覽及快速編輯等功能都只會參考到專案裡的檔案。
        </p>

        <samp>
            要是您已經準備好關掉這個範例專案，開始編輯自已的程式，可以使用左邊側欄的下拉式選單切換資料夾。
            現在應該是選到「Getting Started」，也就是您現在看到的這份文件所在的資料夾。
=======
        
        <!--
            用您自己的檔案開始上手
        -->
        
        <h3>Brackets 中的「專案」</h3>
        <p>
            只要開啟包含您程式碼的資料夾，就能使用 Brackets 來編輯。
            Brackets 會將目前開啟的資料夾視為一個「專案」，「程式提示」、「即時預覽」及「快速編輯」等功能都只會參考到專案裡的檔案。
        </p>
        
        <samp>
            要是您已經準備好關掉這個範例專案，開始編輯自已的程式，可以使用左邊側欄的下拉式選單切換資料夾。
            現在應該是選到「Getting Started」，也就是您看的這份文件所在的資料夾。
>>>>>>> 27031950
            按一下下拉式選單，點選「開啟資料夾…」選項，就能開啟您自已的資料夾。
            
            之後您也可以透過同樣的下拉式選單切回開啟過的資料夾，包含這個範例專案。
        </samp>
<<<<<<< HEAD

=======
        
>>>>>>> 27031950
        <!--
            HTML, CSS 及 JAVASCRIPT 之間的關係
        -->
        <h3>CSS 及 JavaScript 快速編輯</h3>
        <p>
            別再因為不斷切換檔案而一直分神失焦了。編輯 HTML 時，按下 <kbd>Cmd/Ctrl + E</kbd>
            快速鍵就地開啟編輯器，秀出所有相關的 CSS 規則。
            調好 CSS 樣式後按 <kbd>ESC</kbd> 馬上就能回到 HTML 繼續編輯。
            此外，也可以放手讓那些 CSS 規則一直開在 HTML 編輯器裡。
            只要在快速編輯器的範圍外按下 <kbd>ESC</kbd> 鍵，就能關掉所有快速編輯器。
            快速編輯也能找到定義在 LESS 及 SCSS 檔案中的規則，就算是巢狀規則也沒問題。
        </p>

        <samp>
            想親身體驗嗎? 把游標移到上面的 <!-- <samp> --> 標籤中，按下 <kbd>Cmd/Ctrl + E</kbd>。
            您應該就會看到 CSS 快速編輯器出現在上方，顯示出所有套用到的 CSS 規則。
            快速編輯功能也支援 class 及 id 屬性。搭配 LESS 或 SCSS 檔嘛會通喔。
            
            您也可以透過這個方式新增規則。在上方隨便一個 <!-- <p> --> 標籤上點一下，按 <kbd>Cmd/Ctrl + E</kbd>。
            可以看到它上面並沒有任何 CSS　規則，但您可以按一下「新增規則」按鈕，就會新增 <!-- <p> --> 規則。
        </samp>

        <a href="screenshots/quick-edit.png">
            <img alt="使用 CSS 快速編輯的畫面擷圖" src="screenshots/quick-edit.png" />
        </a>

        <p>
<<<<<<< HEAD
            您也能使用相同的快速鍵編輯其他東西，例如 JavaScript 函式、CSS 色彩、CSS 動畫計時函式等，且持續增加中。
=======
            您也能使用相同的快速鍵編輯其他東西，例如 JavaScript 函式、CSS 色彩、CSS 動畫計時函式等，持續增加中。
>>>>>>> 27031950
        </p>
        <p>
            目前還不能在快速編輯器中巢狀開啟其他快速編輯器，只有游標在主編輯器時才能開快速編輯功能。
        </p>

        <!--
            即時預覽
        -->
        <h3>在瀏覽器裡即時預覽 HTML 及 CSS 變更</h3>
        <p>
            有一種舞叫做「存檔再重新載入探戈」，我們跳了好多年，您聽過嗎?
            就是在編輯器裡改一改東西，儲存好，馬上再切過去瀏覽器，按「重新整理」後才能真正的看到結果，超鳥的!
            用 Brackets，您永遠不必再這麼「跳」。
        </p>
        <p>
            Brackets 會跟您本機的瀏覽器<em>即時連線</em>，在您修改的同時將 HTML 及 CSS 內容更新過去!
            說不定活在 21 世紀的您已經用瀏覽器提供的開發者工具做過類似的事了。
            但是用 Brackets，您不用再手動把總算是會動的程式複製貼回編輯器。
            您的程式雖然是跑在瀏覽器上，但是所有的血與肉都還是在編輯器裡啊!
        </p>
<<<<<<< HEAD

        <h3>即時強調顯示 HTML 元素及 CSS 規則</h3>
=======
        
        <h3>即時突顯 HTML 元素及 CSS 規則</h3>
>>>>>>> 27031950
        <p>
            Brackets 讓您更容易看到 HTML 及 CSS 的修改會對頁面造成什麼影響。
            當游標停在 CSS 規則上時，Brackets 會在瀏覽器裡將所有會受影響的元素突顯出來。
            編輯 HTML 檔案時，Brackets 也會在瀏覽器中突顯對應的 HTML 元素。
        </p>

        <samp>
            如果您安裝了 Google Chrome，馬上就可以試看看。
            按一下 Brackets 視窗右上角的閃電圖示，或是按 <kbd>Cmd/Ctrl + Alt + P</kbd>。
            當即時預覽功能在 HTML 檔案上啟用後，所有連結到的 CSS 檔案也都可以馬上編輯馬上生效。
            Brackets 與您的瀏覽器建立連線時，圖示會由灰轉金。
            
            就是現在，把游標移到上面的 <!-- <img> --> 標籤。注意看 Chrome 在圖片上顯示的藍色框。
            接下來，按 <kbd>Cmd/Ctrl + E</kbd> 開啟相關的 CSS 規則定義。
            試著將框線 (border) 值由 10px 改成 20px，或將背景色 (background-color) 由透明 "transparent" 改成 "hotpink"。
            如果您把 Brackets 跟瀏覽器並排放好，就能看到所有異動都直接反應在瀏覽器上了。酷吧?!
        </samp>

        <p class="note">
            目前 Brackets 只能即時預覽 HTML 及 CSS。不過，儲存修改過的 JavaScript 檔案時也會自動重新載入頁面。
            我們正在努力讓即時預覽功能支援 JavaScript。
            此外，即時預覽現在只能在 Google Chrome 上執行，我們希望將來能支援所有主流的瀏覽器。
        </p>

        <h3>快速檢視</h3>
        <p>
            為了那些記不得色彩十六進位值或是 RGB 值的人，Brackets 能快速又簡單的讓您看見色彩的真相。
            不管在 CSS 或 HTML 中，只要將滑鼠游標移到任何色彩值或是漸變色上，Brackets 就會自動顯示預覽。
            對圖片也同樣有用，在 Brackets 裡將滑鼠游標移到圖片連結上，就會自動顯示預覽縮圖。
        </p>

        <samp>
            自已試試快速檢視，只要將游標移到這份文件最上方的 <!-- <body> --> 標籤上，按下 <kbd>Cmd/Ctrl + E</kbd>
            開啟 CSS 快速編輯器，將滑鼠游標移到 CSS 上的任何一個色彩值上就能看到。
            想要預覽漸變色，您也可以在 <!-- <html> --> 標籤上開啟 CSS 快速編輯器，移到隨便一個背景圖片 (background-image) 值就能看到。
            要試圖片預覽，則是將游標移到前幾段提到的畫面擷圖上就能看到。
        </samp>
<<<<<<< HEAD

        <h3>還欠什麼嗎? 安裝擴充功能吧!</h3>
=======
        
        <h3>還不夠嗎? 安裝擴充功能吧!</h3>
>>>>>>> 27031950
        <p>
            除了 Brackets 內建的這些好物外，我們那深具規模，且日益狀大的開發者社群已經寫出了數百個擴充功能。
            如果您覺得 Brackets 少了什麼，說不定早就有人寫好擴充功能了。
            點一下 <strong>檔案 > 擴充功能管理員...</strong>，再點一下「可使用」頁籤，就能瀏覽或搜尋擴充功能清單。
            一旦找到想要的擴充功能，按一下後面的「安裝」按鈕就可以了。
        </p>
<<<<<<< HEAD

=======
        
>>>>>>> 27031950
        <!--
            跟我們說說您的想法
        -->
        <h2>一起參與</h2>
        <p>
            Brackets 專案是開放原始碼的。世界各地的網頁開發者貢獻一己之力，只為打造出更好的程式編輯器。
            也有不少人正在開發擴充功能，讓 Brackets 更強大。
            告訴我們您的想法，分享您的 ieda，或是直接為本專案做點事吧。
        </p>
        <ul>
            <li><a href="http://brackets.io">Brackets.io</a></li>
            <li><a href="http://blog.brackets.io">Brackets 開發團隊網誌</a></li>
            <li><a href="https://github.com/adobe/brackets">GitHub 上的 Brackets</a></li>
            <li><a href="https://brackets-registry.aboutweb.com">Brackets 擴充功能登錄庫</a></li>
            <li><a href="https://github.com/adobe/brackets/wiki">Brackets 維基</a></li>
            <li><a href="https://groups.google.com/forum/#!forum/brackets-dev">Brackets 開發者郵寄清單</a></li>
            <li><a href="https://twitter.com/brackets">Twitter 上的 @brackets</a></li>
<<<<<<< HEAD
            <li>在 Freenode 的 <a href="http://webchat.freenode.net/?channels=brackets&uio=d4">#brackets IRC</a> 頻道上與 Brackets 開發者聊天</li>
=======
            <li>在 <a href="http://webchat.freenode.net/?channels=brackets&uio=d4">Freenode 的 #brackets</a> IRC 頻道上與 Brackets 開發者聊天</li>
>>>>>>> 27031950
        </ul>
    </body>
</html>
<!--

    [[[[[[[[[[[[[[[      ]]]]]]]]]]]]]]]
    [::::::::::::::      ::::::::::::::]
    [::::::::::::::      ::::::::::::::]
    [::::::[[[[[[[:      :]]]]]]]::::::]
    [:::::[                      ]:::::]
    [:::::[                      ]:::::]
    [:::::[                      ]:::::]
    [:::::[                      ]:::::]
    [:::::[     CODE THE WEB     ]:::::]
    [:::::[  http://brackets.io  ]:::::]
    [:::::[                      ]:::::]
    [:::::[                      ]:::::]
    [:::::[                      ]:::::]
    [:::::[                      ]:::::]
    [::::::[[[[[[[:      :]]]]]]]::::::]
    [::::::::::::::      ::::::::::::::]
    [::::::::::::::      ::::::::::::::]
    [[[[[[[[[[[[[[[      ]]]]]]]]]]]]]]]

<<<<<<< HEAD
-->
=======
-->

<!-- Last translated for e3ecc9e7ac7b94f1107a8e3ca7064ac39b345280 -->
>>>>>>> 27031950
<|MERGE_RESOLUTION|>--- conflicted
+++ resolved
@@ -1,7 +1,6 @@
-<!-- FILE AUTO-GENERATED. DO NOT EDIT! -->
-
 <!DOCTYPE html>
 <html>
+    
     <head>
         <meta charset="utf-8">
         <meta http-equiv="X-UA-Compatible" content="IE=edge">
@@ -10,22 +9,19 @@
         <link rel="stylesheet" href="main.css">
     </head>
     <body>
+        
         <h1>BRACKETS 入門</h1>
-<<<<<<< HEAD
-        <h2>為您而寫的指引!</h2>
-
-=======
         <h2>讓我為您好好介紹!</h2>
         
->>>>>>> 27031950
         <!--
             用 <3 跟 JAVASCRIPT 寫出來的
         -->
+        
         <p>
             歡迎使用 Brackets，這是個很懂網頁設計的現代化開放原始碼程式編輯器。
             輕巧又不失威力，整合多項視覺化的編輯功能，在需要時提供您適當的協助。
         </p>
-
+        
         <!--
             BRACKETS 是什麼?
         -->
@@ -36,21 +32,6 @@
             事實上，Brackets 本身就是我們用 Brackets 一天天打造出來的。
             如果您想學會如何使用這些功能，請繼續看下去。
         </p>
-<<<<<<< HEAD
-
-        <!--
-            GET STARTED WITH YOUR OWN FILES
-        -->
-        <h3>Brackets 中的「專案」</h3>
-        <p>
-            為了讓 Brackets 能編輯您的程式，請開啟包含所有相關檔案的資料夾。
-            Brackets 會將當下開啟的資料夾視為一個「專案」，程式提示、即時預覽及快速編輯等功能都只會參考到專案裡的檔案。
-        </p>
-
-        <samp>
-            要是您已經準備好關掉這個範例專案，開始編輯自已的程式，可以使用左邊側欄的下拉式選單切換資料夾。
-            現在應該是選到「Getting Started」，也就是您現在看到的這份文件所在的資料夾。
-=======
         
         <!--
             用您自己的檔案開始上手
@@ -65,16 +46,11 @@
         <samp>
             要是您已經準備好關掉這個範例專案，開始編輯自已的程式，可以使用左邊側欄的下拉式選單切換資料夾。
             現在應該是選到「Getting Started」，也就是您看的這份文件所在的資料夾。
->>>>>>> 27031950
             按一下下拉式選單，點選「開啟資料夾…」選項，就能開啟您自已的資料夾。
             
             之後您也可以透過同樣的下拉式選單切回開啟過的資料夾，包含這個範例專案。
         </samp>
-<<<<<<< HEAD
-
-=======
         
->>>>>>> 27031950
         <!--
             HTML, CSS 及 JAVASCRIPT 之間的關係
         -->
@@ -87,7 +63,7 @@
             只要在快速編輯器的範圍外按下 <kbd>ESC</kbd> 鍵，就能關掉所有快速編輯器。
             快速編輯也能找到定義在 LESS 及 SCSS 檔案中的規則，就算是巢狀規則也沒問題。
         </p>
-
+        
         <samp>
             想親身體驗嗎? 把游標移到上面的 <!-- <samp> --> 標籤中，按下 <kbd>Cmd/Ctrl + E</kbd>。
             您應該就會看到 CSS 快速編輯器出現在上方，顯示出所有套用到的 CSS 規則。
@@ -96,22 +72,18 @@
             您也可以透過這個方式新增規則。在上方隨便一個 <!-- <p> --> 標籤上點一下，按 <kbd>Cmd/Ctrl + E</kbd>。
             可以看到它上面並沒有任何 CSS　規則，但您可以按一下「新增規則」按鈕，就會新增 <!-- <p> --> 規則。
         </samp>
-
+        
         <a href="screenshots/quick-edit.png">
             <img alt="使用 CSS 快速編輯的畫面擷圖" src="screenshots/quick-edit.png" />
         </a>
-
+        
         <p>
-<<<<<<< HEAD
-            您也能使用相同的快速鍵編輯其他東西，例如 JavaScript 函式、CSS 色彩、CSS 動畫計時函式等，且持續增加中。
-=======
             您也能使用相同的快速鍵編輯其他東西，例如 JavaScript 函式、CSS 色彩、CSS 動畫計時函式等，持續增加中。
->>>>>>> 27031950
         </p>
         <p>
             目前還不能在快速編輯器中巢狀開啟其他快速編輯器，只有游標在主編輯器時才能開快速編輯功能。
         </p>
-
+        
         <!--
             即時預覽
         -->
@@ -127,19 +99,14 @@
             但是用 Brackets，您不用再手動把總算是會動的程式複製貼回編輯器。
             您的程式雖然是跑在瀏覽器上，但是所有的血與肉都還是在編輯器裡啊!
         </p>
-<<<<<<< HEAD
-
-        <h3>即時強調顯示 HTML 元素及 CSS 規則</h3>
-=======
         
         <h3>即時突顯 HTML 元素及 CSS 規則</h3>
->>>>>>> 27031950
         <p>
             Brackets 讓您更容易看到 HTML 及 CSS 的修改會對頁面造成什麼影響。
             當游標停在 CSS 規則上時，Brackets 會在瀏覽器裡將所有會受影響的元素突顯出來。
             編輯 HTML 檔案時，Brackets 也會在瀏覽器中突顯對應的 HTML 元素。
         </p>
-
+        
         <samp>
             如果您安裝了 Google Chrome，馬上就可以試看看。
             按一下 Brackets 視窗右上角的閃電圖示，或是按 <kbd>Cmd/Ctrl + Alt + P</kbd>。
@@ -151,44 +118,35 @@
             試著將框線 (border) 值由 10px 改成 20px，或將背景色 (background-color) 由透明 "transparent" 改成 "hotpink"。
             如果您把 Brackets 跟瀏覽器並排放好，就能看到所有異動都直接反應在瀏覽器上了。酷吧?!
         </samp>
-
+        
         <p class="note">
             目前 Brackets 只能即時預覽 HTML 及 CSS。不過，儲存修改過的 JavaScript 檔案時也會自動重新載入頁面。
             我們正在努力讓即時預覽功能支援 JavaScript。
             此外，即時預覽現在只能在 Google Chrome 上執行，我們希望將來能支援所有主流的瀏覽器。
         </p>
-
+        
         <h3>快速檢視</h3>
         <p>
             為了那些記不得色彩十六進位值或是 RGB 值的人，Brackets 能快速又簡單的讓您看見色彩的真相。
             不管在 CSS 或 HTML 中，只要將滑鼠游標移到任何色彩值或是漸變色上，Brackets 就會自動顯示預覽。
             對圖片也同樣有用，在 Brackets 裡將滑鼠游標移到圖片連結上，就會自動顯示預覽縮圖。
         </p>
-
+        
         <samp>
             自已試試快速檢視，只要將游標移到這份文件最上方的 <!-- <body> --> 標籤上，按下 <kbd>Cmd/Ctrl + E</kbd>
             開啟 CSS 快速編輯器，將滑鼠游標移到 CSS 上的任何一個色彩值上就能看到。
             想要預覽漸變色，您也可以在 <!-- <html> --> 標籤上開啟 CSS 快速編輯器，移到隨便一個背景圖片 (background-image) 值就能看到。
             要試圖片預覽，則是將游標移到前幾段提到的畫面擷圖上就能看到。
         </samp>
-<<<<<<< HEAD
-
-        <h3>還欠什麼嗎? 安裝擴充功能吧!</h3>
-=======
         
         <h3>還不夠嗎? 安裝擴充功能吧!</h3>
->>>>>>> 27031950
         <p>
             除了 Brackets 內建的這些好物外，我們那深具規模，且日益狀大的開發者社群已經寫出了數百個擴充功能。
             如果您覺得 Brackets 少了什麼，說不定早就有人寫好擴充功能了。
             點一下 <strong>檔案 > 擴充功能管理員...</strong>，再點一下「可使用」頁籤，就能瀏覽或搜尋擴充功能清單。
             一旦找到想要的擴充功能，按一下後面的「安裝」按鈕就可以了。
         </p>
-<<<<<<< HEAD
-
-=======
         
->>>>>>> 27031950
         <!--
             跟我們說說您的想法
         -->
@@ -206,16 +164,12 @@
             <li><a href="https://github.com/adobe/brackets/wiki">Brackets 維基</a></li>
             <li><a href="https://groups.google.com/forum/#!forum/brackets-dev">Brackets 開發者郵寄清單</a></li>
             <li><a href="https://twitter.com/brackets">Twitter 上的 @brackets</a></li>
-<<<<<<< HEAD
-            <li>在 Freenode 的 <a href="http://webchat.freenode.net/?channels=brackets&uio=d4">#brackets IRC</a> 頻道上與 Brackets 開發者聊天</li>
-=======
             <li>在 <a href="http://webchat.freenode.net/?channels=brackets&uio=d4">Freenode 的 #brackets</a> IRC 頻道上與 Brackets 開發者聊天</li>
->>>>>>> 27031950
         </ul>
+        
     </body>
 </html>
 <!--
-
     [[[[[[[[[[[[[[[      ]]]]]]]]]]]]]]]
     [::::::::::::::      ::::::::::::::]
     [::::::::::::::      ::::::::::::::]
@@ -234,11 +188,6 @@
     [::::::::::::::      ::::::::::::::]
     [::::::::::::::      ::::::::::::::]
     [[[[[[[[[[[[[[[      ]]]]]]]]]]]]]]]
-
-<<<<<<< HEAD
--->
-=======
 -->
 
-<!-- Last translated for e3ecc9e7ac7b94f1107a8e3ca7064ac39b345280 -->
->>>>>>> 27031950
+<!-- Last translated for e3ecc9e7ac7b94f1107a8e3ca7064ac39b345280 -->