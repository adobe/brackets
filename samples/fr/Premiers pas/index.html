--- conflicted
+++ resolved
@@ -1,6 +1,6 @@
 <!DOCTYPE html>
 <html>
-    
+
     <head>
         <meta charset="utf-8">
         <meta http-equiv="X-UA-Compatible" content="IE=edge,chrome=1">
@@ -9,18 +9,18 @@
         <link rel="stylesheet" href="main.css">
     </head>
     <body>
-        
+
         <h1>PREMIERS PAS AVEC BRACKETS</h1>
         <h2>Suivez le guide !</h2>
-        
+
         <!--
             MADE WITH <3 AND JAVASCRIPT
         -->
-        
+
         <p>
             Bienvenue dans cette version préliminaire de Brackets, le nouvel éditeur open source adapté au Web de demain. Nous attachons une grande importance aux normes et cherchons à créer des outils plus adaptés aux langages JavaScript, HTML et CSS ainsi qu’aux autres technologies du Web ouvert. Il s’agit là de notre modeste première contribution.
         </p>
-        
+
         <!--
             WHAT IS BRACKETS?
         -->
@@ -31,10 +31,10 @@
             En fait, nous utilisons Brackets tous les jours pour son propre développement. Brackets propose aussi des fonctionnalités uniques, comme l’Edition rapide ou l’Aperçu en direct, que vous ne trouverez pas forcément dans d’autres éditeurs.
             Pour en savoir plus sur l’utilisation de ces fonctionnalités, poursuivez votre lecture.
         </p>
-        
-        
+
+
         <h2>Nous testons actuellement quelques nouveautés.</h2>
-        
+
         <!--
             THE RELATIONSHIP BETWEEN HTML, CSS AND JAVASCRIPT
         -->
@@ -43,22 +43,22 @@
             Vous ne risquez plus de perdre de vue le contexte en passant d’un document à un autre. Lorsque vous modifiez un fichier HTML, utilisez le raccourci <kbd>Cmd/Ctrl + E</kbd> pour ouvrir un éditeur rapide intégré qui affiche l’ensemble du code CSS associé.
             Peaufinez votre CSS, puis appuyez sur <kbd>Echap</kbd> pour revenir au format HTML, ou laissez simplement les règles CSS ouvertes afin qu’elles deviennent partie intégrante de l’éditeur HTML. Si vous appuyez sur <kbd>Echap</kbd> en dehors d’un éditeur intégré rapide, tous les éditeurs sont réduits.
         </p>
-        
+
         <samp>
             Une petite démonstration ? Placez le curseur de la souris sur la balise <!-- <samp> --> et tapez <kbd>Cmd/Ctrl + E</kbd>. Un éditeur rapide CSS apparaît en superposition, avec la règle CSS applicable. La fonction Edition rapide est également utilisable pour les attributs de classe et d’ID.
-            
+
             Vous pouvez créer de nouvelles règles en procédant de la même manière. Cliquez sur l’une des balises <!-- <p> --> en haut du document et appuyez sur <kbd>Cmd/Ctrl + E</kbd>. Il n’existe aucune règle associée pour le moment, mais vous pouvez cliquer sur le bouton Nouvelle règle afin d’ajouter une règle pour <!-- <p> -->.
         </samp>
-        
+
         <a href="screenshots/quick-edit.png">
             <img alt="Capture d’écran de la fonction Edition rapide CSS" src="screenshots/quick-edit.png" />
         </a>
-        
+
         <p>
             Vous pouvez utiliser le même raccourci pour éditer d’autres éléments, comme les fonctions dans JavaScript, les couleurs ou les fonctions de temporisation d’animation ; nous ajoutons sans cesse des nouveautés.
             Les éditeurs intégrés ne peuvent pas encore être imbriqués. Vous ne pouvez donc utiliser la fonction Edition rapide que lorsque le curseur se trouve dans un éditeur « plein écran ».
         </p>
-        
+
         <!--
             LIVE PREVIEW
         -->
@@ -70,48 +70,48 @@
         <p>
             Brackets se connecte <em>en direct</em> à votre navigateur local et transmet vos mises à jour au fur et à mesure que vous les appliquez au code HTML et CSS. Certes, il existe des outils accessibles directement depuis le navigateur qui permettent d’obtenir un résultat similaire mais, avec Brackets, vous n’avez pas besoin de copier et coller à nouveau le code final dans l’éditeur. Le navigateur lit votre code, mais c’est l’éditeur qui le fait vivre !
         </p>
-        
+
         <h3>Mise en surbrillance en direct des éléments HTML et règles CSS</h3>
         <p>
             Avec Brackets, vous pouvez facilement visualiser les effets des modifications du code HTML et CSS sur la page. Lorsque vous placez le curseur sur une règle CSS, Brackets surligne tous les éléments concernés dans le navigateur. De même, lorsque vous éditez un fichier HTML, Brackets surligne les éléments HTML correspondants dans le navigateur.
         </p>
-        
+
         <samp>
             Si vous avez installé Google Chrome, vous pouvez dès maintenant tester cette fonctionnalité. Cliquez sur l’icône représentant un éclair en haut à droite de la fenêtre Brackets ou utilisez la combinaison <kbd>Cmd/Ctrl + Alt + P</kbd>. Lorsque le module Aperçu en direct est activé sur un document HTML, tous les documents CSS associés peuvent être modifiés en temps réel.
             L’icône passe du gris au doré une fois que Brackets a établi la connexion à votre navigateur.
-            
+
             Placez maintenant le curseur de la souris sur la balise <!-- <img> -->. Vous constatez qu’une surbrillance bleue apparaît tout autour de l’image dans Chrome. Utilisez ensuite la combinaison <kbd>Cmd/Ctrl + E</kbd> pour ouvrir les règles CSS définies.
             Essayez de faire passer l’épaisseur de la bordure de 10 px à 20 px, ou de remplacer la couleur d’arrière-plan « transparent » par « hotpink ». Si Brackets et votre navigateur s’exécutent côte à côte, ce dernier affiche immédiatement les modifications. Plutôt sympathique, non ?
         </samp>
-        
+
         <p class="note">
             A l’heure actuelle, le module Aperçu en direct de Brackets ne fonctionne que pour le code HTML et CSS. Cependant, dans cette version, les modifications apportées aux fichiers JavaScript sont automatiquement rechargées lorsque vous enregistrez. Nous travaillons activement à la prise en charge du module Aperçu en direct pour le langage JavaScript. La fonctionnalité Aperçu en direct n’est disponible qu’avec Google Chrome, mais nous souhaitons à l’avenir la déployer sur l’ensemble des navigateurs.
         </p>
-        
+
         <h3>Affichage rapide</h3>
         <p>
             Pour ceux d’entre nous qui n’ont pas encore mémorisé les équivalents en couleur des valeurs HEX ou RVB, Brackets permet d’afficher rapidement et facilement la couleur utilisée. Dans le code CSS ou HTML, placez simplement le curseur sur une valeur colorimétrique ou un dégradé, et Brackets affiche automatiquement un aperçu de la couleur ou du dégradé en question. Procédez de même pour les images : placez simplement le curseur sur le lien d’une image dans l’éditeur Brackets pour en afficher une miniature.
         </p>
-        
+
         <samp>
             Testez la fonction Affichage rapide par vous-même : placez le curseur sur la balise <!-- <body> --> en haut du document et appuyez sur <kbd>Cmd/Ctrl + E</kbd> pour ouvrir un éditeur rapide CSS. A présent, placez le curseur sur l’une des valeurs de couleur dans le code CSS. Vous pouvez également tester cette fonctionnalité sur un dégradé : ouvrez un éditeur rapide CSS sur la balise <!-- <html> -->, puis passez le curseur sur l’une des valeurs de l’image d’arrière-plan. Pour essayer l’aperçu avec une image, placez le curseur sur la capture d’écran insérée plus haut dans le document.
         </samp>
-        
+
         <h3>Vous en voulez plus ? Jetez un œil du côté des extensions !</h3>
         <p>
             En plus de tous les atouts déjà intégrés à Brackets, notre communauté de développeurs, qui ne cesse de s’agrandir, a mis au point plus d’une centaine d’extensions qui offrent des fonctionnalités très pratiques. Si vous avez besoin d’une fonction qui ne se trouve pas dans Brackets, il est fort probable qu’un utilisateur ait créé l’extension qu’il vous faut. Pour parcourir la liste des extensions disponibles ou en rechercher une en particulier, cliquez sur <strong>Fichier &gt; Extension Manager</strong>, puis ouvrez l’onglet « Disponible ». Lorsque vous trouvez l’extension qui vous convient, il vous suffit de cliquer sur le bouton Installer correspondant.
         </p>
-        
+
         <h3>Projets Brackets</h3>
         <p>
             Pour éditer votre propre code à l’aide de l’application Brackets, il vous suffit d’ouvrir le dossier contenant vos fichiers. Brackets traite le dossier ouvert en tant que « projet » ; ainsi, les fonctionnalités Indicateurs de code, Aperçu en direct ou encore Edition rapide s’appliquent uniquement aux fichiers du dossier ouvert.
         </p>
-        
+
         <samp>
             Si vous vous sentez prêt à franchir le cap et à éditer votre propre code, fermez cet exemple de projet et utilisez la liste déroulante de la barre latérale de gauche pour changer de dossier. Pour le moment, la liste déroulante s’intitule « Prise en main », ce qui correspond au dossier dans lequel se trouve le fichier fictif sur lequel vous vous exercez actuellement. Cliquez sur la liste déroulante et sélectionnez « Ouvrir un dossier… » pour accéder à votre propre dossier.
             Par la suite, vous pourrez tout à fait revenir aux dossiers précédemment ouverts, y compris cet exemple de projet, grâce à cette même liste déroulante.
         </samp>
-        
+
         <!--
             LET US KNOW WHAT YOU THINK
         -->
@@ -128,13 +128,9 @@
             <li><a href="https://github.com/adobe/brackets/wiki">Wiki Brackets</a></li>
             <li><a href="https://groups.google.com/forum/#!forum/brackets-dev">Liste de diffusion des développeurs Brackets</a></li>
             <li><a href="https://twitter.com/brackets">@brackets sur Twitter</a></li>
-<<<<<<< HEAD
-            <li>Discutez avec les développeurs de Brackets via IRC sur le canal <a href="http://webchat.freenode.net/?channels=brackets&uio=d4">#brackets du réseau Freenode.</a></li>
-=======
             <li>Discutez avec les développeurs de Brackets via IRC sur le canal <a href="http://webchat.freenode.net/?channels=brackets&uio=d4">#brackets du réseau Freenode</a>.</li>
->>>>>>> 0b949dd0
         </ul>
-        
+
     </body>
 </html>
 <!--
