<!DOCTYPE html>
<html>

    <head>
        <meta charset="utf-8">
        <meta http-equiv="X-UA-Compatible" content="IE=edge,chrome=1">
        <title>BRACKETSIN KÄYTÖN ALOITUS</title>
        <meta name="description" content="Vuorovaikutteinen aloitusopas Bracketsille.">
        <link rel="stylesheet" href="main.css">
    </head>
    <body>

        <h1>BRACKETSIN KÄYTÖN ALOITUS</h1>
        <h2>Tämä on oppaasi!</h2>

        <!--
            TEHTY <3:LLA JA JAVASCRIPTILLÄ
        -->

        <p>
            Tervetuloa käyttämään Bracketsia, nykyaikaista, avoimen lähdekoodin koodieditoria, joka ymmärtää
            web-suunnittelun. Se on kevyt mutta silti tehokas: koodieditori, joka sulauttaa visuaaliset työkalut suoraan
            editoriin, niin että saat oikean määrän apua silloin, kun haluat sitä.
        </p>

        <!--
            MIKÄ BRACKETS ON?
        -->
        <p>
            <em>Brackets on erityyppinen editori.</em>
            Bracketsissa on joitakin ainutlaatuisia ominaisuuksia, kuten pikamuokkaus, reaaliaikainen esikatselu ja
            muita, joita et voi löytää muista editoreista. Lisäksi Brackets on kirjoitettu JavaSciptillä, HTML:llä ja
            CSS:llä. Se tarkoittaa, että useimmilla Bracketsin käyttäjistä on riittävät taidot muokata ja laajentaa
            editoria. Itse asiassa käytämme Bracketsia joka päivä sen itsensä kehitykseen. Oppiaksesi lisää siitä,
            kuinka käyttää avainominaisuuksia, jatka lukemista.
        </p>
<<<<<<< HEAD


        <h2>Kokeilemme muutamia uusia asioita</h2>

=======
        
        <!--
            ALOITUS OMIEN TIEDOSTOJESI KANSSA
        -->
        
        <h3>Projektit Bracketsissa</h3>
        <p>
            Muokataksesi omaa koodiasi Bracketsia käyttäen voit vain avata tiedostosi sisältävän kansion. Brackets pitää
            nykyistä avointa kansiota ”projektina”; ominaisuudet, kuten koodivihjeet, esikatselu ja pikamuokkaus,
            käyttävät vain parhaillaan avoinna olevan kansion tiedostoja.
        </p>
        
        <samp>
            Heti kun olet valmis luopumaan tästä näyteprojektista ja muokkaamaan omaa koodiasi, voit käyttää vasemman
            sivupalkin pudotusvalikkoa kansioiden vaihtamiseen. Juuri nyt pudotusvalikossa lukee ”Aloitus”. Tämä on
            kansio, joka sisältää tiedoston, jota tarkastelet juuri nyt. Avaa oma kansiosi napsauttamalla
            pudotusvalikkoa ja valitsemalla ”Avaa kansio…”.
            Voit käyttää pudotusvalikkoa myös myöhemmin vaihtaaksesi takaisin kansioihin, jotka olet avannut aiemmin,
            sisältäen tämän näyteprojektin.
        </samp>
        
>>>>>>> 3bd177e0
        <!--
            YHTEYS HTML:N, CSS:N JA JAVASCRIPTIN VÄLILLÄ
        -->
        <h3>Pikamuokkaus CSS:lle ja JavaScriptille</h3>
        <p>
            Ei lisää dokumenttien välillä vaihtamista tai asiayhteyden hukkaamista. Muokatessasi HTML:ää käytä
            näppäinyhdistelmää <kbd>Cmd/Ctrl + E</kbd> avataksesi upotetun pikaeditorin, joka näyttää kaiken tiedostoon
            liittyvän CSS:n. Muokkaa CSS:ääsi, paina <kbd>ESC</kbd>-näppäintä ja olet taas muokkaamassa HTML:ää, tai
            yksinkertaisesti jätä CSS-säännöt auki, ja niistä tulee osa HTML-editoriasi. Jos painat
            <kbd>ESC</kbd>-näppäintä pikaeditorin ulkopuolella, ne kaikki sulkeutuvat. Pikaeditori löytää myös LESS- ja
            SCSS-tiedostoissa määritellyt säännöt, sisältäen sisäkkäiset sellaiset.
        </p>

        <samp>
<<<<<<< HEAD
            Haluatko nähdä sen toiminnassa? Aseta osoitin alla olevan <!-- <samp> --> -tagin päälle ja paina
            <kbd>Cmd/Ctrl + E</kbd>. Sinun pitäisi nähdä CSS-pikaeditorin ilmestyvän alapuolelle näyttäen CSS-säännön, joka
            kuuluu sille. Pikamuokkaus toimii niin class- kuin id-attribuuttien kanssa.

            Voit luoda uusia sääntöjä samalla tavalla. Napsauta jotakin alaosan <!-- <p> --> -tageista ja paina
            <kbd>Cmd/Ctrl + E</kbd>. Sille ei ole sääntöjä juuri nyt, mutta voit napsauttaa Uusi sääntö -painiketta lisätäksesi
            uuden säännön <!-- <p> --> -tageille.
=======
            Haluatko nähdä sen toiminnassa? Aseta kohdistin alla olevaan <!-- <samp> --> -tägiin ja paina
            <kbd>Cmd/Ctrl + E</kbd>. Sinun pitäisi nähdä, kun CSS-pikaeditori ilmestyy alapuolelle näyttäen CSS-säännön,
            joka pätee siihen. Pikamuokkaus toimii toki myös class- ja id-attribuuttien kanssa. Voit käyttää sitä myös
            LESS- ja SCSS-tiedostojesi kanssa.
            
            Voit luoda uusia sääntöjä samalla tavalla. Napsauta yhtä alaosan <!-- <p> --> -tägeistä ja paina
            <kbd>Cmd/Ctrl + E</kbd>. Sille ei ole sääntöjä juuri nyt, mutta voit napsauttaa Uusi sääntö -painiketta
            lisätäksesi uuden säännön <!-- <p> --> -tägeille.
>>>>>>> 3bd177e0
        </samp>

        <a href="screenshots/quick-edit.png">
            <img alt="Kuvankaappaus, jossa näkyy CSS:n pikamuokkaus" src="screenshots/quick-edit.png" />
        </a>

        <p>
            Voit käyttää samaa näppäinyhdistelmää muokataksesi myös muita asioita - kuten JavaScriptin funktioita,
            värejä ja animaatioiden ajoitusfunktioita - ja me lisäämme koko ajan yhä enemmän ominaisuuksia.
        </p>
        <p>
            Toistaiseksi sisäeditorit eivät voi olla sisäkkäin, joten voit käyttää pikamuokkausta vain silloin, kun
            kohdistin on täyskokoisessa editorissa.
        </p>

        <!--
            ESIKATSELU
        -->
        <h3>Esikatsele HTML:n ja CSS:n muutoksia reaaliaikaisesti selaimessa</h3>
        <p>
            Tiedäthän sen ”tallenna ja päivitä -tanssin”, jota olemme harrastaneet vuosia? Se, jossa tehdään muutoksia
            editorissa, painetaan tallenna, vaihdetaan selaimeen ja sitten päivitetään, jotta tulos tulee viimein
            näkyville? Bracketsissa sinun ei tarvitse harrastaa tätä tanssia.
        </p>
        <p>
            Brackets avaa <em>reaaliaikaisen yhteyden</em> paikalliseen selaimeesi ja vie HTML:n CSS:n päivitykset
            samalla kun kirjoitat! Saatat olla jo tehnyt jotakin tämän kaltaista selainpohjaisilla työkaluilla, mutta
            Bracketsin kanssa ei tarvitse kopioida ja liittää lopullista koodia takaisin editoriin. Koodisi suoritetaan
            selaimessasi, mutta se sijaitsee editorissasi!
        </p>

        <h3>Korosta HTML-elementtejä ja CSS-sääntöjä reaaliaikaisesti</h3>
        <p>
            Brackets tekee helpoksi nähdä, kuinka muutoksesi HTML:ssä ja CSS:ssä vaikuttavat sivuun. Kun kohdistin on
            CSS-säännöllä, Brackets korostaa kaikki siihen liittyvät elementit selaimessa. Samalla tavoin muokattaessa
            HTML-tiedostoa Brackets korostaa vastaavat HTML-elementit selaimessa.
        </p>

        <samp>
<<<<<<< HEAD
            Jos sinulla on Google Chrome asennettuna, voit kokeilla tätä itse. Napsauta salama-kuvaketta Brackets-ikkunan
            oikeassa yläkulmassa tai paina <kbd>Cmd/Ctrl + Alt + P</kbd>. Kun esikatselu on käytössä HTML-dokumentissa, kaikkia
            linkitettyjä CSS-dokumentteja voidaan muokata reaaliajassa. Kuvake muuttuu harmaasta kultaiseksi, kun Brackets
            muodostaa yhteyden selaimeesi.

            Aseta osoittimesi nyt yläpuolella olevan <!-- <img> --> -tagin päälle. Huomaa sininen korostus, joka ilmestyy kuvan
=======
            Jos sinulla on Google Chrome asennettuna, voit kokeilla tätä itse. Napsauta Brackets-ikkunan oikeassa
            yläkulmassa sijaitsevaa salamakuvaketta tai paina <kbd>Cmd/Ctrl + Alt + P</kbd>. Kun esikatselu on käytössä
            HTML-dokumentissa, kaikkia linkitettyjä CSS-dokumentteja voi muokata reaaliajassa. Kuvake muuttuu harmaasta
            kultaiseksi, kun Brackets muodostaa yhteyden selaimeesi.
            
            Aseta kohdistin nyt yläpuolella olevaan <!-- <img> --> -tägiin. Huomaa sininen korostus, joka ilmestyy kuvan
>>>>>>> 3bd177e0
            ympärille Chromessa. Käytä seuraavaksi <kbd>Cmd/Ctrl + E</kbd> -näppäinyhdistelmää avataksesi määritellyt
            CSS-säännöt. Yritä muuttaa reunaviivan kokoa arvosta 10px arvoon 20px tai vaihtaa taustaväriä arvosta
            ”transparent” arvoon ”hotpink”. Jos Brackets ja selain ovat näytölläsi vierekkäin, näet muutosten
            heijastuvan välittömästi selaimeesi. Siistiä, eikö?
        </samp>

        <p class="note">
            Nykyisellään Brackets tukee esikatselua vain HTML:lle ja CSS:lle. Kuitenkin jo nykyisessä versiossa
            muutokset JavaScript-tiedostoihin päivitetään automaattisesti tallentaessasi tiedoston. Työskentelemme
            parhaillaan esikatselun tuomiseksi JavaScriptille. Esikatselu on myös mahdollista vain Google Chromella,
            mutta toivomme pystyvämme tuomaan tämän toiminnon kaikille pääselaimille tulevaisuudessa.
        </p>

        <h3>Pikanäkymä</h3>
        <p>
            Niille meistä, jotka eivät vielä osaa ulkoa värien vastineita HEX- tai RGB-arvoille, Brackets tekee nopeaksi
            ja helpoksi nähdä täsmälleen, mitä väriä on käyttämässä. Kerta kaikkiaan osoita mitä tahansa väriarvoa tai
            liukuväriä joko CSS:ssä tai HTML:ssä, ja Brackets näyttää esikatselun tästä väristä tai liukuväristä
            automaattisesti. Sama tulee kuviin: osoita yksinkertaisesti kuvalinkkiä Brackets-editorissa ja se näyttää
            pienen esikatselukuvan tästä kuvasta.
        </p>

        <samp>
            Kokeile pikanäkymää itse asettamalla kohdistimesi tämän dokumentin yläosassa sijaitsevaan <!-- <body> -->
            -tägiin ja painalla <kbd>Cmd/Ctrl + E</kbd> avataksesi CSS-pikaeditorin. Nyt yksinkertaisesti osoita mitä
            tahansa CSS:n väriarvoista. Voit myös nähdä sen toiminnassa liukuväreissä avaamalla CSS-pikaeditorin
            <!-- <html> --> -tägille ja osoittamalla mitä tahansa taustakuva-arvoista. Kokeile kuvan esikatselua
            asettamalla osoittimesi tässä dokumentissa aiemmin esiintyneen kuvankaappauskuvan päälle.
        </samp>

        <h3>Tarvitsetko jotakin muuta? Kokeile laajennusta!</h3>
        <p>
<<<<<<< HEAD
            Sen kaiken hyvän lisäksi, mitä Bracketsiin on rakennettu, suuri ja kasvava laajennuskehittäjien yhteisömme on tehnyt
            yli sata laajennusta, jotka lisäävät hyödyllisiä toimintoja. Jos on jotakin, mitä tarvitset ja jota Brackets ei
            tarjoa, enemmän kuin todennäköisesti joku on tehnyt laajennuksen siihen. Selataksesi tai hakeaksesi saatavilla
            olevien laajennusten luetteloa valitse <strong>Tiedosto &gt; Laajennusten hallinta</strong> ja napsauta ”Saatavilla”-
            välilehteä. Kun löydät haluamasi laajennuksen, napsauta vain ”Asenna”-painiketta sen vierestä.
        </p>

        <h3>Projektit Bracketsissa</h3>
        <p>
            Muokataksesi omaa koodiasi Bracketsia käyttäen voit vain avata tiedostosi sisältävän kansion. Brackets pitää nykyistä
            avointa kansiota ”projektina”; Ominaisuudet, kuten koodivihjeet, esikatselu ja pikamuokkaus käyttävät vain tällä
            hetkellä avoinna olevan kansion tiedostoja.
        </p>

        <samp>
            Heti kun olet valmis luopumaan tästä näyteprojektista ja muokkaamaan omaa koodiasi, voit käyttää vasemman sivupalkin
            pudotusvalikkoa kansioiden vaihtamiseen. Juuri nyt pudotusvalikossa lukee ”Aloitus”. Tämä on tiedoston, jota katsot
            juuri nyt, sisältävä kansio. Napsauta pudotusvalikkoa ja valitse ”Avaa kansio…” avataksesi oman kansiosi. Voit
            käyttää pudotusvalikkoa myös myöhemmin vaihtaaksesi takaisin kansioihin, jotka olet avannut aiemmin, sisältäen tämän
            näyteprojektin.
        </samp>

=======
            Sen kaiken hyvän lisäksi, jota Bracketsiin on rakennettu, on suuri ja kasvava laajennuskehittäjien
            yhteisömme tehnyt satoja laajennuksia, jotka lisäävät hyödyllisiä toimintoja. Jos on jotakin, jota tarvitset
            ja jota Brackets ei tarjoa, enemmän kuin todennäköisesti joku on tehnyt laajennuksen siihen. Selaa
            saatavilla olevien laajennusten luetteloa tai hae siitä valitsemalla <strong>Tiedosto &gt; Laajennusten
            hallinta</strong> ja napsauttamalla ”Saatavilla”-välilehteä. Kun löydät haluamasi laajennuksen, napsauta
            vain ”Asenna”-painiketta sen vierestä.
        </p>
        
>>>>>>> 3bd177e0
        <!--
            KERRO MEILLE, MITÄ AJATTELET
        -->
        <h2>Lähde mukaan</h2>
        <p>
            Brackets on avoimen lähdekoodin projekti. Web-kehittäjät ympäri maailmaa osallistuvat paremman koodieditorin
            kehittämiseen. Vieläkin enemmän kehitetään laajennuksia, jotka laajentavat Bracketsin kykyjä. Kerro meille,
            mitä ajattelet. Jaa ideasi tai osallistu suoraan projektiin.
        </p>
        <ul>
            <li><a href="http://brackets.io">Brackets.io</a></li>
            <li><a href="http://blog.brackets.io">Brackets-tiimin blogi</a></li>
            <li><a href="https://github.com/adobe/brackets">Brackets GitHubissa</a></li>
            <li><a href="https://brackets-registry.aboutweb.com">Brackets-laajennusten rekisteri</a></li>
            <li><a href="https://github.com/adobe/brackets/wiki">Brackets-wiki</a></li>
            <li><a href="https://groups.google.com/forum/#!forum/brackets-dev">Brackets-kehittäjien postituslista</a></li>
            <li><a href="https://twitter.com/brackets">@brackets Twitterissä</a></li>
            <li>Rupattele Brackets-kehittäjien kanssa IRC:ssä: <a href="http://webchat.freenode.net/?channels=brackets&uio=d4">#brackets Freenodessa</a></li>
        </ul>

    </body>
</html>
<!--

    [[[[[[[[[[[[[[[     ]]]]]]]]]]]]]]]
    [::::::::::::::     ::::::::::::::]
    [::::::::::::::     ::::::::::::::]
    [::::::[[[[[[[:     :]]]]]]]::::::]
    [:::::[                     ]:::::]
    [:::::[                     ]:::::]
    [:::::[                     ]:::::]
    [:::::[                     ]:::::]
    [:::::[    CODE THE WEB     ]:::::]
    [:::::[  http://brackets.io ]:::::]
    [:::::[                     ]:::::]
    [:::::[                     ]:::::]
    [:::::[                     ]:::::]
    [:::::[                     ]:::::]
    [::::::[[[[[[[:     :]]]]]]]::::::]
    [::::::::::::::     ::::::::::::::]
    [::::::::::::::     ::::::::::::::]
    [[[[[[[[[[[[[[[     ]]]]]]]]]]]]]]]

--><|MERGE_RESOLUTION|>--- conflicted
+++ resolved
@@ -1,6 +1,6 @@
 <!DOCTYPE html>
 <html>
-
+    
     <head>
         <meta charset="utf-8">
         <meta http-equiv="X-UA-Compatible" content="IE=edge,chrome=1">
@@ -9,20 +9,20 @@
         <link rel="stylesheet" href="main.css">
     </head>
     <body>
-
+        
         <h1>BRACKETSIN KÄYTÖN ALOITUS</h1>
         <h2>Tämä on oppaasi!</h2>
-
+        
         <!--
             TEHTY <3:LLA JA JAVASCRIPTILLÄ
         -->
-
+        
         <p>
             Tervetuloa käyttämään Bracketsia, nykyaikaista, avoimen lähdekoodin koodieditoria, joka ymmärtää
             web-suunnittelun. Se on kevyt mutta silti tehokas: koodieditori, joka sulauttaa visuaaliset työkalut suoraan
             editoriin, niin että saat oikean määrän apua silloin, kun haluat sitä.
         </p>
-
+        
         <!--
             MIKÄ BRACKETS ON?
         -->
@@ -34,12 +34,6 @@
             editoria. Itse asiassa käytämme Bracketsia joka päivä sen itsensä kehitykseen. Oppiaksesi lisää siitä,
             kuinka käyttää avainominaisuuksia, jatka lukemista.
         </p>
-<<<<<<< HEAD
-
-
-        <h2>Kokeilemme muutamia uusia asioita</h2>
-
-=======
         
         <!--
             ALOITUS OMIEN TIEDOSTOJESI KANSSA
@@ -61,7 +55,6 @@
             sisältäen tämän näyteprojektin.
         </samp>
         
->>>>>>> 3bd177e0
         <!--
             YHTEYS HTML:N, CSS:N JA JAVASCRIPTIN VÄLILLÄ
         -->
@@ -74,17 +67,8 @@
             <kbd>ESC</kbd>-näppäintä pikaeditorin ulkopuolella, ne kaikki sulkeutuvat. Pikaeditori löytää myös LESS- ja
             SCSS-tiedostoissa määritellyt säännöt, sisältäen sisäkkäiset sellaiset.
         </p>
-
-        <samp>
-<<<<<<< HEAD
-            Haluatko nähdä sen toiminnassa? Aseta osoitin alla olevan <!-- <samp> --> -tagin päälle ja paina
-            <kbd>Cmd/Ctrl + E</kbd>. Sinun pitäisi nähdä CSS-pikaeditorin ilmestyvän alapuolelle näyttäen CSS-säännön, joka
-            kuuluu sille. Pikamuokkaus toimii niin class- kuin id-attribuuttien kanssa.
-
-            Voit luoda uusia sääntöjä samalla tavalla. Napsauta jotakin alaosan <!-- <p> --> -tageista ja paina
-            <kbd>Cmd/Ctrl + E</kbd>. Sille ei ole sääntöjä juuri nyt, mutta voit napsauttaa Uusi sääntö -painiketta lisätäksesi
-            uuden säännön <!-- <p> --> -tageille.
-=======
+        
+        <samp>
             Haluatko nähdä sen toiminnassa? Aseta kohdistin alla olevaan <!-- <samp> --> -tägiin ja paina
             <kbd>Cmd/Ctrl + E</kbd>. Sinun pitäisi nähdä, kun CSS-pikaeditori ilmestyy alapuolelle näyttäen CSS-säännön,
             joka pätee siihen. Pikamuokkaus toimii toki myös class- ja id-attribuuttien kanssa. Voit käyttää sitä myös
@@ -93,13 +77,12 @@
             Voit luoda uusia sääntöjä samalla tavalla. Napsauta yhtä alaosan <!-- <p> --> -tägeistä ja paina
             <kbd>Cmd/Ctrl + E</kbd>. Sille ei ole sääntöjä juuri nyt, mutta voit napsauttaa Uusi sääntö -painiketta
             lisätäksesi uuden säännön <!-- <p> --> -tägeille.
->>>>>>> 3bd177e0
-        </samp>
-
+        </samp>
+        
         <a href="screenshots/quick-edit.png">
             <img alt="Kuvankaappaus, jossa näkyy CSS:n pikamuokkaus" src="screenshots/quick-edit.png" />
         </a>
-
+        
         <p>
             Voit käyttää samaa näppäinyhdistelmää muokataksesi myös muita asioita - kuten JavaScriptin funktioita,
             värejä ja animaatioiden ajoitusfunktioita - ja me lisäämme koko ajan yhä enemmän ominaisuuksia.
@@ -108,7 +91,7 @@
             Toistaiseksi sisäeditorit eivät voi olla sisäkkäin, joten voit käyttää pikamuokkausta vain silloin, kun
             kohdistin on täyskokoisessa editorissa.
         </p>
-
+        
         <!--
             ESIKATSELU
         -->
@@ -124,43 +107,34 @@
             Bracketsin kanssa ei tarvitse kopioida ja liittää lopullista koodia takaisin editoriin. Koodisi suoritetaan
             selaimessasi, mutta se sijaitsee editorissasi!
         </p>
-
+        
         <h3>Korosta HTML-elementtejä ja CSS-sääntöjä reaaliaikaisesti</h3>
         <p>
             Brackets tekee helpoksi nähdä, kuinka muutoksesi HTML:ssä ja CSS:ssä vaikuttavat sivuun. Kun kohdistin on
             CSS-säännöllä, Brackets korostaa kaikki siihen liittyvät elementit selaimessa. Samalla tavoin muokattaessa
             HTML-tiedostoa Brackets korostaa vastaavat HTML-elementit selaimessa.
         </p>
-
-        <samp>
-<<<<<<< HEAD
-            Jos sinulla on Google Chrome asennettuna, voit kokeilla tätä itse. Napsauta salama-kuvaketta Brackets-ikkunan
-            oikeassa yläkulmassa tai paina <kbd>Cmd/Ctrl + Alt + P</kbd>. Kun esikatselu on käytössä HTML-dokumentissa, kaikkia
-            linkitettyjä CSS-dokumentteja voidaan muokata reaaliajassa. Kuvake muuttuu harmaasta kultaiseksi, kun Brackets
-            muodostaa yhteyden selaimeesi.
-
-            Aseta osoittimesi nyt yläpuolella olevan <!-- <img> --> -tagin päälle. Huomaa sininen korostus, joka ilmestyy kuvan
-=======
+        
+        <samp>
             Jos sinulla on Google Chrome asennettuna, voit kokeilla tätä itse. Napsauta Brackets-ikkunan oikeassa
             yläkulmassa sijaitsevaa salamakuvaketta tai paina <kbd>Cmd/Ctrl + Alt + P</kbd>. Kun esikatselu on käytössä
             HTML-dokumentissa, kaikkia linkitettyjä CSS-dokumentteja voi muokata reaaliajassa. Kuvake muuttuu harmaasta
             kultaiseksi, kun Brackets muodostaa yhteyden selaimeesi.
             
             Aseta kohdistin nyt yläpuolella olevaan <!-- <img> --> -tägiin. Huomaa sininen korostus, joka ilmestyy kuvan
->>>>>>> 3bd177e0
             ympärille Chromessa. Käytä seuraavaksi <kbd>Cmd/Ctrl + E</kbd> -näppäinyhdistelmää avataksesi määritellyt
             CSS-säännöt. Yritä muuttaa reunaviivan kokoa arvosta 10px arvoon 20px tai vaihtaa taustaväriä arvosta
             ”transparent” arvoon ”hotpink”. Jos Brackets ja selain ovat näytölläsi vierekkäin, näet muutosten
             heijastuvan välittömästi selaimeesi. Siistiä, eikö?
         </samp>
-
+        
         <p class="note">
             Nykyisellään Brackets tukee esikatselua vain HTML:lle ja CSS:lle. Kuitenkin jo nykyisessä versiossa
             muutokset JavaScript-tiedostoihin päivitetään automaattisesti tallentaessasi tiedoston. Työskentelemme
             parhaillaan esikatselun tuomiseksi JavaScriptille. Esikatselu on myös mahdollista vain Google Chromella,
             mutta toivomme pystyvämme tuomaan tämän toiminnon kaikille pääselaimille tulevaisuudessa.
         </p>
-
+        
         <h3>Pikanäkymä</h3>
         <p>
             Niille meistä, jotka eivät vielä osaa ulkoa värien vastineita HEX- tai RGB-arvoille, Brackets tekee nopeaksi
@@ -169,7 +143,7 @@
             automaattisesti. Sama tulee kuviin: osoita yksinkertaisesti kuvalinkkiä Brackets-editorissa ja se näyttää
             pienen esikatselukuvan tästä kuvasta.
         </p>
-
+        
         <samp>
             Kokeile pikanäkymää itse asettamalla kohdistimesi tämän dokumentin yläosassa sijaitsevaan <!-- <body> -->
             -tägiin ja painalla <kbd>Cmd/Ctrl + E</kbd> avataksesi CSS-pikaeditorin. Nyt yksinkertaisesti osoita mitä
@@ -177,33 +151,9 @@
             <!-- <html> --> -tägille ja osoittamalla mitä tahansa taustakuva-arvoista. Kokeile kuvan esikatselua
             asettamalla osoittimesi tässä dokumentissa aiemmin esiintyneen kuvankaappauskuvan päälle.
         </samp>
-
+        
         <h3>Tarvitsetko jotakin muuta? Kokeile laajennusta!</h3>
         <p>
-<<<<<<< HEAD
-            Sen kaiken hyvän lisäksi, mitä Bracketsiin on rakennettu, suuri ja kasvava laajennuskehittäjien yhteisömme on tehnyt
-            yli sata laajennusta, jotka lisäävät hyödyllisiä toimintoja. Jos on jotakin, mitä tarvitset ja jota Brackets ei
-            tarjoa, enemmän kuin todennäköisesti joku on tehnyt laajennuksen siihen. Selataksesi tai hakeaksesi saatavilla
-            olevien laajennusten luetteloa valitse <strong>Tiedosto &gt; Laajennusten hallinta</strong> ja napsauta ”Saatavilla”-
-            välilehteä. Kun löydät haluamasi laajennuksen, napsauta vain ”Asenna”-painiketta sen vierestä.
-        </p>
-
-        <h3>Projektit Bracketsissa</h3>
-        <p>
-            Muokataksesi omaa koodiasi Bracketsia käyttäen voit vain avata tiedostosi sisältävän kansion. Brackets pitää nykyistä
-            avointa kansiota ”projektina”; Ominaisuudet, kuten koodivihjeet, esikatselu ja pikamuokkaus käyttävät vain tällä
-            hetkellä avoinna olevan kansion tiedostoja.
-        </p>
-
-        <samp>
-            Heti kun olet valmis luopumaan tästä näyteprojektista ja muokkaamaan omaa koodiasi, voit käyttää vasemman sivupalkin
-            pudotusvalikkoa kansioiden vaihtamiseen. Juuri nyt pudotusvalikossa lukee ”Aloitus”. Tämä on tiedoston, jota katsot
-            juuri nyt, sisältävä kansio. Napsauta pudotusvalikkoa ja valitse ”Avaa kansio…” avataksesi oman kansiosi. Voit
-            käyttää pudotusvalikkoa myös myöhemmin vaihtaaksesi takaisin kansioihin, jotka olet avannut aiemmin, sisältäen tämän
-            näyteprojektin.
-        </samp>
-
-=======
             Sen kaiken hyvän lisäksi, jota Bracketsiin on rakennettu, on suuri ja kasvava laajennuskehittäjien
             yhteisömme tehnyt satoja laajennuksia, jotka lisäävät hyödyllisiä toimintoja. Jos on jotakin, jota tarvitset
             ja jota Brackets ei tarjoa, enemmän kuin todennäköisesti joku on tehnyt laajennuksen siihen. Selaa
@@ -212,7 +162,6 @@
             vain ”Asenna”-painiketta sen vierestä.
         </p>
         
->>>>>>> 3bd177e0
         <!--
             KERRO MEILLE, MITÄ AJATTELET
         -->
@@ -232,7 +181,7 @@
             <li><a href="https://twitter.com/brackets">@brackets Twitterissä</a></li>
             <li>Rupattele Brackets-kehittäjien kanssa IRC:ssä: <a href="http://webchat.freenode.net/?channels=brackets&uio=d4">#brackets Freenodessa</a></li>
         </ul>
-
+        
     </body>
 </html>
 <!--
