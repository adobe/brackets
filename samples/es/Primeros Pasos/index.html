<!DOCTYPE html>
<html>

    <head>
        <meta charset="utf-8">
        <meta http-equiv="X-UA-Compatible" content="IE=edge,chrome=1">
        <title>PRIMEROS PASOS CON BRACKETS</title>
        <meta name="description" content="Una guía interactiva de primeros pasos para Brackets.">
        <link rel="stylesheet" href="main.css">
    </head>
    <body>

        <h1>PRIMEROS PASOS CON BRACKETS</h1>
        <h2>¡Ésta es tu guía!</h2>

        <!--
            HECHO CON <3 Y JAVASCRIPT
        -->

        <p>
            Bienvenido a Brackets, un nuevo editor de código abierto que entiende el diseño web. Es un editor de
            código liviano y potente al mismo tiempo que incluye herramientas visuales dentro del mismo para
            que puedas obtener la ayuda que necesites cuando la necesites.
        </p>

        <!--
            ¿QUÉ ES BRACKETS?
        -->
        <p>
            <em>Brackets es un editor diferente.</em>
            Brackets tiene varias características únicas como la Edición rápida y la Vista previa dinámica y muchas
            más que no vas a encontrar en otros editores. Además, Brackets está escrito en JavaScript, HTML y CSS.
            Esto significa que la mayoría de quienes usan Brackets tienen las habilidades necesarias para modificar y
            extender el editor. De hecho, nosotros usamos Brackets todos los días para desarrollar Brackets. Para
            saber más sobre cómo utilizar estas características únicas, continua leyendo.
        </p>
<<<<<<< HEAD

=======
        
        <!--
            EMPIEZA CON TUS PROPIOS ARCHIVOS
        -->
        
        <h3>Proyectos en Brackets</h3>
        <p>
            Para poder editar tu propio código en Brackets, puedes simplemente abrir la carpeta que contiene los
            archivos. Brackets considera a la carpeta abierta como el "proyecto"; características como las Sugerencias
            de código, la Vista previa dinámica y la Edición rápida solo utilizan los archivos contenidos dentro de
            la carpeta actualmente abierta.
        </p>
        
        <samp>
            Una vez que estés listo para salir del proyecto de ejemplo y editar tu propio código, puedes usar el menú
            despegable en la barra de la izquierda para cambiar de carpeta. En estos momentos, el menú despegable dice
            "Primeros Pasos" - la cual es la carpeta que contiene el archivo que estás viendo en estos momentos. Haz
            clic en el menú despegable y selecciona "Abrir carpeta…" para abrir tu carpeta.
            También puedes usar el menú despegable para abrir las carpetas que abriste recientemente, incluyendo este
            proyecto de ejemplo.
        </samp>
        
>>>>>>> 3bd177e0
        <h2>Estamos intentando algunas cosas nuevas</h2>

        <!--
            LA RELACIÓN ENTRE HTML, CSS Y JAVASCRIPT
        -->
        <h3>Edición rápida de CSS y JavaScript</h3>
        <p>
            Se acabó el estar saltando de documento en documento perdiendo de vista lo que estás haciendo. Mientras
            estás escribiendo HTML, usa el atajo de teclado <kbd>Cmd/Ctrl + E</kbd> para abrir un editor rápido en
            línea con todo el contenido CSS relacionado. Ajusta tu CSS y oprime <kbd>ESC</kbd> para volver a tu HTML,
            o simplemente mantenga las reglas CSS abiertas para que pasen a formar parte de tu editor de HTML. Si
            pulsas <kbd>ESC</kbd> fuera de un editor rápido, todos se cerrarán a la vez. La edición rápida también
            funciona con archivos LESS y SCSS files, incluyendo las reglas anidadas.
        </p>

        <samp>
<<<<<<< HEAD
            ¿Quieres verlo funcionando? Coloca tu cursor sobe la etiqueta <!-- <samp> --> y oprime <kbd>Cmd/Ctrl + E</kbd>.
            Deberías ver aparecer un editor rápido de CSS más arriba, mostrando la regla CSS que le afecta. La edición rápida
            funciona también en atributos de de tipo clase e id.

            Puedes crear nuevas reglas de la misma manera. Haz click en una de las etiquetas <!-- <p> --> de más arriba y
            oprime <kbd>Cmd/Ctrl + E</kbd>. Todavía no hay reglas para ese elemento, pero puedes hacer click en el
=======
            ¿Quieres verlo funcionando? Coloca tu cursor sobre la etiqueta <!-- <samp> --> y oprime
            <kbd>Cmd/Ctrl + E</kbd>. Deberías ver aparecer un editor rápido de CSS más arriba, mostrando la regla de
            CSS que le afecta. La edición rápida funciona también en atributos de de tipo clase e id. También puedes
            utilizarlo en tus archivos LESS o SCSS.
            
            Puedes crear nuevas reglas de la misma manera. Haz clic en una de las etiquetas <!-- <p> --> de más arriba
            y oprime <kbd>Cmd/Ctrl + E</kbd>. Todavía no hay reglas para ese elemento, pero puedes hacer clic en el 
>>>>>>> 3bd177e0
            botón Nueva Regla para añadir una nueva regla a las etiquetas <!-- <p> -->.
        </samp>

        <a href="screenshots/quick-edit.png">
            <img alt="Una captura de pantalla con un Editor Rápido de CSS" src="screenshots/quick-edit.png" />
        </a>

        <p>
<<<<<<< HEAD
            También puedes usar el mismo atajo para editar otras cosas--como funciones en JavaScript, colores y funciones de
            temporización de animaciones--y estamos añadiendo más y más continuamente. Por ahora, no se pueden anidar editores
            en línea, por lo que sólo puedes usar la característica de Edición Rápida cuando el cursor está en un editor "completo".
=======
            También puedes usar el mismo atajo para editar otras cosas--como funciones en JavaScript, colores y
            funciones de temporización de animaciones--y estamos añadiendo más y más continuamente.
        </p>
        <p>
            Por ahora, no se pueden anidar editores en línea, por lo que sólo puedes usar la característica de
            Edición Rápida cuando el cursor está en un editor "completo".
>>>>>>> 3bd177e0
        </p>

        <!--
            LIVE PREVIEW
        -->
        <h3>Visualiza cambios en archivos HTML y CSS en vivo en el navegador</h3>
        <p>
            ¿Conoces ese baile de "guardar/recargar" que llevamos años haciendo? ¿Ése en el que haces cambios en tu
            editor, oprimes guardar, cambias al navegador y recargas para por fin poder ver el  resultado? Con
            Brackets, ya no tienes que hacerlo.
        </p>
        <p>
            ¡Brackets abrirá una <em>conexión en vivo</em> con tu navegador local y le enviará los cambios en el
            archivo HTML y CSS conforme escribas! Puede que ya estés haciendo algo parecido con las herramientas de
            desarrollo del navegador, pero con Brackets ya no necesitas copiar y pegar el código final de vuelta a tu
            editor. ¡Tu código se ejecuta en el navegador, pero vive en tu editor!
        </p>

        <h3>Resaltado en vivo de elementos HTML y reglas CSS</h3>
        <p>
            Brackets te ayuda a ver cómo los cambios en HTML y CSS afectan a tu página. Cuando tu cursor se encuentre
            sobre una regla de CSS, Brackets resaltará todos los elementos afectados en el navegador. Del mismo modo,
            cuando estés editando un archivo HTML, Brackets también resaltará los elementos correspondientes en tu navegador.
        </p>

        <samp>
<<<<<<< HEAD
            Si tienes instalado Google Chrome, puedes probarlo tú mismo. Haz click sobre el icono del rayo de la
            esquina superior derecha o presiona <kbd>Cmd/Ctrl + Alt + P</kbd>. Cuando Desarrollo en Vivo está
            funcionando en un documento HTML, todos los documentos CSS relacionados se pueden editar en
            tiempo real. El icono pasará de gris a dorado cuando Brackets consiga establecer una conexión
            con tu navegador.

=======
            Si tienes instalado Google Chrome, puedes probarlo tú mismo. Haz clic sobre el icono del rayo de la
            esquina superior derecha o presiona <kbd>Cmd/Ctrl + Alt + P</kbd>. Cuando la Vista previa dinámica está
            funcionando en un documento HTML, todos los documentos CSS relacionados se pueden editar en tiempo real.
            El icono pasará de gris a dorado cuando Brackets consiga establecer una conexión con tu navegador.
            
>>>>>>> 3bd177e0
            Ahora, coloca el cursor sobre la etiqueta <!-- <img> --> que se encuentra un poco más arriba. Observa
            cómo aparece el resaltado azul alrededor de la imagen en Chrome. Luego, utiliza <kbd>Cmd/Ctrl + E</kbd>
            para abrir las reglas de CSS existentes. Intenta cambiar el tamaño del borde de 10px a 20px o el color
            del fondo de "transparent" a "hotpink". Si Brackets y tu navegador están funcionando en paralelo, verás
            los cambios reflejados de manera instantánea en tu navegador. Genial, ¿verdad?
        </samp>

        <p class="note">
            Actualmente, Brackets sólo soporta Vista previa dinámica para HTML y CSS. Aún así, en la versión actual,
            los cambios en archivos JavaScript son recargados automáticamente en el navegador cuando guardas. En estos
            momentos estamos trabajando en el soporte de Vista previa dinámica para JavaScript. Las actualizaciones
            automáticas sólo son posibles en Google Chrome, pero esperamos poder trasladar esta funcionalidad a todos
            los grandes navegadores.
        </p>

        <h3>Vista Rápida</h3>
        <p>
            Para aquellos que todavía no han memorizado las equivalencias de color entre Hex y RGB, Brackets permite
            ver exactamente qué color se está utilizando rápida y fácilmente. Tanto en CSS como en HTML, simplemente
            mueve el cursor sobre cualquier valor de color o gradiente y Brackets mostrará una previsualización del
            mismo de manera automática. Lo mismo sirve para imágenes: simplemente pasa el cursor sobre la dirección
            de una imagen en Brackets, y éste mostrará una vista en miniatura de la misma.
        </p>

        <samp>
            Para probar la previsualización tú mismo, coloca el cursor en la etiqueta <!-- <body> --> al principio de
            este documento y oprime <kbd>Cmd/Ctrl + E</kbd> para abrir un editor CSS. Ahora, simplemente mueve el
            cursor sobre cualquiera de los colores dentro del CSS. También puedes verlo funcionando en gradientes
            abriendo un editor de CSS en la etiqueta <!-- <html> --> y pasando el cursor por cualquiera de los valores
            para las imágenes de fondo. Para probar la vista previa de imágenes, coloca el cursor sobre la imagen
            incluida antes en éste documento.
        </samp>

        <h3>¿Necesitas algo más? ¡Prueba una extensión!</h3>
        <p>
<<<<<<< HEAD
            Además de todas las bondades naturales de Brackets, nuestra amplia y creciente comunidad de
            desarrolladores de extensiones ha creado más de un centenar de extensiones que añaden útiles
            funcionalidades. Si hay algo que necesitas que Brackets no soporte, es bastante probable que
            alguien haya construido una extensión para ello. Para navegar o buscar en la lista de extensiones
            disponibles, selecciona <strong>Archivo &gt; Gestionar extensiones...</strong> y haz click en la
            pestaña "Disponibles". Cuando encuentres una que quieras, simplemente presiona el botón "Instalar"
            a su derecha.
        </p>

        <h3>Proyectos en Brackets</h3>
        <p>
            Para poder editar tu propio código en Brackets, puedes simplemente abrir la carpeta que contiene los archivos.
            Brackets considera a la carpeta abierta como el "proyecto"; características como las Sugerencias de Código,
            la Vista Previa y la Edición Rápida solo usan los archivos dentro de la carpeta abierta actualmente.
        </p>

        <samp>
            Una vez que estés listo para salir del proyecto de ejemplo y editar tu propio código, puedes usar el menú
            despegable en la barra de la izquierda para cambiar carpetas. En estos momentos, el menú despegable dice
            "Primeros Pasos" - la cual es la carpeta que contiene el archivo que estás viendo en estos momentos. Haz
            click en el menú despegable y selecciona "Abrir carpeta…" para abrir tu carpeta.
            También puedes usar el menú despegable para abrir las carpetas que abriste recientemente, incluyendo este
            proyecto de ejemplo.
        </samp>

=======
            Además de todas las bondades naturales de Brackets, nuestra amplia y creciente comunidad de desarrolladores
            de extensiones ha creado cientos de extensiones que añaden útiles funcionalidades. Si hay algo que
            necesitas que Brackets no soporte, es bastante probable que alguien haya construido una extensión para
            ello. Para navegar o buscar en la lista de extensiones disponibles, selecciona <strong>Archivo &gt;
            Gestionar extensiones...</strong> y haz clic en la pestaña "Disponibles". Cuando encuentres una que
            quieras, simplemente presiona el botón "Instalar" a su derecha.
        </p>
        
>>>>>>> 3bd177e0
        <!--
            HAZNOS SABER LO QUE PIENSAS
        -->
        <h2>Involúcrate</h2>
        <p>
            Brackets es un proyecto de código abierto. Desarrolladores web de todo el mundo están contribuyendo
            a construir un mejor editor de código. Haznos saber lo que piensas, comparte tus ideas o contribuye
            directamente al proyecto.
        </p>
        <ul>
            <li><a href="http://brackets.io">Brackets.io</a></li>
            <li><a href="http://blog.brackets.io">Blog del equipo de Brackets</a></li>
            <li><a href="https://github.com/adobe/brackets">Brackets en GitHub</a></li>
            <li><a href="https://brackets-registry.aboutweb.com">Registro de Extensiones de Brackets</a></li>
            <li><a href="https://github.com/adobe/brackets/wiki">Wiki de Brackets</a></li>
            <li><a href="https://groups.google.com/forum/#!forum/brackets-dev">Lista de correo de los desarrolladores de Brackets</a></li>
            <li><a href="https://twitter.com/brackets">@brackets en Twitter</a></li>
            <li>Habla con los desarrolladores de Brackets por IRC en <a href="http://webchat.freenode.net/?channels=brackets&uio=d4">#brackets en Freenode</a></li>
        </ul>

    </body>
</html>
<!--

    [[[[[[[[[[[[[[[     ]]]]]]]]]]]]]]]
    [::::::::::::::     ::::::::::::::]
    [::::::::::::::     ::::::::::::::]
    [::::::[[[[[[[:     :]]]]]]]::::::]
    [:::::[                     ]:::::]
    [:::::[                     ]:::::]
    [:::::[                     ]:::::]
    [:::::[                     ]:::::]
    [:::::[    CODE THE WEB     ]:::::]
    [:::::[  http://brackets.io ]:::::]
    [:::::[                     ]:::::]
    [:::::[                     ]:::::]
    [:::::[                     ]:::::]
    [:::::[                     ]:::::]
    [::::::[[[[[[[:     :]]]]]]]::::::]
    [::::::::::::::     ::::::::::::::]
    [::::::::::::::     ::::::::::::::]
    [[[[[[[[[[[[[[[     ]]]]]]]]]]]]]]]

--><|MERGE_RESOLUTION|>--- conflicted
+++ resolved
@@ -12,7 +12,7 @@
 
         <h1>PRIMEROS PASOS CON BRACKETS</h1>
         <h2>¡Ésta es tu guía!</h2>
-
+        
         <!--
             HECHO CON <3 Y JAVASCRIPT
         -->
@@ -34,9 +34,6 @@
             extender el editor. De hecho, nosotros usamos Brackets todos los días para desarrollar Brackets. Para
             saber más sobre cómo utilizar estas características únicas, continua leyendo.
         </p>
-<<<<<<< HEAD
-
-=======
         
         <!--
             EMPIEZA CON TUS PROPIOS ARCHIVOS
@@ -59,9 +56,8 @@
             proyecto de ejemplo.
         </samp>
         
->>>>>>> 3bd177e0
         <h2>Estamos intentando algunas cosas nuevas</h2>
-
+        
         <!--
             LA RELACIÓN ENTRE HTML, CSS Y JAVASCRIPT
         -->
@@ -76,14 +72,6 @@
         </p>
 
         <samp>
-<<<<<<< HEAD
-            ¿Quieres verlo funcionando? Coloca tu cursor sobe la etiqueta <!-- <samp> --> y oprime <kbd>Cmd/Ctrl + E</kbd>.
-            Deberías ver aparecer un editor rápido de CSS más arriba, mostrando la regla CSS que le afecta. La edición rápida
-            funciona también en atributos de de tipo clase e id.
-
-            Puedes crear nuevas reglas de la misma manera. Haz click en una de las etiquetas <!-- <p> --> de más arriba y
-            oprime <kbd>Cmd/Ctrl + E</kbd>. Todavía no hay reglas para ese elemento, pero puedes hacer click en el
-=======
             ¿Quieres verlo funcionando? Coloca tu cursor sobre la etiqueta <!-- <samp> --> y oprime
             <kbd>Cmd/Ctrl + E</kbd>. Deberías ver aparecer un editor rápido de CSS más arriba, mostrando la regla de
             CSS que le afecta. La edición rápida funciona también en atributos de de tipo clase e id. También puedes
@@ -91,27 +79,20 @@
             
             Puedes crear nuevas reglas de la misma manera. Haz clic en una de las etiquetas <!-- <p> --> de más arriba
             y oprime <kbd>Cmd/Ctrl + E</kbd>. Todavía no hay reglas para ese elemento, pero puedes hacer clic en el 
->>>>>>> 3bd177e0
             botón Nueva Regla para añadir una nueva regla a las etiquetas <!-- <p> -->.
         </samp>
-
+        
         <a href="screenshots/quick-edit.png">
             <img alt="Una captura de pantalla con un Editor Rápido de CSS" src="screenshots/quick-edit.png" />
         </a>
-
-        <p>
-<<<<<<< HEAD
-            También puedes usar el mismo atajo para editar otras cosas--como funciones en JavaScript, colores y funciones de
-            temporización de animaciones--y estamos añadiendo más y más continuamente. Por ahora, no se pueden anidar editores
-            en línea, por lo que sólo puedes usar la característica de Edición Rápida cuando el cursor está en un editor "completo".
-=======
+        
+        <p>
             También puedes usar el mismo atajo para editar otras cosas--como funciones en JavaScript, colores y
             funciones de temporización de animaciones--y estamos añadiendo más y más continuamente.
         </p>
         <p>
             Por ahora, no se pueden anidar editores en línea, por lo que sólo puedes usar la característica de
             Edición Rápida cuando el cursor está en un editor "completo".
->>>>>>> 3bd177e0
         </p>
 
         <!--
@@ -129,7 +110,7 @@
             desarrollo del navegador, pero con Brackets ya no necesitas copiar y pegar el código final de vuelta a tu
             editor. ¡Tu código se ejecuta en el navegador, pero vive en tu editor!
         </p>
-
+        
         <h3>Resaltado en vivo de elementos HTML y reglas CSS</h3>
         <p>
             Brackets te ayuda a ver cómo los cambios en HTML y CSS afectan a tu página. Cuando tu cursor se encuentre
@@ -138,27 +119,18 @@
         </p>
 
         <samp>
-<<<<<<< HEAD
-            Si tienes instalado Google Chrome, puedes probarlo tú mismo. Haz click sobre el icono del rayo de la
-            esquina superior derecha o presiona <kbd>Cmd/Ctrl + Alt + P</kbd>. Cuando Desarrollo en Vivo está
-            funcionando en un documento HTML, todos los documentos CSS relacionados se pueden editar en
-            tiempo real. El icono pasará de gris a dorado cuando Brackets consiga establecer una conexión
-            con tu navegador.
-
-=======
             Si tienes instalado Google Chrome, puedes probarlo tú mismo. Haz clic sobre el icono del rayo de la
             esquina superior derecha o presiona <kbd>Cmd/Ctrl + Alt + P</kbd>. Cuando la Vista previa dinámica está
             funcionando en un documento HTML, todos los documentos CSS relacionados se pueden editar en tiempo real.
             El icono pasará de gris a dorado cuando Brackets consiga establecer una conexión con tu navegador.
             
->>>>>>> 3bd177e0
             Ahora, coloca el cursor sobre la etiqueta <!-- <img> --> que se encuentra un poco más arriba. Observa
             cómo aparece el resaltado azul alrededor de la imagen en Chrome. Luego, utiliza <kbd>Cmd/Ctrl + E</kbd>
             para abrir las reglas de CSS existentes. Intenta cambiar el tamaño del borde de 10px a 20px o el color
             del fondo de "transparent" a "hotpink". Si Brackets y tu navegador están funcionando en paralelo, verás
             los cambios reflejados de manera instantánea en tu navegador. Genial, ¿verdad?
         </samp>
-
+        
         <p class="note">
             Actualmente, Brackets sólo soporta Vista previa dinámica para HTML y CSS. Aún así, en la versión actual,
             los cambios en archivos JavaScript son recargados automáticamente en el navegador cuando guardas. En estos
@@ -166,7 +138,7 @@
             automáticas sólo son posibles en Google Chrome, pero esperamos poder trasladar esta funcionalidad a todos
             los grandes navegadores.
         </p>
-
+        
         <h3>Vista Rápida</h3>
         <p>
             Para aquellos que todavía no han memorizado las equivalencias de color entre Hex y RGB, Brackets permite
@@ -175,7 +147,7 @@
             mismo de manera automática. Lo mismo sirve para imágenes: simplemente pasa el cursor sobre la dirección
             de una imagen en Brackets, y éste mostrará una vista en miniatura de la misma.
         </p>
-
+        
         <samp>
             Para probar la previsualización tú mismo, coloca el cursor en la etiqueta <!-- <body> --> al principio de
             este documento y oprime <kbd>Cmd/Ctrl + E</kbd> para abrir un editor CSS. Ahora, simplemente mueve el
@@ -184,36 +156,9 @@
             para las imágenes de fondo. Para probar la vista previa de imágenes, coloca el cursor sobre la imagen
             incluida antes en éste documento.
         </samp>
-
+        
         <h3>¿Necesitas algo más? ¡Prueba una extensión!</h3>
         <p>
-<<<<<<< HEAD
-            Además de todas las bondades naturales de Brackets, nuestra amplia y creciente comunidad de
-            desarrolladores de extensiones ha creado más de un centenar de extensiones que añaden útiles
-            funcionalidades. Si hay algo que necesitas que Brackets no soporte, es bastante probable que
-            alguien haya construido una extensión para ello. Para navegar o buscar en la lista de extensiones
-            disponibles, selecciona <strong>Archivo &gt; Gestionar extensiones...</strong> y haz click en la
-            pestaña "Disponibles". Cuando encuentres una que quieras, simplemente presiona el botón "Instalar"
-            a su derecha.
-        </p>
-
-        <h3>Proyectos en Brackets</h3>
-        <p>
-            Para poder editar tu propio código en Brackets, puedes simplemente abrir la carpeta que contiene los archivos.
-            Brackets considera a la carpeta abierta como el "proyecto"; características como las Sugerencias de Código,
-            la Vista Previa y la Edición Rápida solo usan los archivos dentro de la carpeta abierta actualmente.
-        </p>
-
-        <samp>
-            Una vez que estés listo para salir del proyecto de ejemplo y editar tu propio código, puedes usar el menú
-            despegable en la barra de la izquierda para cambiar carpetas. En estos momentos, el menú despegable dice
-            "Primeros Pasos" - la cual es la carpeta que contiene el archivo que estás viendo en estos momentos. Haz
-            click en el menú despegable y selecciona "Abrir carpeta…" para abrir tu carpeta.
-            También puedes usar el menú despegable para abrir las carpetas que abriste recientemente, incluyendo este
-            proyecto de ejemplo.
-        </samp>
-
-=======
             Además de todas las bondades naturales de Brackets, nuestra amplia y creciente comunidad de desarrolladores
             de extensiones ha creado cientos de extensiones que añaden útiles funcionalidades. Si hay algo que
             necesitas que Brackets no soporte, es bastante probable que alguien haya construido una extensión para
@@ -222,7 +167,6 @@
             quieras, simplemente presiona el botón "Instalar" a su derecha.
         </p>
         
->>>>>>> 3bd177e0
         <!--
             HAZNOS SABER LO QUE PIENSAS
         -->
