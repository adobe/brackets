/*
 * Copyright (c) 2012 Adobe Systems Incorporated. All rights reserved.
 *  
 * Permission is hereby granted, free of charge, to any person obtaining a
 * copy of this software and associated documentation files (the "Software"), 
 * to deal in the Software without restriction, including without limitation 
 * the rights to use, copy, modify, merge, publish, distribute, sublicense, 
 * and/or sell copies of the Software, and to permit persons to whom the 
 * Software is furnished to do so, subject to the following conditions:
 *  
 * The above copyright notice and this permission notice shall be included in
 * all copies or substantial portions of the Software.
 *  
 * THE SOFTWARE IS PROVIDED "AS IS", WITHOUT WARRANTY OF ANY KIND, EXPRESS OR
 * IMPLIED, INCLUDING BUT NOT LIMITED TO THE WARRANTIES OF MERCHANTABILITY, 
 * FITNESS FOR A PARTICULAR PURPOSE AND NONINFRINGEMENT. IN NO EVENT SHALL THE
 * AUTHORS OR COPYRIGHT HOLDERS BE LIABLE FOR ANY CLAIM, DAMAGES OR OTHER 
 * LIABILITY, WHETHER IN AN ACTION OF CONTRACT, TORT OR OTHERWISE, ARISING 
 * FROM, OUT OF OR IN CONNECTION WITH THE SOFTWARE OR THE USE OR OTHER 
 * DEALINGS IN THE SOFTWARE.
 * 
 */


/*jslint vars: true, plusplus: true, devel: true, nomen: true, indent: 4,
maxerr: 50, browser: true */
/*global $, define, brackets */

define(function (require, exports, module) {
    "use strict";

    var AppInit              = brackets.getModule("utils/AppInit"),
        ExtensionUtils       = brackets.getModule("utils/ExtensionUtils"),
        FileUtils            = brackets.getModule("file/FileUtils"),
        LiveDevServerManager = brackets.getModule("LiveDevelopment/LiveDevServerManager"),
        NodeConnection       = brackets.getModule("utils/NodeConnection"),
        ProjectManager       = brackets.getModule("project/ProjectManager");

    /**
     * @const
     * Amount of time to wait before automatically rejecting the connection
     * deferred. If we hit this timeout, we'll never have a node connection
     * for the static server in this run of Brackets.
     */
    var NODE_CONNECTION_TIMEOUT = 30000; // 30 seconds
    
    /**
     * @private
     * @type{jQuery.Deferred.<NodeConnection>}
     * A deferred which is resolved with a NodeConnection or rejected if
     * we are unable to connect to Node.
     */
    var _nodeConnectionDeferred = $.Deferred();
    
    /**
     * @private
     * @type {NodeConnection}
     */
    var _nodeConnection = new NodeConnection();
    
    var _baseUrl = "";

    /**
     * @constructor
     * 
     * StaticServerProvider dispatches the following events:
     * 
     * request -- Passes {location: {hostname: string, port: number, root: string, pathname: string}, send: function({body: string}) }
     *     Listeners define paths to intercept requests for by supplying those
     *     paths to setRequestFilterPaths([path1,...,pathN]).
     *
     *     When requests for those paths are received on the server, StaticServerProvider
     *     creates a "request" event with a send() callback that allows the listener to
     *     override the default static file server response.
     *
     *     Listeners to this event should be installed before any HTTP
     *     requests are sent to the server.
     */
    function StaticServerProvider() {}

    /**
     * @private
     * @type {string}
     * Absolute file system path for the root of a server
     */
    StaticServerProvider.prototype.root = null;

    /**
     * Determines whether we can serve local file.
     * 
     * @param {String} localPath
     * A local path to file being served.
     *
     * @return {Boolean} 
     * true for yes, otherwise false.
     */
    StaticServerProvider.prototype.canServe = function (localPath) {

<<<<<<< HEAD
        if (_nodeConnectionDeferred.state() !== "resolved") {
=======
        if (!_nodeConnection.connected()) {
>>>>>>> d2cf66e6
            return false;
        }
        
        if (!ProjectManager.isWithinProject(localPath)) {
            return false;
        }

        // Url ending in "/" implies default file, which is usually index.html.
        // Return true to indicate that we can serve it.
        if (localPath.match(/\/$/)) {
            return true;
        }

        // FUTURE: do a MIME Type lookup on file extension
        return FileUtils.isStaticHtmlFileExt(localPath);
    };

    /**
     * Returns a base url for current project. 
     *
     * @return {String}
     * Base url for current project.
     */
    StaticServerProvider.prototype.getBaseUrl = function () {
        return _baseUrl;
    };

    /**
     * # LiveDevServerProvider.readyToServe()
     *
     * Gets the server details from the StaticServerDomain in node.
     * The domain itself handles starting a server if necessary (when
     * the staticServer.getServer command is called).
     *
     * @return {jQuery.Promise} A promise that resolves/rejects when 
     *     the server is ready/failed.
     */
    StaticServerProvider.prototype.readyToServe = function () {
        var readyToServeDeferred = $.Deferred(),
            self = this;

        if (_nodeConnection.connected()) {
            self.root = ProjectManager.getProjectRoot().fullPath;

            _nodeConnection.domains.staticServer.getServer(self.root).done(function (address) {
                _baseUrl = "http://" + address.address + ":" + address.port + "/";
                readyToServeDeferred.resolve();
            }).fail(function () {
                _baseUrl = "";
                readyToServeDeferred.reject();
            });
        } else {
            // nodeConnection has been connected once (because the deferred
            // resolved, but is not currently connected).
            //
            // If we are in this case, then the node process has crashed
            // and is in the process of restarting. Once that happens, the
            // node connection will automatically reconnect and reload the
            // domain. Unfortunately, we don't have any promise to wait on
            // to know when that happens. The best we can do is reject this
            // readyToServe so that the user gets an error message to try
            // again later.
            //
            // The user will get the error immediately in this state, and
            // the new node process should start up in a matter of seconds
            // (assuming there isn't a more widespread error). So, asking
            // them to retry in a second is reasonable.
            readyToServeDeferred.reject();
        }
        
        return readyToServeDeferred.promise();
    };

    /**
     * Defines a set of paths from a server's root path to watch and fire "request" events for.
     * 
     * @param {Array.<string>} paths An array of root-relative paths to watch.
     *     Each path should begin with a forward slash "/".
     */
    StaticServerProvider.prototype.setRequestFilterPaths = function (paths) {
        var self = this;

        if (_nodeConnection.connected()) {
            return _nodeConnection.domains.staticServer.setRequestFilterPaths(self.root, paths);
        }

        return new $.Deferred().reject().promise();
    };

    /**
     * @private
     * Callback for "request" event handlers to override the HTTP ServerResponse.
     */
    function _send(location) {
        return function (resData) {
            if (_nodeConnection.connected()) {
                return _nodeConnection.domains.staticServer.writeFilteredResponse(location.root, location.pathname, resData);
            }

            return new $.Deferred().reject().promise();
        };
    }

    /**
     * @private
     * @type{StaticServerProvider}
     * Stores the singleton StaticServerProvider for use in unit testing.
     */
    var _staticServerProvider = new StaticServerProvider();
    
    /**
     * @private
     * @return {StaticServerProvider} The singleton StaticServerProvider initialized
     * on app ready.
     */
    function _getStaticServerProvider() {
        return _staticServerProvider;
    }

    /**
     * Allows access to the deferred that manages the node connection. This
     * is *only* for unit tests. Messing with this not in testing will
     * potentially break everything.
     *
     * @private
     * @return {jQuery.Deferred} The deferred that manages the node connection
     */
    function _getNodeConnectionDeferred() {
        return _nodeConnectionDeferred;
    }
    
    AppInit.appReady(function () {
        // Register as a Live Development server provider
        LiveDevServerManager.registerProvider(_staticServerProvider, 5);
        
        // Start up the node connection, which is held in the
        // _nodeConnectionDeferred module variable. (Use 
        // _nodeConnectionDeferred.done() to access it.
        var connectionTimeout = setTimeout(function () {
            console.error("[StaticServer] Timed out while trying to connect to node");
            _nodeConnectionDeferred.reject();
        }, NODE_CONNECTION_TIMEOUT);
        
        _nodeConnection.connect(true).then(function () {
            _nodeConnection.loadDomains(
                [ExtensionUtils.getModulePath(module, "node/StaticServerDomain")],
                true
            ).then(
                function () {
                    var $staticServerProvider = $(_staticServerProvider);
                    
                    $(_nodeConnection).on("staticServer.requestFilter", function (event, request) {
                        /* create result object to pass to event handlers */
                        var requestData = {
                            headers     : request.headers,
                            location    : request.location,
                            send        : _send(request.location)
                        };

                        $staticServerProvider.triggerHandler("request", [requestData]);
                    });

                    clearTimeout(connectionTimeout);
                    _nodeConnectionDeferred.resolveWith(null, [_nodeConnection]);
                },
                function () { // Failed to connect
                    console.error("[StaticServer] Failed to connect to node", arguments);
                    _nodeConnectionDeferred.reject();
                }
            );
        });
        
        if (brackets.test) {
            brackets.test.extensions.StaticServer = module.exports;
        }
    });

    // For unit tests only
    exports._getStaticServerProvider = _getStaticServerProvider;
    exports._getNodeConnectionDeferred = _getNodeConnectionDeferred;
});<|MERGE_RESOLUTION|>--- conflicted
+++ resolved
@@ -96,11 +96,7 @@
      */
     StaticServerProvider.prototype.canServe = function (localPath) {
 
-<<<<<<< HEAD
-        if (_nodeConnectionDeferred.state() !== "resolved") {
-=======
         if (!_nodeConnection.connected()) {
->>>>>>> d2cf66e6
             return false;
         }
         
