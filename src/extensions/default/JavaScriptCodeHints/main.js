/*
 * Copyright (c) 2013 Adobe Systems Incorporated. All rights reserved.
 *  
 * Permission is hereby granted, free of charge, to any person obtaining a
 * copy of this software and associated documentation files (the "Software"), 
 * to deal in the Software without restriction, including without limitation 
 * the rights to use, copy, modify, merge, publish, distribute, sublicense, 
 * and/or sell copies of the Software, and to permit persons to whom the 
 * Software is furnished to do so, subject to the following conditions:
 *  
 * The above copyright notice and this permission notice shall be included in
 * all copies or substantial portions of the Software.
 *  
 * THE SOFTWARE IS PROVIDED "AS IS", WITHOUT WARRANTY OF ANY KIND, EXPRESS OR
 * IMPLIED, INCLUDING BUT NOT LIMITED TO THE WARRANTIES OF MERCHANTABILITY, 
 * FITNESS FOR A PARTICULAR PURPOSE AND NONINFRINGEMENT. IN NO EVENT SHALL THE
 * AUTHORS OR COPYRIGHT HOLDERS BE LIABLE FOR ANY CLAIM, DAMAGES OR OTHER 
 * LIABILITY, WHETHER IN AN ACTION OF CONTRACT, TORT OR OTHERWISE, ARISING 
 * FROM, OUT OF OR IN CONNECTION WITH THE SOFTWARE OR THE USE OR OTHER 
 * DEALINGS IN THE SOFTWARE.
 * 
 */

/*jslint vars: true, plusplus: true, devel: true, nomen: true, indent: 4, maxerr: 50 */
/*global define, brackets, $ */

define(function (require, exports, module) {
    "use strict";
    
    var _ = brackets.getModule("thirdparty/lodash");

    var CodeHintManager      = brackets.getModule("editor/CodeHintManager"),
        EditorManager        = brackets.getModule("editor/EditorManager"),
        DocumentManager      = brackets.getModule("document/DocumentManager"),
        Commands             = brackets.getModule("command/Commands"),
        CommandManager       = brackets.getModule("command/CommandManager"),
        Menus                = brackets.getModule("command/Menus"),
        AppInit              = brackets.getModule("utils/AppInit"),
        ExtensionUtils       = brackets.getModule("utils/ExtensionUtils"),
        PerfUtils            = brackets.getModule("utils/PerfUtils"),
        StringMatch          = brackets.getModule("utils/StringMatch"),
        LanguageManager      = brackets.getModule("language/LanguageManager"),
        ProjectManager       = brackets.getModule("project/ProjectManager"),
        PreferencesManager   = brackets.getModule("preferences/PreferencesManager"),
        ParameterHintManager = require("ParameterHintManager"),
        HintUtils            = require("HintUtils"),
        ScopeManager         = require("ScopeManager"),
        Session              = require("Session"),
        Acorn                = require("thirdparty/acorn/acorn");

    var session      = null,  // object that encapsulates the current session state
        cachedCursor = null,  // last cursor of the current hinting session
        cachedHints  = null,  // sorted hints for the current hinting session
        cachedType   = null,  // describes the lookup type and the object context
        cachedToken  = null,  // the token used in the current hinting session
        matcher      = null,  // string matcher for hints
        ignoreChange;         // can ignore next "change" event if true;
    
    // Define the defaultExclusions which are files that are known to cause Tern to run out of control.
<<<<<<< HEAD
    PreferencesManager.definePreference("jscodehints.defaultExclusions", "array", ["ionic*.min.js"]);

    // TODO - state instead of prefs?
    // Define the detectedExclusions which are files that have been detected to cause Tern to run out of control.
    PreferencesManager.definePreference("jscodehints.detectedExclusions", "array", []);
    
    // Define currentlyProcessing to store path and startTime of file Tern is currently processing.
    PreferencesManager.definePreference("jscodehints.currentlyProcessing.path", "string", "");
    PreferencesManager.definePreference("jscodehints.currentlyProcessing.startTime", "number", 0);
=======
    PreferencesManager.definePreference("jscodehints.defaultExclusions", "array", []);
    
    // This preference controls when Tern will time out when trying to understand files
    PreferencesManager.definePreference("jscodehints.inferenceTimeout", "number", 5000);
>>>>>>> 0d3603e6
    
    /**
     * Sets the configuration, generally for testing/debugging use.
     * Configuration keys are merged into the current configuration.
     * The Tern worker is automatically updated to the new config as well.
     *
     * * debug: Set to true if you want verbose logging
     * * noReset: Set to true if you don't want the worker to restart periodically
     *
     * @param {Object} configUpdate keys/values to merge into the config
     */
    function setConfig(configUpdate) {
        var config = setConfig.config;
        Object.keys(configUpdate).forEach(function (key) {
            config[key] = configUpdate[key];
        });
        
        ScopeManager._setConfig(configUpdate);
    }
    
    setConfig.config = {};

    /**
     *  Get the value of current session.
     *  Used for unit testing.
     * @return {Session} - the current session.
     */
    function getSession() {
        return session;
    }

    /**
     * Creates a hint response object. Filters the hint list using the query
     * string, formats the hints for display, and returns a hint response
     * object according to the CodeHintManager's API for code hint providers.
     *
     * @param {Array.<Object>} hints - hints to be included in the response
     * @param {string} query - querystring with which to filter the hint list
     * @param {Object} type - the type of query, property vs. identifier
     * @return {Object} - hint response as defined by the CodeHintManager API 
     */
    function getHintResponse(hints, query, type) {

        var trimmedQuery,
            formattedHints;

        if (setConfig.config.debug) {
            console.debug("Hints", _.pluck(hints, "label"));
        }
        
        /*
         * Returns a formatted list of hints with the query substring
         * highlighted.
         * 
         * @param {Array.<Object>} hints - the list of hints to format
         * @param {string} query - querystring used for highlighting matched
         *      poritions of each hint
         * @return {jQuery.Deferred|{
         *              hints: Array.<string|jQueryObject>,
         *              match: string,
         *              selectInitial: boolean,
         *              handleWideResults: boolean}}
         */
        function formatHints(hints, query) {
            return hints.map(function (token) {
                var $hintObj    = $("<span>").addClass("brackets-js-hints");

                // level indicates either variable scope or property confidence
                if (!type.property && !token.builtin && token.depth !== undefined) {
                    switch (token.depth) {
                    case 0:
                        $hintObj.addClass("priority-high");
                        break;
                    case 1:
                        $hintObj.addClass("priority-medium");
                        break;
                    case 2:
                        $hintObj.addClass("priority-low");
                        break;
                    default:
                        $hintObj.addClass("priority-lowest");
                        break;
                    }
                }

                if (token.guess) {
                    $hintObj.addClass("guess-hint");
                }

                // is the token a keyword?
                if (token.keyword) {
                    $hintObj.addClass("keyword-hint");
                }

                if (token.literal) {
                    $hintObj.addClass("literal-hint");
                }
             
                // highlight the matched portion of each hint
                if (token.stringRanges) {
                    token.stringRanges.forEach(function (item) {
                        if (item.matched) {
                            $hintObj.append($("<span>")
                                .append(_.escape(item.text))
                                .addClass("matched-hint"));
                        } else {
                            $hintObj.append(_.escape(item.text));
                        }
                    });
                } else {
                    $hintObj.text(token.value);
                }

                $hintObj.data("token", token);
                
                return $hintObj;
            });
        }

        // trim leading and trailing string literal delimiters from the query
        if (query.indexOf(HintUtils.SINGLE_QUOTE) === 0 ||
                query.indexOf(HintUtils.DOUBLE_QUOTE) === 0) {
            trimmedQuery = query.substring(1);
            if (trimmedQuery.lastIndexOf(HintUtils.DOUBLE_QUOTE) === trimmedQuery.length - 1 ||
                    trimmedQuery.lastIndexOf(HintUtils.SINGLE_QUOTE) === trimmedQuery.length - 1) {
                trimmedQuery = trimmedQuery.substring(0, trimmedQuery.length - 1);
            }
        } else {
            trimmedQuery = query;
        }

        if (hints) {
            formattedHints = formatHints(hints, trimmedQuery);
        } else {
            formattedHints = [];
        }
        
        return {
            hints: formattedHints,
            match: null, // the CodeHintManager should not format the results
            selectInitial: true,
            handleWideResults: hints.handleWideResults
        };
    }

    /**
     * @constructor
     */
    function JSHints() {
    }

    /**
     * determine if the cached hint information should be invalidated and re-calculated
     *
     * @param {Session} session - the active hinting session
     * @return {boolean} - true if the hints should be recalculated
     */
    JSHints.prototype.needNewHints = function (session) {
        var cursor  = session.getCursor(),
            type    = session.getType();

        return !cachedHints || !cachedCursor || !cachedType ||
            cachedCursor.line !== cursor.line ||
            type.property !== cachedType.property ||
            type.context !== cachedType.context ||
            type.showFunctionType !== cachedType.showFunctionType ||
            (type.functionCallPos && cachedType.functionCallPos &&
            type.functionCallPos.ch !== cachedType.functionCallPos.ch);
    };

    /**
     *  Cache the hints and the hint's context.
     *
     *  @param {Array.<string>} hints - array of hints
     *  @param {{line:number, ch:number}} cursor - the location where the hints
     *  were created.
     * @param {{property: boolean,
                showFunctionType:boolean,
                context: string,
                functionCallPos: {line:number, ch:number}}} type -
     *  type information about the hints
     *  @param {Object} token - CodeMirror token
     */
    function setCachedHintContext(hints, cursor, type, token) {
        cachedHints = hints;
        cachedCursor = cursor;
        cachedType = type;
        cachedToken = token;
    }

    /**
     *  Reset cached hint context.
     */
    function resetCachedHintContext() {
        cachedHints = null;
        cachedCursor = null;
        cachedType = null;
        cachedToken =  null;
    }

    /**
     *  Have conditions have changed enough to justify closing the hints popup?
     *
     * @param {Session} session - the active hinting session
     * @return {boolean} - true if the hints popup should be closed.
     */
    JSHints.prototype.shouldCloseHints = function (session) {

        // close if the token className has changed then close the hints.
        var cursor = session.getCursor(),
            token = session.getToken(cursor),
            lastToken = cachedToken;

        // if the line has changed, then close the hints
        if (!cachedCursor || cursor.line !== cachedCursor.line) {
            return true;
        }

        if (token.type === null) {
            token = session.getNextTokenOnLine(cursor);
        }

        if (lastToken && lastToken.type === null) {
            lastToken = session.getNextTokenOnLine(cachedCursor);
        }

        // Both of the tokens should never be null (happens when token is off
        // the end of the line), so one is null then close the hints.
        if (!lastToken || !token ||
                token.type !== lastToken.type) {
            return true;
        }

        // Test if one token string is a prefix of the other.
        // If one is a prefix of the other then consider it the
        // same token and don't close the hints.
        if (token.string.length >= lastToken.string.length) {
            return token.string.indexOf(lastToken.string) !== 0;
        } else {
            return lastToken.string.indexOf(token.string) !== 0;
        }
    };

    /**
     * @return {boolean} - true if the document is a html file
     */
    function isHTMLFile(document) {
        var languageID = LanguageManager.getLanguageForPath(document.file.fullPath).getId();
        return languageID === "html";
    }
    
    function isInlineScript(editor) {
        return editor.getModeForSelection() === "javascript";
    }

    /**
     *  Create a new StringMatcher instance, if needed.
     *
     * @return {StringMatcher} - a StringMatcher instance.
     */
    function getStringMatcher() {
        if (!matcher) {
            matcher = new StringMatch.StringMatcher({
                preferPrefixMatches: true
            });
        }

        return matcher;
    }

    /**
     *  Check if a hint response is pending.
     *
     * @param {jQuery.Deferred} deferredHints - deferred hint response
     * @return {boolean} - true if deferred hints are pending, false otherwise.
     */
    function hintsArePending(deferredHints) {
        return (deferredHints && !deferredHints.hasOwnProperty("hints") &&
            deferredHints.state() === "pending");
    }

    /**
     *  Common code to get the session hints. Will get guesses if there were
     *  no completions for the query.
     *
     * @param {string} query - user text to search hints with
     *  @param {{line:number, ch:number}} cursor - the location where the hints
     *  were created.
     * @param {{property: boolean,
                 showFunctionType:boolean,
                 context: string,
                 functionCallPos: {line:number, ch:number}}} type -
     *  type information about the hints
     *  @param {Object} token - CodeMirror token
     * @param {jQuery.Deferred=} $deferredHints - existing Deferred we need to
     * resolve (optional). If not supplied a new Deferred will be created if
     * needed.
     * @return {Object + jQuery.Deferred} - hint response (immediate or
     *     deferred) as defined by the CodeHintManager API
     */
    function getSessionHints(query, cursor, type, token, $deferredHints) {

        var hintResults = session.getHints(query, getStringMatcher());
        if (hintResults.needGuesses) {
            var guessesResponse = ScopeManager.requestGuesses(session,
                session.editor.document);

            if (!$deferredHints) {
                $deferredHints = $.Deferred();
            }

            guessesResponse.done(function () {
                if (hintsArePending($deferredHints)) {
                    hintResults = session.getHints(query, getStringMatcher());
                    setCachedHintContext(hintResults.hints, cursor, type, token);
                    var hintResponse = getHintResponse(cachedHints, query, type);
                    $deferredHints.resolveWith(null, [hintResponse]);
                }
            }).fail(function () {
                if (hintsArePending($deferredHints)) {
                    $deferredHints.reject();
                }
            });

            return $deferredHints;
        } else if (hintsArePending($deferredHints)) {
            setCachedHintContext(hintResults.hints, cursor, type, token);
            var hintResponse    = getHintResponse(cachedHints, query, type);
            $deferredHints.resolveWith(null, [hintResponse]);
            return null;
        } else {
            setCachedHintContext(hintResults.hints, cursor, type, token);
            return getHintResponse(cachedHints, query, type);
        }
    }

    /**
     * Determine whether hints are available for a given editor context
     * 
     * @param {Editor} editor - the current editor context
     * @param {string} key - charCode of the last pressed key
     * @return {boolean} - can the provider provide hints for this session?
     */
    JSHints.prototype.hasHints = function (editor, key) {
        if (session && HintUtils.hintableKey(key)) {
            
            if (isHTMLFile(session.editor.document)) {
                if (!isInlineScript(session.editor)) {
                    return false;
                }
            }
            var cursor  = session.getCursor(),
                token   = session.getToken(cursor);

            // don't autocomplete within strings or comments, etc.
            if (token && HintUtils.hintable(token)) {
                if (session.isFunctionName()) {
                    return false;
                }
                var offset = session.getOffset(),
                    type    = session.getType(),
                    query   = session.getQuery();

                if (this.needNewHints(session)) {
                    resetCachedHintContext();
                    matcher = null;
                }
                return true;
            }
        }
        return false;
    };

    /**
      * Return a list of hints, possibly deferred, for the current editor 
      * context
      * 
      * @param {string} key - charCode of the last pressed key
      * @return {Object + jQuery.Deferred} - hint response (immediate or
      *     deferred) as defined by the CodeHintManager API
      */
    JSHints.prototype.getHints = function (key) {
        var cursor = session.getCursor(),
            token = session.getToken(cursor);

        if (token && HintUtils.hintableKey(key) && HintUtils.hintable(token)) {
            var type    = session.getType(),
                query   = session.getQuery();

            // If the hint context is changed and the hints are open, then
            // close the hints by returning null;
            if (CodeHintManager.isOpen() && this.shouldCloseHints(session)) {
                return null;
            }

            // Compute fresh hints if none exist, or if the session
            // type has changed since the last hint computation
            if (this.needNewHints(session)) {
                if (key) {
                    ScopeManager.handleFileChange([{from: cursor, to: cursor, text: [key]}]);
                    ignoreChange = true;
                }

                var scopeResponse   = ScopeManager.requestHints(session, session.editor.document),
                    $deferredHints  = $.Deferred(),
                    scopeSession    = session;

                scopeResponse.done(function () {
                    if (hintsArePending($deferredHints)) {
                        // Verify we are still in same session
                        if (scopeSession === session) {
                            getSessionHints(query, cursor, type, token, $deferredHints);
                        } else {
                            $deferredHints.reject();
                        }
                    }
                    scopeSession = null;
                }).fail(function () {
                    if (hintsArePending($deferredHints)) {
                        $deferredHints.reject();
                    }
                    scopeSession = null;
                });

                return $deferredHints;
            }

            if (cachedHints) {
                return getSessionHints(query, cursor, type, token);
            }
        }

        return null;
    };

    /**
     * Inserts the hint selected by the user into the current editor.
     * 
     * @param {jQuery.Object} $hintObj - hint object to insert into current editor
     * @return {boolean} - should a new hinting session be requested 
     *      immediately after insertion?
     */
    JSHints.prototype.insertHint = function ($hintObj) {
        var hint        = $hintObj.data("token"),
            completion  = hint.value,
            cursor      = session.getCursor(),
            token       = session.getToken(cursor),
            query       = session.getQuery(),
            start       = {line: cursor.line, ch: cursor.ch - query.length},
            end         = {line: cursor.line, ch: cursor.ch},
            invalidPropertyName = false;

        if (session.getType().property) {
            // if we're inserting a property name, we need to make sure the 
            // hint is a valid property name.  
            // to check this, run the hint through Acorns tokenizer
            // it should result in one token, and that token should either be 
            // a 'name' or a 'keyword', as javascript allows keywords as property names
            var tokenizer = Acorn.tokenize(completion);
            var currentToken = tokenizer();

            // the name is invalid if the hint is not a 'name' or 'keyword' token
            if (currentToken.type !== Acorn.tokTypes.name && !currentToken.type.keyword) {
                invalidPropertyName = true;
            } else {
                // check for a second token - if there is one (other than 'eof')
                // then the hint isn't a valid property name either
                currentToken = tokenizer();
                if (currentToken.type !== Acorn.tokTypes.eof) {
                    invalidPropertyName = true;
                }
            }
            
            if (invalidPropertyName) {
                // need to walk back to the '.' and replace
                // with '["<hint>"]
                var dotCursor = session.findPreviousDot();
                if (dotCursor) {
                    completion = "[\"" + completion + "\"]";
                    start.line = dotCursor.line;
                    start.ch = dotCursor.ch - 1;
                }
            }
        }

        // Replace the current token with the completion
        // HACK (tracking adobe/brackets#1688): We talk to the private CodeMirror instance
        // directly to replace the range instead of using the Document, as we should. The
        // reason is due to a flaw in our current document synchronization architecture when
        // inline editors are open.
        session.editor._codeMirror.replaceRange(completion, start, end);

        // Return false to indicate that another hinting session is not needed
        return false;
    };

    // load the extension
    AppInit.appReady(function () {

        /*
         * When the editor is changed, reset the hinting session and cached 
         * information, and reject any pending deferred requests.
         * 
         * @param {Editor} editor - editor context to be initialized.
         * @param {Editor} previousEditor - the previous editor.
         */
        function initializeSession(editor, previousEditor) {
            session = new Session(editor);
            ScopeManager.handleEditorChange(session, editor.document,
                previousEditor ? previousEditor.document : null);
            ParameterHintManager.setSession(session);
            cachedHints = null;
        }

        /*
         * Install editor change listeners
         * 
         * @param {Editor} editor - editor context on which to listen for
         *      changes
         * @param {Editor} previousEditor - the previous editor
         */
        function installEditorListeners(editor, previousEditor) {
            // always clean up cached scope and hint info
            resetCachedHintContext();

            if (editor && HintUtils.isSupportedLanguage(LanguageManager.getLanguageForPath(editor.document.file.fullPath).getId())) {
                initializeSession(editor, previousEditor);
                $(editor)
                    .on(HintUtils.eventName("change"), function (event, editor, changeList) {
                        if (!ignoreChange) {
                            ScopeManager.handleFileChange(changeList);
                            ParameterHintManager.popUpHintAtOpenParen();
                        }
                        ignoreChange = false;
                    });

                ParameterHintManager.installListeners(editor);
            } else {
                session = null;
            }
        }

        /*
         * Uninstall editor change listeners
         * 
         * @param {Editor} editor - editor context on which to stop listening
         *      for changes
         */
        function uninstallEditorListeners(editor) {
            if (editor) {
                $(editor)
                    .off(HintUtils.eventName("change"));
            }
        }

        /*
         * Handle the activeEditorChange event fired by EditorManager.
         * Uninstalls the change listener on the previous editor
         * and installs a change listener on the new editor.
         * 
         * @param {Event} event - editor change event (ignored)
         * @param {Editor} current - the new current editor context
         * @param {Editor} previous - the previous editor context
         */
        function handleActiveEditorChange(event, current, previous) {
            uninstallEditorListeners(previous);
            installEditorListeners(current, previous);
        }
        
        /*
         * Handle JumptoDefiniton menu/keyboard command.
         */
        function handleJumpToDefinition() {
            var offset,
                handleJumpResponse;

                        
            // Only provide jump-to-definition results when cursor is in JavaScript content
            if (!session || session.editor.getModeForSelection() !== "javascript") {
                return null;
            }

            var result = new $.Deferred();

            /**
             * Make a jump-to-def request based on the session and offset passed in.
             * @param {Session} session - the session
             * @param {number} offset - the offset of where to jump from
             */
            function requestJumpToDef(session, offset) {
                var response = ScopeManager.requestJumptoDef(session, session.editor.document, offset);
    
                if (response.hasOwnProperty("promise")) {
                    response.promise.done(handleJumpResponse).fail(function () {
                        result.reject();
                    });
                }
            }
            

            /**
             * Sets the selection to move the cursor to the result position.
             * Assumes that the editor has already changed files, if necessary.
             *
             * Additionally, this will check to see if the selection looks like an
             * assignment to a member expression - if it is, and the type is a function,
             * then we will attempt to jump to the RHS of the expression.
             *
             * 'exports.foo = foo'
             *
             * if the selection is 'foo' in 'exports.foo', then we will attempt to jump to def
             * on the rhs of the assignment.
             *
             * @param {number} start - the start of the selection
             * @param {number} end - the end of the selection
             * @param {boolean} isFunction - true if we are jumping to the source of a function def
             */
            function setJumpSelection(start, end, isFunction) {
                
                /**
                 * helper function to decide if the tokens on the RHS of an assignment
                 * look like an identifier, or member expr.
                 */
                function validIdOrProp(token) {
                    if (!token) {
                        return false;
                    }
                    if (token.string === ".") {
                        return true;
                    }
                    var type = token.type;
                    if (type === "variable-2" || type === "variable" || type === "property") {
                        return true;
                    }
                    
                    return false;
                }
                
                var madeNewRequest = false;
                
                if (isFunction) {
                    // When jumping to function defs, follow the chain back
                    // to get to the original function def
                    var cursor = {line: end.line, ch: end.ch},
                        prev = session._getPreviousToken(cursor),
                        next,
                        token,
                        offset;
    
                    // see if the selection is preceded by a '.', indicating we're in a member expr
                    if (prev.string === ".") {
                        cursor = {line: end.line, ch: end.ch};
                        next = session.getNextToken(cursor, true);
                        // check if the next token indicates an assignment
                        if (next && next.string === "=") {
                            next = session.getNextToken(cursor, true);
                            // find the last token of the identifier, or member expr
                            while (validIdOrProp(next)) {
                                offset = session.getOffsetFromCursor({line: cursor.line, ch: next.end});
                                next = session.getNextToken(cursor, false);
                            }
                            if (offset) {
                                // trigger another jump to def based on the offset of the RHS
                                requestJumpToDef(session, offset);
                                madeNewRequest = true;
                            }
                        }
                    }
                }
                // We didn't make a new jump-to-def request, so we can resolve the promise
                // and set the selection
                if (!madeNewRequest) {
                    // set the selection
                    session.editor.setSelection(start, end, true);
                    result.resolve(true);
                }
            }

            /**
             * handle processing of the completed jump-to-def request.              
             * will open the appropriate file, and set the selection based
             * on the response.
             */
            handleJumpResponse = function (jumpResp) {

                if (jumpResp.resultFile) {
                    if (jumpResp.resultFile !== jumpResp.file) {
                        var resolvedPath = ScopeManager.getResolvedPath(jumpResp.resultFile);
                        if (resolvedPath) {
                            CommandManager.execute(Commands.FILE_OPEN, {fullPath: resolvedPath})
                                .done(function () {
                                    setJumpSelection(jumpResp.start, jumpResp.end, jumpResp.isFunction);
                                });
                        }
                    } else {
                        setJumpSelection(jumpResp.start, jumpResp.end, jumpResp.isFunction);
                    }
                } else {
                    result.reject();
                }
            };
            
            offset = session.getOffset();
            // request a jump-to-def
            requestJumpToDef(session, offset);
            
            return result.promise();
        }

        /*
         * Helper for QuickEdit jump-to-definition request.
         */
        function quickEditHelper() {
            var offset     = session.getCursor(),
                response   = ScopeManager.requestJumptoDef(session, session.editor.document, offset);

            return response;
        }
        
        // Register quickEditHelper.
        brackets._jsCodeHintsHelper = quickEditHelper;
        
        // Configuration function used for debugging
        brackets._configureJSCodeHints = setConfig;
  
        ExtensionUtils.loadStyleSheet(module, "styles/brackets-js-hints.css");
        
        // uninstall/install change listener as the active editor changes
        $(EditorManager)
            .on(HintUtils.eventName("activeEditorChange"),
                handleActiveEditorChange);
        
        $(ProjectManager).on("beforeProjectClose", function () {
            ScopeManager.handleProjectClose();
        });

        $(ProjectManager).on("projectOpen", function () {
            ScopeManager.handleProjectOpen();
        });

        // immediately install the current editor
        installEditorListeners(EditorManager.getActiveEditor());

        // init
        EditorManager.registerJumpToDefProvider(handleJumpToDefinition);

        var jsHints = new JSHints();
        CodeHintManager.registerHintProvider(jsHints, HintUtils.SUPPORTED_LANGUAGES, 0);

        ParameterHintManager.addCommands();

        // for unit testing
        exports.getSession = getSession;
        exports.jsHintProvider = jsHints;
        exports.initializeSession = initializeSession;
        exports.handleJumpToDefinition = handleJumpToDefinition;
    });
});<|MERGE_RESOLUTION|>--- conflicted
+++ resolved
@@ -57,22 +57,18 @@
         ignoreChange;         // can ignore next "change" event if true;
     
     // Define the defaultExclusions which are files that are known to cause Tern to run out of control.
-<<<<<<< HEAD
-    PreferencesManager.definePreference("jscodehints.defaultExclusions", "array", ["ionic*.min.js"]);
-
-    // TODO - state instead of prefs?
+    PreferencesManager.definePreference("jscodehints.defaultExclusions", "array", []);
+    
+    // TODO - make a project pref
     // Define the detectedExclusions which are files that have been detected to cause Tern to run out of control.
     PreferencesManager.definePreference("jscodehints.detectedExclusions", "array", []);
     
-    // Define currentlyProcessing to store path and startTime of file Tern is currently processing.
-    PreferencesManager.definePreference("jscodehints.currentlyProcessing.path", "string", "");
-    PreferencesManager.definePreference("jscodehints.currentlyProcessing.startTime", "number", 0);
-=======
-    PreferencesManager.definePreference("jscodehints.defaultExclusions", "array", []);
+//    // Define currentlyProcessing to store path and startTime of file Tern is currently processing.
+//    PreferencesManager.definePreference("jscodehints.currentlyProcessing.path", "string", "");
+//    PreferencesManager.definePreference("jscodehints.currentlyProcessing.startTime", "number", 0);
     
     // This preference controls when Tern will time out when trying to understand files
     PreferencesManager.definePreference("jscodehints.inferenceTimeout", "number", 5000);
->>>>>>> 0d3603e6
     
     /**
      * Sets the configuration, generally for testing/debugging use.
