/*
 * Copyright (c) 2013 Adobe Systems Incorporated. All rights reserved.
 *  
 * Permission is hereby granted, free of charge, to any person obtaining a
 * copy of this software and associated documentation files (the "Software"), 
 * to deal in the Software without restriction, including without limitation 
 * the rights to use, copy, modify, merge, publish, distribute, sublicense, 
 * and/or sell copies of the Software, and to permit persons to whom the 
 * Software is furnished to do so, subject to the following conditions:
 *  
 * The above copyright notice and this permission notice shall be included in
 * all copies or substantial portions of the Software.
 *  
 * THE SOFTWARE IS PROVIDED "AS IS", WITHOUT WARRANTY OF ANY KIND, EXPRESS OR
 * IMPLIED, INCLUDING BUT NOT LIMITED TO THE WARRANTIES OF MERCHANTABILITY, 
 * FITNESS FOR A PARTICULAR PURPOSE AND NONINFRINGEMENT. IN NO EVENT SHALL THE
 * AUTHORS OR COPYRIGHT HOLDERS BE LIABLE FOR ANY CLAIM, DAMAGES OR OTHER 
 * LIABILITY, WHETHER IN AN ACTION OF CONTRACT, TORT OR OTHERWISE, ARISING 
 * FROM, OUT OF OR IN CONNECTION WITH THE SOFTWARE OR THE USE OR OTHER 
 * DEALINGS IN THE SOFTWARE.
 * 
 */

/*jslint vars: true, plusplus: true, devel: true, browser: true, nomen: true, indent: 4, maxerr: 50 */
/*global define, describe, it, xit, expect, beforeEach, afterEach, waitsFor, runs, $, brackets, waitsForDone */

define(function (require, exports, module) {
    "use strict";

    var Editor              = brackets.getModule("editor/Editor").Editor,
        EditorManager       = brackets.getModule("editor/EditorManager"),
        FileUtils           = brackets.getModule("file/FileUtils"),
        DocumentManager     = brackets.getModule("document/DocumentManager"),
        SpecRunnerUtils     = brackets.getModule("spec/SpecRunnerUtils"),
        UnitTestReporter    = brackets.getModule("test/UnitTestReporter"),
        JSCodeHints         = require("main");

    var extensionPath   = FileUtils.getNativeModuleDirectoryPath(module),
        testPath        = extensionPath + "/test/file1.js",
        testHtmlPath    = extensionPath + "/test/index.html",
        testDoc         = null,
        testEditor;

    /**
     * Returns an Editor suitable for use in isolation, given a Document. (Unlike
     * SpecRunnerUtils.createMockEditor(), which is given text and creates the Document
     * for you).
     *
     * @param {Document} doc - the document to be contained by the new Editor
     * @return {Editor} - the mock editor object
     */
    function createMockEditor(doc) {
        // Initialize EditorManager
        var $editorHolder = $("<div id='mock-editor-holder'/>");
        EditorManager.setEditorHolder($editorHolder);
        $("body").append($editorHolder);
        
        // create Editor instance
        var editor = new Editor(doc, true, $editorHolder.get(0));
        
        return editor;
    }

    describe("JavaScript Code Hinting", function () {

        /*
         * Ask provider for hints at current cursor position; expect it to
         * return some
         * 
         * @param {Object} provider - a CodeHintProvider object
         * @param {string} key - the charCode of a key press that triggers the
         *      CodeHint provider
         * @return {boolean} - whether the provider has hints in the context of
         *      the test editor
         */
        function expectHints(provider, key) {
            if (key === undefined) {
                key = null;
            }

            expect(provider.hasHints(testEditor, key)).toBe(true);
            return provider.getHints(null);
        }
        
        /*
         * Ask provider for hints at current cursor position; expect it NOT to
         * return any
         * 
         * @param {Object} provider - a CodeHintProvider object
         * @param {string} key - the charCode of a key press that triggers the
         *      CodeHint provider
         */
        function expectNoHints(provider, key) {
            
            if (key === undefined) {
                key = null;
            }
            
            expect(provider.hasHints(testEditor, key)).toBe(false);
        }

        /*
         * Return the index at which hint occurs in hintList
         * 
         * @param {Array.<Object>} hintList - the list of hints
         * @param {string} hint - the hint to search for
         * @return {number} - the index into hintList at which the hint occurs,
         * or -1 if it does not
         */
        function _indexOf(hintList, hint) {
            var index = -1,
                counter = 0;
            
            for (counter; counter < hintList.length; counter++) {
                if (hintList[counter].data("token").value === hint) {
                    index = counter;
                    break;
                }
            }
            return index;
        }
        
        /*
         * Wait for a hint response object to resolve, then apply a callback
         * to the result
         * 
         * @param {Object + jQuery.Deferred} hintObj - a hint response object,
         *      possibly deferred
         * @param {Function} callback - the callback to apply to the resolved
         *      hint response object
         */
        function _waitForHints(hintObj, callback) {
            var complete = false,
                hintList = null;

            if (hintObj.hasOwnProperty("hints")) {
                complete = true;
                hintList = hintObj.hints;
            } else {
                hintObj.done(function (obj) {
                    complete = true;
                    hintList = obj.hints;
                });
            }
            
            waitsFor(function () {
                return complete;
            }, "Expected hints did not resolve", 3000);

            runs(function () { callback(hintList); });
        }
        /*
         * Test if hints should be closed or not closed at a given position.
         *
         * @param {Object} provider - a CodeHintProvider object
         * @param {Object + jQuery.Deferred} hintObj - a hint response object,
         *      possibly deferred
         * @param {line: number, ch: number} newPos - new position to move to
         * after hints are received.
         * @param {boolean} expectedValue - true if hints should close,
         * false otherwise.
         */
        function expectCloseHints(provider, hintObj, newPos, expectedValue) {
            _waitForHints(hintObj, function (hintList) {
                testEditor.setCursorPos(newPos);
                expect(provider.shouldCloseHints(JSCodeHints.getSession())).toBe(expectedValue);
            });
        }

        /*
         * Expect a given list of hints to be absent from a given hint
         * response object
         * 
         * @param {Object + jQuery.Deferred} hintObj - a hint response object,
         *      possibly deferred
         * @param {Array.<string>} absentHints - a list of hints that should not
         *      be present in the hint response
         */
        function hintsAbsent(hintObj, absentHints) {
            _waitForHints(hintObj, function (hintList) {
                expect(hintList).not.toBeNull();
                absentHints.forEach(function (absentHint) {
                    expect(_indexOf(hintList, absentHint)).toBe(-1);
                });
            });
        }

        /*
         * Expect a given list of hints to be present in a given hint
         * response object
         * 
         * @param {Object + jQuery.Deferred} hintObj - a hint response object,
         *      possibly deferred
         * @param {Array.<string>} expectedHints - a list of hints that should be
         *      present in the hint response
         */
        function hintsPresent(hintObj, expectedHints) {
            _waitForHints(hintObj, function (hintList) {
                expect(hintList).not.toBeNull();
                expectedHints.forEach(function (expectedHint) {
                    expect(_indexOf(hintList, expectedHint)).not.toBe(-1);
                });
            });
        }

        /*
         * Expect a given list of hints to be present in the given order in a
         * given hint response object
         * 
         * @param {Object + jQuery.Deferred} hintObj - a hint response object,
         *      possibly deferred
         * @param {Array.<string>} expectedHints - a list of hints that should be
         *      present in the given order in the hint response
         */
        function hintsPresentOrdered(hintObj, expectedHints) {
            var prevIndex = -1,
                currIndex;
            
            _waitForHints(hintObj, function (hintList) {
                expect(hintList).not.toBeNull();
                expectedHints.forEach(function (expectedHint) {
                    currIndex = _indexOf(hintList, expectedHint);
                    expect(currIndex).toBeGreaterThan(prevIndex);
                    prevIndex = currIndex;
                });
            });
        }

        /*
         * Expect a given list of hints to be present in a given hint
         * response object, and no more.
         * 
         * @param {Object + jQuery.Deferred} hintObj - a hint response object,
         *      possibly deferred
         * @param {Array.<string>} expectedHints - a list of hints that should be
         *      present in the hint response, and no more.
         */
        function hintsPresentExact(hintObj, expectedHints) {
            _waitForHints(hintObj, function (hintList) {
                expect(hintList).not.toBeNull();
                expectedHints.forEach(function (expectedHint, index) {
                    expect(hintList[index].data("token").value).toBe(expectedHint);
                });
            });
        }

        /**
         * Find the index of a string in a list of hints.
         * @param {Array} hintList - the list of hints
         * @param {string} hintSelection - the string represenation of the hint
         *  to find the index of
         * @return {number} the index of the hint corresponding to the hintSelection
         */
        function findHint(hintList, hintSelection) {
            var i, l;
            for (i = 0, l = hintList.length; i < l; ++i) {
                var current = hintList[i].data("token");
                if (hintSelection === current.value) {
                    return i;
                }
            }
            return -1;
        }
        /*
         * Simulation of selection of a particular hint in a hint list.
         * Presumably results in side effects in the hint provider's 
         * current editor context.
         * 
         * @param {Object} provider - a CodeHint provider object
         * @param {Object} hintObj - a hint response object from that provider,
         *      possibly deferred
         * @param {string} hintSelection - the hint to select
         */
        function selectHint(provider, hintObj, hintSelection) {
            var hintList = expectHints(provider);
            _waitForHints(hintObj, function (hintList) {
                expect(hintList).not.toBeNull();
                var index = findHint(hintList, hintSelection);
                expect(hintList[index].data("token")).not.toBeNull();
                expect(provider.insertHint(hintList[index])).toBe(false);
            });
        }

        /**
         * Wait for the editor to change positions, such as after a jump to
         * definition has been triggered.  Will timeout after 3 seconds
         *
         * @param {{line:number, ch:number}} oldLocation - the original line/col
         * @param {Function} callback - the callback to apply once the editor has changed position
         */
        function _waitForJump(oldLocation, callback) {
            waitsFor(function () {
                var cursor = testEditor.getCursorPos();
                return (cursor.line !== oldLocation.line) ||
                        (cursor.ch !== oldLocation.ch);
            }, "Expected jump did not occur", 3000);

            runs(function () { callback(testEditor.getCursorPos()); });
        }
        
        /**
         * Trigger a jump to definition, and verify that the editor jumped to 
         * the expected location.
         *
         * @param {{line:number, ch:number}} expectedLocation - the location the editor should
         *      jump to.
         */
        function editorJumped(expectedLocation) {
            var oldLocation = testEditor.getCursorPos();
            
            JSCodeHints.handleJumpToDefinition();
            
            
            _waitForJump(oldLocation, function (newCursor) {
                expect(newCursor.line).toBe(expectedLocation.line);
                expect(newCursor.ch).toBe(expectedLocation.ch);
            });
            
        }
        
        describe("JavaScript Code Hinting", function () {
   
            beforeEach(function () {
                
                DocumentManager.getDocumentForPath(testPath).done(function (doc) {
                    testDoc = doc;
                });
                waitsFor(function () {
                    return testDoc !== null;
                }, "Unable to open test document", 10000);
                
                // create Editor instance (containing a CodeMirror instance)
                runs(function () {
                    testEditor = createMockEditor(testDoc);
                    JSCodeHints.initializeSession(testEditor, false);
                });
            });
            
            afterEach(function () {
                // The following call ensures that the document is reloaded 
                // from disk before each test
                DocumentManager.closeAll();
                
                SpecRunnerUtils.destroyMockEditor(testDoc);
                testEditor = null;
                testDoc = null;
            });
            
            it("should list declared variable and function names in outer scope", function () {
                testEditor.setCursorPos({ line: 6, ch: 0 });
                var hintObj = expectHints(JSCodeHints.jsHintProvider);
                hintsPresent(hintObj, ["A2", "A3", "funB", "A1"]);
            });

            it("should filter hints by query", function () {
                testEditor.setCursorPos({ line: 5, ch: 10 });
                var hintObj = expectHints(JSCodeHints.jsHintProvider);
                hintsPresent(hintObj, ["A1", "A2", "A3"]);
                hintsAbsent(hintObj, ["funB"]);
            });

            it("should list keywords", function () {
                testEditor.setCursorPos({ line: 6, ch: 0 });
                var hintObj = expectHints(JSCodeHints.jsHintProvider);
                hintsPresent(hintObj, ["break", "case", "catch"]);
            });
/*            
            it("should list explicitly defined globals from JSLint annotations", function () {
                testEditor.setCursorPos({ line: 6, ch: 0 });
                var hintObj = expectHints(JSCodeHints.jsHintProvider);
                hintsPresent(hintObj, ["brackets", "$"]);
            });
            
            it("should list implicitly defined globals from JSLint annotations", function () {
                testEditor.setCursorPos({ line: 6, ch: 0 });
                var hintObj = expectHints(JSCodeHints.jsHintProvider);
                hintsPresent(hintObj, ["alert", "console", "confirm", "navigator", "window", "frames"]);
            });
 */
            it("should NOT list implicitly defined globals from missing JSLint annotations", function () {
                testEditor.setCursorPos({ line: 6, ch: 0 });
                var hintObj = expectHints(JSCodeHints.jsHintProvider);
                hintsAbsent(hintObj, ["ActiveXObject", "CScript", "VBArray"]);
            });
            
            it("should NOT list explicitly defined globals from JSLint annotations in other files", function () {
                testEditor.setCursorPos({ line: 6, ch: 0 });
                var hintObj = expectHints(JSCodeHints.jsHintProvider);
                hintsAbsent(hintObj, ["crazyGlobal", "anotherCrazyGlobal"]);
            });
            
            it("should NOT list implicitly defined globals from JSLint annotations in other files", function () {
                testEditor.setCursorPos({ line: 6, ch: 0 });
                var hintObj = expectHints(JSCodeHints.jsHintProvider);
                hintsAbsent(hintObj, ["spawn", "version", "toint32"]);
            });
            
            it("should list literal constants", function () {
                testEditor.setCursorPos({ line: 6, ch: 0 });
                var hintObj = expectHints(JSCodeHints.jsHintProvider);
                hintsPresent(hintObj, ["null", "undefined", "true", "false"]);
            });
            
            it("should NOT list variables, function names and parameter names out of scope", function () {
                testEditor.setCursorPos({ line: 6, ch: 0 });
                var hintObj = expectHints(JSCodeHints.jsHintProvider);
                hintsAbsent(hintObj, ["paramB2", "paramB1"]);
            });

            it("should NOT list variables, function names and parameter names in other files", function () {
                testEditor.setCursorPos({ line: 6, ch: 0 });
                var hintObj = expectHints(JSCodeHints.jsHintProvider);
                hintsAbsent(hintObj, ["E1", "E2"]);
            });
            
            it("should NOT list property names on value lookups", function () {
                testEditor.setCursorPos({ line: 6, ch: 0 });
                var hintObj = expectHints(JSCodeHints.jsHintProvider);
                hintsAbsent(hintObj, ["propA", "propB", "propC"]);
            });
            
            it("should list declared variable, function and parameter names in inner scope", function () {
                testEditor.setCursorPos({ line: 12, ch: 0 });
                var hintObj = expectHints(JSCodeHints.jsHintProvider);
                hintsPresent(hintObj, ["B1", "B2", "funC", "paramB1", "paramB2", "funB", "A1", "A2", "A3"]);
            });
/*
            it("should list string literals that occur in the file", function () {
                testEditor.setCursorPos({ line: 12, ch: 0 });
                var hintObj = expectHints(JSCodeHints.jsHintProvider);
                hintsPresent(hintObj, ["use strict"]);
            });
*/
            it("should NOT list string literals from other files", function () {
                testEditor.setCursorPos({ line: 6, ch: 0 });
                var hintObj = expectHints(JSCodeHints.jsHintProvider);
                hintsAbsent(hintObj, ["a very nice string"]);
            });
            
            it("should list property names that have been declared in the file", function () {
                testEditor.setCursorPos({ line: 17, ch: 11 });
                var hintObj = expectHints(JSCodeHints.jsHintProvider);
                hintsPresent(hintObj, ["propB"]);
            });
            
            it("should list identifier names that occur in other files", function () {
                testEditor.setCursorPos({ line: 16, ch: 0 });
                var hintObj = expectHints(JSCodeHints.jsHintProvider);
                hintsPresent(hintObj, ["D1", "D2"]);
            });
            
            it("should NOT list variable, parameter or function names on property lookups", function () {
                testEditor.setCursorPos({ line: 17, ch: 11 });
                var hintObj = expectHints(JSCodeHints.jsHintProvider);
                hintsAbsent(hintObj, ["A1", "A2", "funB", "paramB1", "paramB2", "B1", "B2", "funC", "paramC1", "paramC2"]);
            });
            
            it("should NOT list keywords on property lookups", function () {
                testEditor.setCursorPos({ line: 17, ch: 11 });
                var hintObj = expectHints(JSCodeHints.jsHintProvider);
                hintsAbsent(hintObj, ["case", "function", "var"]);
            });

            it("should close hints when move over '.' ", function () {
                testEditor.setCursorPos({ line: 17, ch: 11 });
                var hintObj = expectHints(JSCodeHints.jsHintProvider);
                expectCloseHints(JSCodeHints.jsHintProvider, hintObj,
                    { line: 17, ch: 10 }, true);
            });

            it("should close hints only when move off the end of a property ", function () {
                testEditor.setCursorPos({ line: 17, ch: 11 });
                var hintObj = expectHints(JSCodeHints.jsHintProvider);
                expectCloseHints(JSCodeHints.jsHintProvider, hintObj,
                    { line: 17, ch: 12 }, false);
                expectCloseHints(JSCodeHints.jsHintProvider, hintObj,
                    { line: 17, ch: 13 }, false);
                expectCloseHints(JSCodeHints.jsHintProvider, hintObj,
                    { line: 17, ch: 14 }, false);
                expectCloseHints(JSCodeHints.jsHintProvider, hintObj,
                    { line: 17, ch: 15 }, false);
                expectCloseHints(JSCodeHints.jsHintProvider, hintObj,
                    { line: 17, ch: 16 }, false);
                expectCloseHints(JSCodeHints.jsHintProvider, hintObj,
                    { line: 17, ch: 17 }, true);
            });

            it("should close hints only when move off the beginning of an identifier ", function () {
                testEditor.setCursorPos({ line: 17, ch: 10 });
                var hintObj = expectHints(JSCodeHints.jsHintProvider);
                expectCloseHints(JSCodeHints.jsHintProvider, hintObj,
                    { line: 17, ch: 9 }, false);
                expectCloseHints(JSCodeHints.jsHintProvider, hintObj,
                    { line: 17, ch: 8 }, false);
                expectCloseHints(JSCodeHints.jsHintProvider, hintObj,
                    { line: 17, ch: 7 }, true);
            });

            it("should close hints only when move off the beginning of a keyword ", function () {
                testEditor.setCursorPos({ line: 24, ch: 7 });
                var hintObj = expectHints(JSCodeHints.jsHintProvider);
                hintsPresent(hintObj, ["var"]);
                expectCloseHints(JSCodeHints.jsHintProvider, hintObj,
                    { line: 24, ch: 6 }, false);
                expectCloseHints(JSCodeHints.jsHintProvider, hintObj,
                    { line: 24, ch: 5 }, false);
                expectCloseHints(JSCodeHints.jsHintProvider, hintObj,
                    { line: 24, ch: 4 }, false);
                expectCloseHints(JSCodeHints.jsHintProvider, hintObj,
                    { line: 24, ch: 3 }, true);
            });

            it("should NOT list implicit hints on left-brace", function () {
                testEditor.setCursorPos({ line: 6, ch: 0 });
                expectNoHints(JSCodeHints.jsHintProvider, "{");
            });
            
            it("should list explicit hints for variable and function names", function () {
                testEditor.setCursorPos({ line: 6, ch: 0 });
                var hintObj = expectHints(JSCodeHints.jsHintProvider, null);
                hintsPresent(hintObj, ["A2", "A3", "funB", "A1"]);
            });
            
            it("should list implicit hints when typing property lookups", function () {
                testEditor.setCursorPos({ line: 17, ch: 10 });
                expectHints(JSCodeHints.jsHintProvider, ".");
            });

/*          Single quote and double quote keys cause hasHints() to return false.
            It used to return true when string literals were supported.
            it("should list implicit hints when typing string literals (single quote)", function () {
                testEditor.setCursorPos({ line: 9, ch: 0 });
                expectHints(JSCodeHints.jsHintProvider, "'");
            });
            
            it("should list implicit hints when typing string literals (double quote)", function () {
                testEditor.setCursorPos({ line: 9, ch: 0 });
                expectHints(JSCodeHints.jsHintProvider, "\"");
            });
*/
            it("should give priority to identifier names associated with the current context", function () {
                testEditor.setCursorPos({ line: 16, ch: 0 });
                var hintObj = expectHints(JSCodeHints.jsHintProvider);
                hintsPresentOrdered(hintObj, ["C1", "B1"]);
                hintsPresentOrdered(hintObj, ["C2", "B2"]);
            });
            
            it("should give priority to property names associated with the current context from other files", function () {
                testEditor.setCursorPos({ line: 16, ch: 0 });
                var hintObj = expectHints(JSCodeHints.jsHintProvider);
                hintsPresentOrdered(hintObj, ["C1", "D1"]);
                hintsPresentOrdered(hintObj, ["B1", "D1"]);
                hintsPresentOrdered(hintObj, ["A1", "D1"]);
                hintsPresentOrdered(hintObj, ["funB", "funE"]);
            });
            
/*            it("should choose the correct delimiter for string literal hints with no query", function () {
                var start = { line: 18, ch: 0 },
                    end   = { line: 18, ch: 18 };

                testEditor.setCursorPos(start);
                var hintObj = expectHints(JSCodeHints.jsHintProvider);
                selectHint(JSCodeHints.jsHintProvider, hintObj, 13); // hint 13 is "hello\\\"world!"
                runs(function () {
                    expect(testEditor.getCursorPos()).toEqual(end);
                    expect(testDoc.getRange(start, end)).toEqual('"hello\\\\\\" world!"');
                });
            });
*/
            it("should insert value hints with no current query", function () {
                var start = { line: 6, ch: 0 },
                    end   = { line: 6, ch: 2 };

                testEditor.setCursorPos(start);
                var hintObj = expectHints(JSCodeHints.jsHintProvider);
                selectHint(JSCodeHints.jsHintProvider, hintObj, "A2");
                runs(function () {
                    //expect(testEditor.getCursorPos()).toEqual(end);
                    expect(testDoc.getRange(start, end)).toEqual("A2");
                });
            });

            it("should insert value hints replacing the current query", function () {
                var start   = { line: 5, ch: 10 }, // A3 = A<here>2;
                    before  = { line: 5, ch: 9 },
                    end     = { line: 5, ch: 11 };

                testEditor.setCursorPos(start);
                var hintObj = expectHints(JSCodeHints.jsHintProvider);
                hintsPresent(hintObj, ["A1", "A2", "A3"]);
                selectHint(JSCodeHints.jsHintProvider, hintObj, "A1");
                runs(function () {
                    //expect(testEditor.getCursorPos()).toEqual(end);
                    expect(testDoc.getRange(before, end)).toEqual("A1");
                });
            });
            
            it("should insert property hints with no current query", function () {
                var start   = { line: 6, ch: 0 },
                    middle  = { line: 6, ch: 3 },
                    end     = { line: 6, ch: 8 };

                testDoc.replaceRange("A1.", start, start);
                testEditor.setCursorPos(middle);
                var hintObj = expectHints(JSCodeHints.jsHintProvider);
                selectHint(JSCodeHints.jsHintProvider, hintObj, "propA");
                
                runs(function () {
                    expect(testEditor.getCursorPos()).toEqual(end);
                    expect(testDoc.getRange(start, end)).toEqual("A1.propA");
                    expect(testDoc.getLine(end.line).length).toEqual(8);
                });
            });
            
            it("should replace property hints with no current query", function () {
                var start   = { line: 6, ch: 0 },
                    middle  = { line: 6, ch: 3 },
                    end     = { line: 6, ch: 8 };

                testDoc.replaceRange("A1.prop", start, start);
                testEditor.setCursorPos(middle);
                var hintObj = expectHints(JSCodeHints.jsHintProvider);
                selectHint(JSCodeHints.jsHintProvider, hintObj, "propA");
                
                runs(function () {
                    expect(testEditor.getCursorPos()).toEqual(end);
                    expect(testDoc.getRange(start, end)).toEqual("A1.propA");
                    expect(testDoc.getLine(end.line).length).toEqual(8);
                });
            });
            
            it("should replace property hints with a partial current query", function () {
                var start   = { line: 6, ch: 0 },
                    middle  = { line: 6, ch: 6 },
                    end     = { line: 6, ch: 8 };
                
                testDoc.replaceRange("A1.pro", start, start);
                testEditor.setCursorPos(middle);
                var hintObj = expectHints(JSCodeHints.jsHintProvider);
                selectHint(JSCodeHints.jsHintProvider, hintObj, "propA");
                runs(function () {
                    expect(testEditor.getCursorPos()).toEqual(end);
                    expect(testDoc.getRange(start, end)).toEqual("A1.propA");
                    expect(testDoc.getLine(end.line).length).toEqual(8);
                });
            });

            it("should replace property hints replacing a partial current query", function () {
                var start   = { line: 6, ch: 0 },
                    middle  = { line: 6, ch: 6 },
                    end     = { line: 6, ch: 8 };
                
                testDoc.replaceRange("A1.propB", start, start);
                testEditor.setCursorPos(middle);
                var hintObj = expectHints(JSCodeHints.jsHintProvider);
                selectHint(JSCodeHints.jsHintProvider, hintObj, "propA");
                runs(function () {
                    expect(testEditor.getCursorPos()).toEqual(end);
                    expect(testDoc.getRange(start, end)).toEqual("A1.propA");
                    expect(testDoc.getLine(end.line).length).toEqual(8);
                });
            });
            
            it("should replace property hints but not following delimiters", function () {
                var start   = { line: 6, ch: 0 },
                    middle  = { line: 6, ch: 4 },
                    end     = { line: 6, ch: 9 },
                    endplus = { line: 6, ch: 10 };

                testDoc.replaceRange("(A1.prop)", start, start);
                testEditor.setCursorPos(middle);
                var hintObj = expectHints(JSCodeHints.jsHintProvider);
                selectHint(JSCodeHints.jsHintProvider, hintObj, "propA");
                
                runs(function () {
                    expect(testEditor.getCursorPos()).toEqual(end);
                    expect(testDoc.getRange(start, endplus)).toEqual("(A1.propA)");
                    expect(testDoc.getLine(endplus.line).length).toEqual(10);
                });
            });
            
            it("should list hints for string, as string assigned to 's', 's' assigned to 'r' and 'r' assigned to 't'", function () {
                var start = { line: 26, ch: 0 },
                    middle = { line: 26, ch: 2 };
                
                testDoc.replaceRange("t.", start, start);
                testEditor.setCursorPos(middle);
                var hintObj = expectHints(JSCodeHints.jsHintProvider);
                runs(function () {
                    hintsPresentOrdered(hintObj, ["charAt", "charCodeAt", "concat", "indexOf"]);
                });
            });

            it("should list function type", function () {
                var start = { line: 36, ch: 0 },
                    middle = { line: 36, ch: 5 };
                
                testDoc.replaceRange("funD(", start, start);
                testEditor.setCursorPos(middle);
                var hintObj = expectHints(JSCodeHints.jsHintProvider);
                runs(function () {
                    hintsPresentExact(hintObj, ["funD(a: string, b: number) -> {x, y}"]);
                });
            });

            it("should list exports from a requirejs module", function () {
                var start = { line: 40, ch: 21 };
                
                testEditor.setCursorPos(start);
                var hintObj = expectHints(JSCodeHints.jsHintProvider);
                runs(function () {
                    hintsPresentExact(hintObj, ["a", "b", "j"]);
                });
            });

            it("should list later defined property names", function () {
                var start = { line: 17, ch: 11 };
                
                testEditor.setCursorPos(start);
                var hintObj = expectHints(JSCodeHints.jsHintProvider);
                runs(function () {
                    hintsPresentExact(hintObj, ["foo", "propB"]);
                });
            });
            
            it("should list matching property names", function () {
                var start = { line: 12, ch: 10 };
                
                testDoc.replaceRange("param", start, start);
                testEditor.setCursorPos(start);
                var hintObj = expectHints(JSCodeHints.jsHintProvider);
                runs(function () {
                    hintsPresentExact(hintObj, ["paramB1", "paramB2"]);
                });
            });
 
            it("should take anotation parameter type:String", function () {
                var start = { line: 37, ch: 21 };
                
                testDoc.replaceRange("var k= funD(10,11).x.", start, start);
                testEditor.setCursorPos(start);
                var hintObj = expectHints(JSCodeHints.jsHintProvider);
                runs(function () {
                    hintsPresentOrdered(hintObj, ["charAt", "charCodeAt", "concat", "indexOf"]);
                });
            });

            it("should take anotation parameter type:Number", function () {
                var start = { line: 37, ch: 21 };
                
                testDoc.replaceRange("var k= funD(10,11).y.", start, start);
                testEditor.setCursorPos(start);
                var hintObj = expectHints(JSCodeHints.jsHintProvider);
                runs(function () {
                    hintsPresentOrdered(hintObj, ["toExponential", "toFixed", "toString"]);
                });
            });
     
            it("should add new method on String .prototype", function () {
                var start = { line: 37, ch: 0 };
                var testPos = { line: 40, ch: 12 };
                testDoc.replaceRange("String.prototype.times = function (count) {\n" + "\treturn count < 1 ? '' : new Array[count + 1].join(this);\n};\n\"hello\".time", start, start);
                testEditor.setCursorPos(testPos);
                var hintObj = expectHints(JSCodeHints.jsHintProvider);
                runs(function () {
                    hintsPresentOrdered(hintObj, ["times", "trimLeft"]);
                });
            });

            it("should list function defined from .prototype", function () {
                var start = { line: 59, ch: 5 };
                
                testEditor.setCursorPos(start);
                var hintObj = expectHints(JSCodeHints.jsHintProvider);
                runs(function () {
                    hintsPresentExact(hintObj, ["calc"]);
                });
                
            });

            it("should list function type defined from .prototype", function () {
                var start = { line: 59, ch: 10 };
                testEditor.setCursorPos(start);
                var hintObj = expectHints(JSCodeHints.jsHintProvider);
                runs(function () {
                    hintsPresentExact(hintObj, ["calc(a4: number, b4: number) -> number"]);
                });
            });
            
            it("should list function inhertated from super class", function () {
                var start = { line: 79, ch: 11 };
                testEditor.setCursorPos(start);
                var hintObj = expectHints(JSCodeHints.jsHintProvider);
                runs(function () {
                    hintsPresentExact(hintObj, ["getAmountDue", "getName", "name", "setAmountDue"]);
                });
            });
 
            it("should show argument from from .prototype.Method", function () {
                var start = { line: 80, ch: 0 },
                    testPos = { line: 80, ch: 24 };
                
                testDoc.replaceRange("myCustomer.setAmountDue(", start);
                testEditor.setCursorPos(testPos);
                var hintObj = expectHints(JSCodeHints.jsHintProvider);
                runs(function () {
                    hintsPresentOrdered(hintObj, ["setAmountDue(amountDue: ?)"]);
                });
            });
            
            it("should show guessed argument type from current passing parameter", function () {
                var start = { line: 80, ch: 0 },
                    testPos = { line: 80, ch: 24 };
                
                testDoc.replaceRange("myCustomer.setAmountDue(10)", start);
                testEditor.setCursorPos(testPos);
                var hintObj = expectHints(JSCodeHints.jsHintProvider);
                runs(function () {
                    hintsPresentOrdered(hintObj, ["setAmountDue(amountDue: number)"]);
                });
            });
            
            it("should show inner function type", function () {
                var testPos = { line: 96, ch: 23 };
                
                testEditor.setCursorPos(testPos);
                var hintObj = expectHints(JSCodeHints.jsHintProvider);
                runs(function () {
                    hintsPresentOrdered(hintObj, ["innerFunc(arg: string) -> {t}"]);
                });
            });
            
            it("should show type for inner function returned function", function () {
                var testPos = { line: 96, ch: 33 };
                
                testEditor.setCursorPos(testPos);
                var hintObj = expectHints(JSCodeHints.jsHintProvider);
                runs(function () {
                    hintsPresentOrdered(hintObj, ["t() -> string"]);
                });
                
            });
            
            // parameter type anotation tests, due to another bug #3670: first argument has ? 
            xit("should list parameter Date,boolean type", function () {
                var start = { line: 109, ch: 0 },
                    testPos = { line: 109, ch: 11 };
                
                testDoc.replaceRange("funTypeAn1(", start);
                testEditor.setCursorPos(testPos);
                var hintObj = expectHints(JSCodeHints.jsHintProvider);
                runs(function () {
                    hintsPresentExact(hintObj, ["funTypeAn1((a: bool, b: Date) -> {x, y}"]);
                });
            });
            
            // parameter type anotation tests, due to another bug #3670: first argument has ? 
            xit("should list parameter function type and best guess for its argument/return types", function () {
                var testPos = { line: 123, ch: 11 };
                
                testEditor.setCursorPos(testPos);
                var hintObj = expectHints(JSCodeHints.jsHintProvider);
                runs(function () {
                    hintsPresentExact(hintObj, ["funFuncArg(f: fn() -> number) -> number"]);
                });
            });

            // parameter type anotation tests
            it("should list parameter function type and best guess for function call/return types", function () {
                var testPos = { line: 139, ch: 12 };
                
                testEditor.setCursorPos(testPos);
                var hintObj = expectHints(JSCodeHints.jsHintProvider);
                runs(function () {
                    hintsPresentExact(hintObj, ["funFunc2Arg(f: fn(s: string, n: number) -> string) -> string"]);
                });
            });

            it("should list array containing functions", function () {
                var testPos = { line: 142, ch: 7 };
                
                testEditor.setCursorPos(testPos);
                var hintObj = expectHints(JSCodeHints.jsHintProvider);
                runs(function () {
                    hintsPresent(hintObj, ["index1", "index2"]);
                });
            });

            it("should list function reference", function () {
                var start = { line: 144, ch: 0 },
                    testPos = { line: 144, ch: 14 };
                
                testDoc.replaceRange("funArr.index1(", start);
                testEditor.setCursorPos(testPos);
                var hintObj = expectHints(JSCodeHints.jsHintProvider);
                runs(function () {
                    hintsPresentExact(hintObj, ["index1() -> number"]);
                });
            });

            it("should insert hint as [\"my-key\"] since 'my-key' is not a valid property name", function () {
                var start = { line: 49, ch: 0 },
                    middle = { line: 49, ch: 5 },
                    end = { line: 49, ch: 13 };
                
                testDoc.replaceRange("arr.m", start, start);
                testEditor.setCursorPos(middle);
                var hintObj = expectHints(JSCodeHints.jsHintProvider);
                selectHint(JSCodeHints.jsHintProvider, hintObj, "my-key");
                runs(function () {
                    expect(testEditor.getCursorPos()).toEqual(end);
                    expect(testDoc.getRange(start, end)).toEqual("arr[\"my-key\"]");
                    expect(testDoc.getLine(end.line).length).toEqual(13);
                });
            });

            it("should insert hint as [\"my-key\"] make sure this works if nothing is typed after the '.'", function () {
                var start = { line: 49, ch: 0 },
                    middle = { line: 49, ch: 4 },
                    end = { line: 49, ch: 13 };
                
                testDoc.replaceRange("arr.", start, start);
                testEditor.setCursorPos(middle);
                var hintObj = expectHints(JSCodeHints.jsHintProvider);
                selectHint(JSCodeHints.jsHintProvider, hintObj, "my-key");
                runs(function () {
                    expect(testEditor.getCursorPos()).toEqual(end);
                    expect(testDoc.getRange(start, end)).toEqual("arr[\"my-key\"]");
                    expect(testDoc.getLine(end.line).length).toEqual(13);
                });
            });

            it("should insert hint as '.for' since keywords can be used as property names", function () {
                var start = { line: 49, ch: 0 },
                    middle = { line: 49, ch: 5 },
                    end = { line: 49, ch: 7 };
                
                testDoc.replaceRange("arr.f", start, start);
                testEditor.setCursorPos(middle);
                var hintObj = expectHints(JSCodeHints.jsHintProvider);
                selectHint(JSCodeHints.jsHintProvider, hintObj, "for");
                runs(function () {
                    expect(testEditor.getCursorPos()).toEqual(end);
                    expect(testDoc.getRange(start, end)).toEqual("arr.for");
                    expect(testDoc.getLine(end.line).length).toEqual(7);
                });
            });
<<<<<<< HEAD

            it("should not hint function, variable, or param decls", function () {
                var func = { line: 7, ch: 12 },
                    param = { line: 7, ch: 18 },
                    variable = { line: 10, ch: 10 };
                
                runs(function () {
                    testEditor.setCursorPos(func);
                    expectNoHints(JSCodeHints.jsHintProvider);
                    testEditor.setCursorPos(param);
                    expectNoHints(JSCodeHints.jsHintProvider);
                    testEditor.setCursorPos(variable);
                    expectNoHints(JSCodeHints.jsHintProvider);
=======
            
            it("should jump to function", function () {
                var start = { line: 43, ch: 0 };
                
                testEditor.setCursorPos(start);
                runs(function () {
                    editorJumped({line: 7, ch: 13});
                });
            });

            it("should jump to var", function () {
                var start = { line: 44, ch: 10 };
                
                testEditor.setCursorPos(start);
                runs(function () {
                    editorJumped({line: 3, ch: 6});
                });
            });
            it("should jump to closure, early defined var", function () {
                var start = { line: 17, ch: 9 };
                
                testEditor.setCursorPos(start);
                runs(function () {
                    editorJumped({line: 10, ch: 10});
                });
            });
            
            // bug: the issue: timeout due to file.open command not found
            xit("should jump to the definition in new module file", function () {
                var start = { line: 38, ch: 21 };
                
                testEditor.setCursorPos(start);
                runs(function () {
                    editorJumped({line: 4, ch: 34}); //jump to another file
                });
            });
            
            it("should jump to the method definition in .prototype", function () {
                var start = { line: 59, ch: 8 };
                
                testEditor.setCursorPos(start);
                runs(function () {
                    editorJumped({line: 56, ch: 1}); //jump to prototype.calc
                });
            });

            it("should jump to parameter passed in the method", function () {
                var start = { line: 63, ch: 20 };
                
                testEditor.setCursorPos(start);
                runs(function () {
                    editorJumped({line: 61, ch: 27});
                });
            });
            
            it("should jump to parameter passed in anonymous method", function () {
                var start = { line: 83, ch: 25 };
                
                testEditor.setCursorPos(start);
                runs(function () {
                    editorJumped({line: 81, ch: 53});
                });
            });
            
            it("should jump to inner method", function () {
                var start = { line: 96, ch: 32 };
                
                testEditor.setCursorPos(start);
                runs(function () {
                    editorJumped({line: 94, ch: 45});
>>>>>>> 03d0c076
                });
            });
        });
        
        describe("JavaScript Code Hinting in a HTML file", function () {
   
            beforeEach(function () {
                
                DocumentManager.getDocumentForPath(testHtmlPath).done(function (doc) {
                    testDoc = doc;
                });
                
                waitsFor(function () {
                    return testDoc !== null;
                }, "Unable to open test document", 10000);
                
                // create Editor instance (containing a CodeMirror instance)
                runs(function () {
                    testEditor = createMockEditor(testDoc);
                    JSCodeHints.initializeSession(testEditor, false);
                });
            });
            
            afterEach(function () {
                // The following call ensures that the document is reloaded 
                // from disk before each test
                DocumentManager.closeAll();
                
                SpecRunnerUtils.destroyMockEditor(testDoc);
                testEditor = null;
                testDoc = null;
            });

            it("basic codehints in html file", function () {
                var start = { line: 30, ch: 9 },
                    end   = { line: 30, ch: 11 };
                
                testDoc.replaceRange("x.", start, start);
                testEditor.setCursorPos(end);
                var hintObj = expectHints(JSCodeHints.jsHintProvider);
                runs(function () {
                    hintsPresentOrdered(hintObj, ["charAt", "charCodeAt", "concat", "indexOf"]);
                });
            });

            it("function type hint in html file", function () {
                var start = { line: 29, ch: 12 };
                
                testEditor.setCursorPos(start);
                var hintObj = expectHints(JSCodeHints.jsHintProvider);
                runs(function () {
                    hintsPresentExact(hintObj, ["foo(a: number) -> string"]);
                });
            });

            it("jump-to-def in html file", function () {
                var start = { line: 29, ch: 10 };
                
                testEditor.setCursorPos(start);
                runs(function () {
                    editorJumped({line: 18, ch: 20});
                });
            });
        });
    });
});<|MERGE_RESOLUTION|>--- conflicted
+++ resolved
@@ -945,7 +945,6 @@
                     expect(testDoc.getLine(end.line).length).toEqual(7);
                 });
             });
-<<<<<<< HEAD
 
             it("should not hint function, variable, or param decls", function () {
                 var func = { line: 7, ch: 12 },
@@ -959,7 +958,8 @@
                     expectNoHints(JSCodeHints.jsHintProvider);
                     testEditor.setCursorPos(variable);
                     expectNoHints(JSCodeHints.jsHintProvider);
-=======
+                });
+            });
             
             it("should jump to function", function () {
                 var start = { line: 43, ch: 0 };
@@ -1030,7 +1030,6 @@
                 testEditor.setCursorPos(start);
                 runs(function () {
                     editorJumped({line: 94, ch: 45});
->>>>>>> 03d0c076
                 });
             });
         });
