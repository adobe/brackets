/*
 * Copyright (c) 2013 - present Adobe Systems Incorporated. All rights reserved.
 *
 * Permission is hereby granted, free of charge, to any person obtaining a
 * copy of this software and associated documentation files (the "Software"),
 * to deal in the Software without restriction, including without limitation
 * the rights to use, copy, modify, merge, publish, distribute, sublicense,
 * and/or sell copies of the Software, and to permit persons to whom the
 * Software is furnished to do so, subject to the following conditions:
 *
 * The above copyright notice and this permission notice shall be included in
 * all copies or substantial portions of the Software.
 *
 * THE SOFTWARE IS PROVIDED "AS IS", WITHOUT WARRANTY OF ANY KIND, EXPRESS OR
 * IMPLIED, INCLUDING BUT NOT LIMITED TO THE WARRANTIES OF MERCHANTABILITY,
 * FITNESS FOR A PARTICULAR PURPOSE AND NONINFRINGEMENT. IN NO EVENT SHALL THE
 * AUTHORS OR COPYRIGHT HOLDERS BE LIABLE FOR ANY CLAIM, DAMAGES OR OTHER
 * LIABILITY, WHETHER IN AN ACTION OF CONTRACT, TORT OR OTHERWISE, ARISING
 * FROM, OUT OF OR IN CONNECTION WITH THE SOFTWARE OR THE USE OR OTHER
 * DEALINGS IN THE SOFTWARE.
 *
 */

/*
 * Throughout this file, the term "outer scope" is used to refer to the outer-
 * most/global/root Scope objects for particular file. The term "inner scope"
 * is used to refer to a Scope object that is reachable via the child relation
 * from an outer scope.
 */

define(function (require, exports, module) {
    "use strict";

    var _ = brackets.getModule("thirdparty/lodash");

    var CodeMirror          = brackets.getModule("thirdparty/CodeMirror/lib/codemirror"),
        DefaultDialogs      = brackets.getModule("widgets/DefaultDialogs"),
        Dialogs             = brackets.getModule("widgets/Dialogs"),
        DocumentManager     = brackets.getModule("document/DocumentManager"),
        EditorManager       = brackets.getModule("editor/EditorManager"),
        ExtensionUtils      = brackets.getModule("utils/ExtensionUtils"),
        FileSystem          = brackets.getModule("filesystem/FileSystem"),
        FileUtils           = brackets.getModule("file/FileUtils"),
        LanguageManager     = brackets.getModule("language/LanguageManager"),
        PreferencesManager  = brackets.getModule("preferences/PreferencesManager"),
        ProjectManager      = brackets.getModule("project/ProjectManager"),
        Strings             = brackets.getModule("strings"),
        StringUtils         = brackets.getModule("utils/StringUtils"),
<<<<<<< HEAD
        NodeDomain          = brackets.getModule("utils/NodeDomain");
=======
        InMemoryFile        = brackets.getModule("document/InMemoryFile");
>>>>>>> 9a60020f

    var HintUtils           = require("HintUtils"),
        MessageIds          = require("MessageIds"),
        Preferences         = require("Preferences");

    var ternEnvironment     = [],
        pendingTernRequests = {},
        builtinFiles        = ["ecmascript.json", "browser.json", "jquery.json"],
        builtinLibraryNames = [],
        isDocumentDirty     = false,
        _hintCount          = 0,
        currentModule       = null,
        documentChanges     = null,     // bounds of document changes
        preferences         = null,
        deferredPreferences = null;
    
    var _modulePath     = FileUtils.getNativeModuleDirectoryPath(module),
        _nodePath       = "node/TernNodeDomain",
        _domainPath     = [_modulePath, _nodePath].join("/");
    
    
    var MAX_HINTS           = 30,  // how often to reset the tern server
        LARGE_LINE_CHANGE   = 100,
        LARGE_LINE_COUNT    = 10000,
        OFFSET_ZERO         = {line: 0, ch: 0};

    var config = {};

    /**
     *  Used to cache JS Code for hinting in HTML Mixed mode
     */
    var cachedJStext = "";
    
    
    /**
     *  An array of library names that contain JavaScript builtins definitions.
     *
     * @return {Array.<string>} - array of library  names.
     */
    function getBuiltins() {
        return builtinLibraryNames;
    }

    /**
     * Read in the json files that have type information for the builtins, dom,etc
     */
    function initTernEnv() {
        var path = ExtensionUtils.getModulePath(module, "node/node_modules/tern/defs/"),
            files = builtinFiles,
            library;

        files.forEach(function (i) {
            FileSystem.resolve(path + i, function (err, file) {
                if (!err) {
                    FileUtils.readAsText(file).done(function (text) {
                        library = JSON.parse(text);
                        builtinLibraryNames.push(library["!name"]);
                        ternEnvironment.push(library);
                    }).fail(function (error) {
                        console.log("failed to read tern config file " + i);
                    });
                } else {
                    console.log("failed to read tern config file " + i);
                }
            });
        });
    }

    initTernEnv();

    /**
     *  Init preferences from a file in the project root or builtin
     *  defaults if no file is found;
     *
     *  @param {string=} projectRootPath - new project root path. Only needed
     *  for unit tests.
     */
    function initPreferences(projectRootPath) {

        // Reject the old preferences if they have not completed.
        if (deferredPreferences && deferredPreferences.state() === "pending") {
            deferredPreferences.reject();
        }

        deferredPreferences = $.Deferred();
        var pr = ProjectManager.getProjectRoot();

        // Open preferences relative to the project root
        // Normally there is a project root, but for unit tests we need to
        // pass in a project root.
        if (pr) {
            projectRootPath = pr.fullPath;
        } else if (!projectRootPath) {
            console.log("initPreferences: projectRootPath has no value");
        }

        var path = projectRootPath + Preferences.FILE_NAME;

        FileSystem.resolve(path, function (err, file) {
            if (!err) {
                FileUtils.readAsText(file).done(function (text) {
                    var configObj = null;
                    try {
                        configObj = JSON.parse(text);
                    } catch (e) {
                        // continue with null configObj which will result in
                        // default settings.
                        console.log("Error parsing preference file: " + path);
                        if (e instanceof SyntaxError) {
                            console.log(e.message);
                        }
                    }
                    preferences = new Preferences(configObj);
                    deferredPreferences.resolve();
                }).fail(function (error) {
                    preferences = new Preferences();
                    deferredPreferences.resolve();
                });
            } else {
                preferences = new Preferences();
                deferredPreferences.resolve();
            }
        });
    }

    /**
     * Will initialize preferences only if they do not exist.
     *
     */
    function ensurePreferences() {
        if (!deferredPreferences) {
            initPreferences();
        }
    }

    /**
     * Send a message to the tern module - if the module is being initialized,
     * the message will not be posted until initialization is complete
     */
    function postMessage(msg) {
        if (currentModule) {
            currentModule.postMessage(msg);
        }
    }

    /**
     * Test if the directory should be excluded from analysis.
     *
     * @param {!string} path - full directory path.
     * @return {boolean} true if excluded, false otherwise.
     */
    function isDirectoryExcluded(path) {
        var excludes = preferences.getExcludedDirectories();

        if (!excludes) {
            return false;
        }

        var testPath = ProjectManager.makeProjectRelativeIfPossible(path);
        testPath = FileUtils.stripTrailingSlash(testPath);

        return excludes.test(testPath);
    }

    /**
     * Test if the file path is in current editor
     *
     * @param {string} filePath file path to test for exclusion.
     * @return {boolean} true if in editor, false otherwise.
     */
    function isFileBeingEdited(filePath) {
        var currentEditor   = EditorManager.getActiveEditor(),
            currentDoc      = currentEditor && currentEditor.document;

        return (currentDoc && currentDoc.file.fullPath === filePath);
    }

    /**
     * Test if the file path is an internal exclusion.
     *
     * @param {string} path file path to test for exclusion.
     * @return {boolean} true if excluded, false otherwise.
     */
    function isFileExcludedInternal(path) {
        // The detectedExclusions are files detected to be troublesome with current versions of Tern.
        // detectedExclusions is an array of full paths.
        var detectedExclusions = PreferencesManager.get("jscodehints.detectedExclusions") || [];
        if (detectedExclusions && detectedExclusions.indexOf(path) !== -1) {
            return true;
        }

        return false;
    }

    /**
     * Test if the file should be excluded from analysis.
     *
     * @param {!File} file - file to test for exclusion.
     * @return {boolean} true if excluded, false otherwise.
     */
    function isFileExcluded(file) {
        if (file.name[0] === ".") {
            return true;
        }

        var languageID = LanguageManager.getLanguageForPath(file.fullPath).getId();
        if (languageID !== HintUtils.LANGUAGE_ID) {
            return true;
        }

        var excludes = preferences.getExcludedFiles();
        if (excludes && excludes.test(file.name)) {
            return true;
        }

        if (isFileExcludedInternal(file.fullPath)) {
            return true;
        }

        return false;
    }

    /**
     * Add a pending request waiting for the tern-module to complete.
     * If file is a detected exclusion, then reject request.
     *
     * @param {string} file - the name of the file
     * @param {{line: number, ch: number}} offset - the offset into the file the request is for
     * @param {string} type - the type of request
     * @return {jQuery.Promise} - the promise for the request
     */
    function addPendingRequest(file, offset, type) {
        var requests,
            key = file + "@" + offset.line + "@" + offset.ch,
            $deferredRequest;

        // Reject detected exclusions
        if (isFileExcludedInternal(file)) {
            return (new $.Deferred()).reject().promise();
        }

        if (_.has(pendingTernRequests, key)) {
            requests = pendingTernRequests[key];
        } else {
            requests = {};
            pendingTernRequests[key] = requests;
        }

        if (_.has(requests, type)) {
            $deferredRequest = requests[type];
        } else {
            requests[type] = $deferredRequest = new $.Deferred();
        }
        return $deferredRequest.promise();
    }

    /**
     * Get any pending $.Deferred object waiting on the specified file and request type
     * @param {string} file - the file
     * @param {{line: number, ch: number}} offset - the offset into the file the request is for
     * @param {string} type - the type of request
     * @return {jQuery.Deferred} - the $.Deferred for the request
     */
    function getPendingRequest(file, offset, type) {
        var key = file + "@" + offset.line + "@" + offset.ch;
        if (_.has(pendingTernRequests, key)) {
            var requests = pendingTernRequests[key],
                requestType = requests[type];

            delete pendingTernRequests[key][type];

            if (!Object.keys(requests).length) {
                delete pendingTernRequests[key];
            }

            return requestType;
        }
    }

    /**
     * @param {string} file a relative path
     * @return {string} returns the path we resolved when we tried to parse the file, or undefined
     */
    function getResolvedPath(file) {
        return currentModule.getResolvedPath(file);
    }

    /**
     * Get a Promise for the definition from TernJS, for the file & offset passed in.
     * @param {{type: string, name: string, offsetLines: number, text: string}} fileInfo
     * - type of update, name of file, and the text of the update.
     * For "full" updates, the whole text of the file is present. For "part" updates,
     * the changed portion of the text. For "empty" updates, the file has not been modified
     * and the text is empty.
     * @param {{line: number, ch: number}} offset - the offset in the file the hints should be calculate at
     * @return {jQuery.Promise} - a promise that will resolve to definition when
     *      it is done
     */
    function getJumptoDef(fileInfo, offset) {
        postMessage({
            type: MessageIds.TERN_JUMPTODEF_MSG,
            fileInfo: fileInfo,
            offset: offset
        });

        return addPendingRequest(fileInfo.name, offset, MessageIds.TERN_JUMPTODEF_MSG);
    }

    /**
     * check to see if the text we are sending to Tern is too long.
     * @param {string} the text to check
     * @return {string} the text, or the empty text if the original was too long
     */
    function filterText(text) {
        var newText = text;
        if (text.length > preferences.getMaxFileSize()) {
            newText = "";
        }
        return newText;
    }

    /**
     * Get the text of a document, applying any size restrictions
     * if necessary
     * @param {Document} document - the document to get the text from
     * @return {string} the text, or the empty text if the original was too long
     */
    function getTextFromDocument(document) {
        var text = document.getText();
        text = filterText(text);
        return text;
    }



    /**
     * Request Jump-To-Definition from Tern.
     *
     * @param {session} session - the session
     * @param {Document} document - the document
     * @param {{line: number, ch: number}} offset - the offset into the document
     * @return {jQuery.Promise} - The promise will not complete until tern
     *      has completed.
     */
    function requestJumptoDef(session, document, offset) {
        var path    = document.file.fullPath,
            fileInfo = {type: MessageIds.TERN_FILE_INFO_TYPE_FULL,
                name: path,
                offsetLines: 0,
                text: filterText(session.getJavascriptText())};

        var ternPromise = getJumptoDef(fileInfo, offset);

        return {promise: ternPromise};
    }

    /**
     * Handle the response from the tern node when
     * it responds with the definition
     *
     * @param response - the response from the node domain
     */
    function handleJumptoDef(response) {

        var file = response.file,
            offset = response.offset;

        var $deferredJump = getPendingRequest(file, offset, MessageIds.TERN_JUMPTODEF_MSG);

        if ($deferredJump) {
            response.fullPath = getResolvedPath(response.resultFile);
            $deferredJump.resolveWith(null, [response]);
        }
    }

    /**
     * Get a Promise for the completions from TernJS, for the file & offset passed in.
     *
     * @param {{type: string, name: string, offsetLines: number, text: string}} fileInfo
     * - type of update, name of file, and the text of the update.
     * For "full" updates, the whole text of the file is present. For "part" updates,
     * the changed portion of the text. For "empty" updates, the file has not been modified
     * and the text is empty.
     * @param {{line: number, ch: number}} offset - the offset in the file the hints should be calculate at
     * @param {boolean} isProperty - true if getting a property hint,
     * otherwise getting an identifier hint.
     * @return {jQuery.Promise} - a promise that will resolve to an array of completions when
     *      it is done
     */
    function getTernHints(fileInfo, offset, isProperty) {

        /**
         *  If the document is large and we have modified a small portions of it that
         *  we are asking hints for, then send a partial document.
         */
        postMessage({
            type: MessageIds.TERN_COMPLETIONS_MSG,
            fileInfo: fileInfo,
            offset: offset,
            isProperty: isProperty
        });

        return addPendingRequest(fileInfo.name, offset, MessageIds.TERN_COMPLETIONS_MSG);
    }

    /**
     * Get a Promise for the function type from TernJS.
     * @param {{type: string, name: string, offsetLines: number, text: string}} fileInfo
     * - type of update, name of file, and the text of the update.
     * For "full" updates, the whole text of the file is present. For "part" updates,
     * the changed portion of the text. For "empty" updates, the file has not been modified
     * and the text is empty.
     * @param {{line:number, ch:number}} offset - the line, column info for what we want the function type of.
     * @return {jQuery.Promise} - a promise that will resolve to the function type of the function being called.
     */
    function getTernFunctionType(fileInfo, offset) {
        postMessage({
            type: MessageIds.TERN_CALLED_FUNC_TYPE_MSG,
            fileInfo: fileInfo,
            offset: offset
        });

        return addPendingRequest(fileInfo.name, offset, MessageIds.TERN_CALLED_FUNC_TYPE_MSG);
    }


    /**
     *  Given a starting and ending position, get a code fragment that is self contained
     *  enough to be compiled.
     *
     * @param {!Session} session - the current session
     * @param {{line: number, ch: number}} start - the starting position of the changes
     * @return {{type: string, name: string, offsetLines: number, text: string}}
     */
    function getFragmentAround(session, start) {
        var minIndent = null,
            minLine   = null,
            endLine,
            cm        = session.editor._codeMirror,
            tabSize   = cm.getOption("tabSize"),
            document  = session.editor.document,
            p,
            min,
            indent,
            line;

        // expand range backwards
        for (p = start.line - 1, min = Math.max(0, p - 100); p >= min; --p) {
            line = session.getLine(p);
            var fn = line.search(/\bfunction\b/);

            if (fn >= 0) {
                indent = CodeMirror.countColumn(line, null, tabSize);
                if (minIndent === null || minIndent > indent) {
                    if (session.getToken({line: p, ch: fn + 1}).type === "keyword") {
                        minIndent = indent;
                        minLine = p;
                    }
                }
            }
        }

        if (minIndent === null) {
            minIndent = 0;
        }

        if (minLine === null) {
            minLine = min;
        }

        var max = Math.min(cm.lastLine(), start.line + 100),
            endCh = 0;

        for (endLine = start.line + 1; endLine < max; ++endLine) {
            line = cm.getLine(endLine);

            if (line.length > 0) {
                indent = CodeMirror.countColumn(line, null, tabSize);
                if (indent <= minIndent) {
                    endCh = line.length;
                    break;
                }
            }
        }

        var from = {line: minLine, ch: 0},
            to   = {line: endLine, ch: endCh};

        return {type: MessageIds.TERN_FILE_INFO_TYPE_PART,
            name: document.file.fullPath,
            offsetLines: from.line,
            text: document.getRange(from, to)};
    }


    /**
     * Get an object that describes what tern needs to know about the updated
     * file to produce a hint. As a side-effect of this calls the document
     * changes are reset.
     *
     * @param {!Session} session - the current session
     * @param {boolean=} preventPartialUpdates - if true, disallow partial updates.
     * Optional, defaults to false.
     * @return {{type: string, name: string, offsetLines: number, text: string}}
     */
    function getFileInfo(session, preventPartialUpdates) {
        var start = session.getCursor(),
            end = start,
            document = session.editor.document,
            path = document.file.fullPath,
            isHtmlFile = LanguageManager.getLanguageForPath(path).getId() === "html",
            result;

        if (isHtmlFile) {
            result = {type: MessageIds.TERN_FILE_INFO_TYPE_FULL,
                name: path,
                text: cachedJStext};
        } else if (!documentChanges) {
            result = {type: MessageIds.TERN_FILE_INFO_TYPE_EMPTY,
                name: path,
                text: ""};
        } else if (!preventPartialUpdates && session.editor.lineCount() > LARGE_LINE_COUNT &&
                (documentChanges.to - documentChanges.from < LARGE_LINE_CHANGE) &&
                documentChanges.from <= start.line &&
                documentChanges.to > end.line) {
            result = getFragmentAround(session, start);
        } else {
            result = {type: MessageIds.TERN_FILE_INFO_TYPE_FULL,
                name: path,
                text: getTextFromDocument(document)};
        }

        documentChanges = null;
        return result;
    }

    /**
     *  Get the current offset. The offset is adjusted for "part" updates.
     *
     * @param {!Session} session - the current session
     * @param {{type: string, name: string, offsetLines: number, text: string}} fileInfo
     * - type of update, name of file, and the text of the update.
     * For "full" updates, the whole text of the file is present. For "part" updates,
     * the changed portion of the text. For "empty" updates, the file has not been modified
     * and the text is empty.
     * @param {{line: number, ch: number}=} offset - the default offset (optional). Will
     * use the cursor if not provided.
     * @return {{line: number, ch: number}}
     */
    function getOffset(session, fileInfo, offset) {
        var newOffset;

        if (offset) {
            newOffset = {line: offset.line, ch: offset.ch};
        } else {
            newOffset = session.getCursor();
        }

        if (fileInfo.type === MessageIds.TERN_FILE_INFO_TYPE_PART) {
            newOffset.line = Math.max(0, newOffset.line - fileInfo.offsetLines);
        }

        return newOffset;
    }

    /**
     * Get a Promise for all of the known properties from TernJS, for the directory and file.
     * The properties will be used as guesses in tern.
     * @param {Session} session - the active hinting session
     * @param {Document} document - the document for which scope info is
     *      desired
     * @return {jQuery.Promise} - The promise will not complete until the tern
     *      request has completed.
     */
    function requestGuesses(session, document) {
        var $deferred = $.Deferred(),
            fileInfo = getFileInfo(session),
            offset = getOffset(session, fileInfo);

        postMessage({
            type: MessageIds.TERN_GET_GUESSES_MSG,
            fileInfo: fileInfo,
            offset: offset
        });

        var promise = addPendingRequest(fileInfo.name, offset, MessageIds.TERN_GET_GUESSES_MSG);
        promise.done(function (guesses) {
            session.setGuesses(guesses);
            $deferred.resolve();
        }).fail(function () {
            $deferred.reject();
        });

        return $deferred.promise();
    }

    /**
     * Handle the response from the tern node when
     * it responds with the list of completions
     *
     * @param {{file: string, offset: {line: number, ch: number}, completions:Array.<string>,
     *          properties:Array.<string>}} response - the response from node domain
     */
    function handleTernCompletions(response) {

        var file = response.file,
            offset = response.offset,
            completions = response.completions,
            properties = response.properties,
            fnType  = response.fnType,
            type = response.type,
            error = response.error,
            $deferredHints = getPendingRequest(file, offset, type);

        if ($deferredHints) {
            if (error) {
                $deferredHints.reject();
            } else if (completions) {
                $deferredHints.resolveWith(null, [{completions: completions}]);
            } else if (properties) {
                $deferredHints.resolveWith(null, [{properties: properties}]);
            } else if (fnType) {
                $deferredHints.resolveWith(null, [fnType]);
            }
        }
    }

    /**
     * Handle the response from the tern node when
     * it responds to the get guesses message.
     *
     * @param {{file: string, type: string, offset: {line: number, ch: number},
     *      properties: Array.<string>}} response -
     *      the response from node domain contains the guesses for a
     *      property lookup.
     */
    function handleGetGuesses(response) {
        var path = response.file,
            type = response.type,
            offset = response.offset,
            $deferredHints = getPendingRequest(path, offset, type);

        if ($deferredHints) {
            $deferredHints.resolveWith(null, [response.properties]);
        }
    }

    /**
     * Handle the response from the tern node when
     * it responds to the update file message.
     *
     * @param {{path: string, type: string}} response - the response from node domain
     */
    function handleUpdateFile(response) {

        var path = response.path,
            type = response.type,
            $deferredHints = getPendingRequest(path, OFFSET_ZERO, type);

        if ($deferredHints) {
            $deferredHints.resolve();
        }
    }

    /**
     * Handle timed out inference
     *
     * @param {{path: string, type: string}} response - the response from node domain
     */
    function handleTimedOut(response) {

        var detectedExclusions  = PreferencesManager.get("jscodehints.detectedExclusions") || [],
            filePath            = response.file;

        // Don't exclude the file currently being edited
        if (isFileBeingEdited(filePath)) {
            return;
        }

        // Handle file that is already excluded
        if (detectedExclusions.indexOf(filePath) !== -1) {
            console.log("JavaScriptCodeHints.handleTimedOut: file already in detectedExclusions array timed out: " + filePath);
            return;
        }

        // Save detected exclusion in project prefs so no further time is wasted on it
        detectedExclusions.push(filePath);
        PreferencesManager.set("jscodehints.detectedExclusions", detectedExclusions, { location: { scope: "project" } });

        // Show informational dialog
        Dialogs.showModalDialog(
            DefaultDialogs.DIALOG_ID_INFO,
            Strings.DETECTED_EXCLUSION_TITLE,
            StringUtils.format(
                Strings.DETECTED_EXCLUSION_INFO,
                StringUtils.breakableUrl(filePath)
            ),
            [
                {
                    className : Dialogs.DIALOG_BTN_CLASS_PRIMARY,
                    id        : Dialogs.DIALOG_BTN_OK,
                    text      : Strings.OK
                }
            ]
        );
    }
    
    DocumentManager.on("dirtyFlagChange", function (event, changedDoc) {
        if (changedDoc.file.fullPath) {
            postMessage({
                type: MessageIds.TERN_UPDATE_DIRTY_FILE,
                name: changedDoc.file.fullPath,
                action: changedDoc.isDirty
            });
        }
    });

    // Clear dirty document list in tern node domain
    ProjectManager.on("beforeProjectClose", function () {
        postMessage({
            type: MessageIds.TERN_CLEAR_DIRTY_FILES_LIST
        });
    });

    /**
     * Encapsulate all the logic to talk to the tern module.  This will create
     * a new instance of a TernModule, which the rest of the hinting code can use to talk
     * to the tern node domain, without worrying about initialization, priming the pump, etc.
     *
     */
    function TernModule() {
        var ternPromise         = null,
            addFilesPromise     = null,
            rootTernDir         = null,
            projectRoot         = null,
            stopAddingFiles     = false,
            resolvedFiles       = {},       // file -> resolved file
            numInitialFiles     = 0,
            numResolvedFiles    = 0,
            numAddedFiles       = 0,
            _ternNodeDomain     = null;

        /**
         * @param {string} file a relative path
         * @return {string} returns the path we resolved when we tried to parse the file, or undefined
         */
        function getResolvedPath(file) {
            return resolvedFiles[file];
        }

        /**
         *  Determine whether the current set of files are using modules to pull in
         *  additional files.
         *
         * @return {boolean} - true if more files than the current directory have
         * been read in.
         */
        function usingModules() {
            return numInitialFiles !== numResolvedFiles;
        }

        /**
         * Send a message to the tern node - if the module is being initialized,
         * the message will not be posted until initialization is complete
         */
        function postMessage(msg) {
            addFilesPromise.done(function (ternModule) {
                // If an error came up during file handling, bail out now
                if (!_ternNodeDomain) {
                    return;
                }

                if (config.debug) {
                    console.debug("Sending message", msg);
                }
                _ternNodeDomain.exec("invokeTernCommand", msg);
            });
        }

        /**
         * Send a message to the tern node - this is only for messages that
         * need to be sent before and while the addFilesPromise is being resolved.
         */
        function _postMessageByPass(msg) {
            ternPromise.done(function (ternModule) {
                if (config.debug) {
                    console.debug("Sending message", msg);
                }
                _ternNodeDomain.exec("invokeTernCommand", msg);
            });
        }

        /**
         *  Update tern with the new contents of a given file.
         *
         * @param {Document} document - the document to update
         * @return {jQuery.Promise} - the promise for the request
         */
        function updateTernFile(document) {
            var path  = document.file.fullPath;

            _postMessageByPass({
                type       : MessageIds.TERN_UPDATE_FILE_MSG,
                path       : path,
                text       : getTextFromDocument(document)
            });

            return addPendingRequest(path, OFFSET_ZERO, MessageIds.TERN_UPDATE_FILE_MSG);
        }

        /**
         * Handle a request from the tern node for text of a file
         *
         * @param {{file:string}} request - the request from the tern node.  Should be an Object containing the name
         *      of the file tern wants the contents of 
         */
        function handleTernGetFile(request) {

            function replyWith(name, txt) {
                _postMessageByPass({
                    type: MessageIds.TERN_GET_FILE_MSG,
                    file: name,
                    text: txt
                });
            }

            var name = request.file;

            /**
             * Helper function to get the text of a given document and send it to tern.
             * If DocumentManager successfully gets the file's text then we'll send it to the tern node.
             * The Promise for getDocumentText() is returned so that custom fail functions can be used.
             *
             * @param {string} filePath - the path of the file to get the text of
             * @return {jQuery.Promise} - the Promise returned from DocumentMangaer.getDocumentText()
             */
            function getDocText(filePath) {
                if (!FileSystem.isAbsolutePath(filePath) || // don't handle URLs
                        filePath.slice(0, 2) === "//") { // don't handle protocol-relative URLs like //example.com/main.js (see #10566)
                    return (new $.Deferred()).reject().promise();
                }

                var file = FileSystem.getFileForPath(filePath),
                    promise = DocumentManager.getDocumentText(file);

                promise.done(function (docText) {
                    resolvedFiles[name] = filePath;
                    numResolvedFiles++;
                    replyWith(name, filterText(docText));
                });
                return promise;
            }

            /**
             * Helper function to find any files in the project that end with the
             * name we are looking for.  This is so we can find requirejs modules
             * when the baseUrl is unknown, or when the project root is not the same
             * as the script root (e.g. if you open the 'brackets' dir instead of 'brackets/src' dir).
             */
            function findNameInProject() {
                // check for any files in project that end with the right path.
                var fileName = name.substring(name.lastIndexOf("/") + 1);

                function _fileFilter(entry) {
                    return entry.name === fileName;
                }

                ProjectManager.getAllFiles(_fileFilter).done(function (files) {
                    var file;
                    files = files.filter(function (file) {
                        var pos = file.fullPath.length - name.length;
                        return pos === file.fullPath.lastIndexOf(name);
                    });

                    if (files.length === 1) {
                        file = files[0];
                    }
                    if (file) {
                        getDocText(file.fullPath).fail(function () {
                            replyWith(name, "");
                        });
                    } else {
                        replyWith(name, "");
                    }
                });
            }

            if (!isFileExcludedInternal(name)) {
                getDocText(name).fail(function () {
                    getDocText(rootTernDir + name).fail(function () {
                        // check relative to project root
                        getDocText(projectRoot + name)
                            // last look for any files that end with the right path
                            // in the project
                            .fail(findNameInProject);
                    });
                });
            }
        }

        /**
         *  Prime the pump for a fast first lookup.
         *
         * @param {string} path - full path of file
         * @return {jQuery.Promise} - the promise for the request
         */
        function primePump(path) {
            _postMessageByPass({
                type        : MessageIds.TERN_PRIME_PUMP_MSG,
                path        : path
            });

            return addPendingRequest(path, OFFSET_ZERO, MessageIds.TERN_PRIME_PUMP_MSG);
        }

        /**
         * Handle the response from the tern node when
         * it responds to the prime pump message.
         *
         * @param {{path: string, type: string}} response - the response from node domain
         */
        function handlePrimePumpCompletion(response) {

            var path = response.path,
                type = response.type,
                $deferredHints = getPendingRequest(path, OFFSET_ZERO, type);

            if ($deferredHints) {
                $deferredHints.resolve();
            }
        }

        /**
         *  Add new files to tern, keeping any previous files.
         *  The tern server must be initialized before making
         *  this call.
         *
         * @param {Array.<string>} files - array of file to add to tern.
         * @return {boolean} - true if more files may be added, false if maximum has been reached.
         */
        function addFilesToTern(files) {
            // limit the number of files added to tern.
            var maxFileCount = preferences.getMaxFileCount();
            if (numResolvedFiles + numAddedFiles < maxFileCount) {
                var available = maxFileCount - numResolvedFiles - numAddedFiles;

                if (available < files.length) {
                    files = files.slice(0, available);
                }

                numAddedFiles += files.length;
                ternPromise.done(function (ternModule) {
                    var msg = {
                        type        : MessageIds.TERN_ADD_FILES_MSG,
                        files       : files
                    };

                    if (config.debug) {
                        console.debug("Sending message", msg);
                    }
                    _ternNodeDomain.exec("invokeTernCommand", msg);
                });

            } else {
                stopAddingFiles = true;
            }

            return stopAddingFiles;
        }

        /**
         *  Add the files in the directory and subdirectories of a given directory
         *  to tern.
         *
         * @param {string} dir - the root directory to add.
         * @param {function ()} doneCallback - called when all files have been
         * added to tern.
         */
        function addAllFilesAndSubdirectories(dir, doneCallback) {
            FileSystem.resolve(dir, function (err, directory) {
                function visitor(entry) {
                    if (entry.isFile) {
                        if (!isFileExcluded(entry)) { // ignore .dotfiles and non-.js files
                            addFilesToTern([entry.fullPath]);
                        }
                    } else {
                        return !isDirectoryExcluded(entry.fullPath) &&
                            entry.name.indexOf(".") !== 0 &&
                            !stopAddingFiles;
                    }
                }

                if (err) {
                    return;
                }

                if (dir === FileSystem.getDirectoryForPath(rootTernDir)) {
                    doneCallback();
                    return;
                }

                directory.visit(visitor, doneCallback);
            });
        }

        /**
         * Init the Tern module that does all the code hinting work.
         */
        function initTernModule() {
            var moduleDeferred = $.Deferred();
            ternPromise = moduleDeferred.promise();
            if (_ternNodeDomain) {
                _ternNodeDomain.exec("resetTernServer");
                moduleDeferred.resolveWith(null, [_ternNodeDomain]);
            } else {
                _ternNodeDomain     = new NodeDomain("TernNodeDomain", _domainPath);
                _ternNodeDomain.on("data", function (evt, data) {
                    if (config.debug) {
                        console.log("Message received", data.type);
                    }

                    var response = data,
                        type = response.type;

                    if (type === MessageIds.TERN_COMPLETIONS_MSG ||
                            type === MessageIds.TERN_CALLED_FUNC_TYPE_MSG) {
                        // handle any completions the tern server calculated
                        handleTernCompletions(response);
                    } else if (type === MessageIds.TERN_GET_FILE_MSG) {
                        // handle a request for the contents of a file
                        handleTernGetFile(response);
                    } else if (type === MessageIds.TERN_JUMPTODEF_MSG) {
                        handleJumptoDef(response);
                    } else if (type === MessageIds.TERN_PRIME_PUMP_MSG) {
                        handlePrimePumpCompletion(response);
                    } else if (type === MessageIds.TERN_GET_GUESSES_MSG) {
                        handleGetGuesses(response);
                    } else if (type === MessageIds.TERN_UPDATE_FILE_MSG) {
                        handleUpdateFile(response);
                    } else if (type === MessageIds.TERN_INFERENCE_TIMEDOUT) {
                        handleTimedOut(response);
                    } else if (type === MessageIds.TERN_WORKER_READY) {
                        moduleDeferred.resolveWith(null, [_ternNodeDomain]);
                    } else {
                        console.log("Tern Module: " + (response.log || response));
                    }
                });
            
                _ternNodeDomain.promise().done(function () {
                    
                    _ternNodeDomain.exec("setInterface", {
                        messageIds : MessageIds
                    });
                    
                    _ternNodeDomain.exec("invokeTernCommand", {
                        type: MessageIds.SET_CONFIG,
                        config: config
                    });
                    moduleDeferred.resolveWith(null, [_ternNodeDomain]);
                });
            }
        }

        /**
         * Create a new tern server.
         */
        function initTernServer(dir, files) {
            initTernModule();
            numResolvedFiles = 0;
            numAddedFiles = 0;
            stopAddingFiles = false;
            numInitialFiles = files.length;

            ternPromise.done(function (ternModule) {
                var msg = {
                    type        : MessageIds.TERN_INIT_MSG,
                    dir         : dir,
                    files       : files,
                    env         : ternEnvironment,
                    timeout     : PreferencesManager.get("jscodehints.inferenceTimeout")
                };
                _ternNodeDomain.exec("invokeTernCommand", msg);
            });
            rootTernDir = dir + "/";
        }

        /**
         *  We can skip tern initialization if we are opening a file that has
         *  already been added to tern.
         *
         * @param {string} newFile - full path of new file being opened in the editor.
         * @return {boolean} - true if tern initialization should be skipped,
         * false otherwise.
         */
        function canSkipTernInitialization(newFile) {
            return resolvedFiles[newFile] !== undefined;
        }


        /**
         *  Do the work to initialize a code hinting session.
         *
         * @param {Session} session - the active hinting session (TODO: currently unused)
         * @param {!Document} document - the document the editor has changed to
         * @param {?Document} previousDocument - the document the editor has changed from
         */
        function doEditorChange(session, document, previousDocument) {
            var file        = document.file,
                path        = file.fullPath,
                dir         = file.parentPath,
                pr;

            var addFilesDeferred = $.Deferred();

            documentChanges = null;
            addFilesPromise = addFilesDeferred.promise();
            pr = ProjectManager.getProjectRoot() ? ProjectManager.getProjectRoot().fullPath : null;

            // avoid re-initializing tern if possible.
            if (canSkipTernInitialization(path)) {

                // update the previous document in tern to prevent stale files.
                if (isDocumentDirty && previousDocument) {
                    var updateFilePromise = updateTernFile(previousDocument);
                    updateFilePromise.done(function () {
                        primePump(path);
                        addFilesDeferred.resolveWith(null, [_ternNodeDomain]);
                    });
                } else {
                    addFilesDeferred.resolveWith(null, [_ternNodeDomain]);
                }

                isDocumentDirty = false;
                return;
            }
            
            if (previousDocument && previousDocument.isDirty) {
                updateTernFile(previousDocument);
            }
    
            isDocumentDirty = false;
            resolvedFiles = {};
            projectRoot = pr;

            ensurePreferences();
            deferredPreferences.done(function () {
                if (file instanceof InMemoryFile) {
                    initTernServer(pr, []);
                    var hintsPromise = primePump(path);
                    hintsPromise.done(function () {
                        addFilesDeferred.resolveWith(null, [_ternWorker]);
                    });
                    return;
                }

                FileSystem.resolve(dir, function (err, directory) {
                    if (err) {
                        console.error("Error resolving", dir);
                        addFilesDeferred.resolveWith(null);
                        return;
                    }

                    directory.getContents(function (err, contents) {
                        if (err) {
                            console.error("Error getting contents for", directory);
                            addFilesDeferred.resolveWith(null);
                            return;
                        }

                        var files = contents
                            .filter(function (entry) {
                                return entry.isFile && !isFileExcluded(entry);
                            })
                            .map(function (entry) {
                                return entry.fullPath;
                            });

                        initTernServer(dir, files);

                        var hintsPromise = primePump(path);
                        hintsPromise.done(function () {
                            if (!usingModules()) {
                                // Read the subdirectories of the new file's directory.
                                // Read them first in case there are too many files to
                                // read in the project.
                                addAllFilesAndSubdirectories(dir, function () {
                                    // If the file is in the project root, then read
                                    // all the files under the project root.
                                    var currentDir = (dir + "/");
                                    if (projectRoot && currentDir !== projectRoot &&
                                            currentDir.indexOf(projectRoot) === 0) {
                                        addAllFilesAndSubdirectories(projectRoot, function () {
                                            // prime the pump again but this time don't wait
                                            // for completion.
                                            primePump(path);    
                                            addFilesDeferred.resolveWith(null, [_ternNodeDomain]);
                                        });
                                    } else {
                                        addFilesDeferred.resolveWith(null, [_ternNodeDomain]);
                                    }
                                });
                            } else {
                                addFilesDeferred.resolveWith(null, [_ternNodeDomain]);
                            }
                        });
                    });
                });
            });
        }

        /**
         * Called each time a new editor becomes active.
         *
         * @param {Session} session - the active hinting session (TODO: currently unused by doEditorChange())
         * @param {!Document} document - the document of the editor that has changed
         * @param {?Document} previousDocument - the document of the editor is changing from
         */
        function handleEditorChange(session, document, previousDocument) {
            if (addFilesPromise === null) {
                doEditorChange(session, document, previousDocument);
            } else {
                addFilesPromise.done(function () {
                    doEditorChange(session, document, previousDocument);
                });
            }
        }

        /**
         * Do some cleanup when a project is closed.
         *
         * We can clean up the node tern server we use to calculate hints now, since
         * we know we will need to re-init it in any new project that is opened.  
         */
        function resetModule() {
            function resetTernServer() {
                if (_ternNodeDomain.ready()) {
                    _ternNodeDomain.exec('resetTernServer');
                }
            }
            
            if (_ternNodeDomain) {
                if (addFilesPromise) {
                    // If we're in the middle of added files, don't reset 
                    // until we're done
                    addFilesPromise.done(resetTernServer).fail(resetTernServer);
                } else {
                    resetTernServer();
                }
            }
        }

        function whenReady(func) {
            addFilesPromise.done(func);
        }
        
        this.resetModule = resetModule;
        this.handleEditorChange = handleEditorChange;
        this.postMessage = postMessage;
        this.getResolvedPath = getResolvedPath;
        this.whenReady = whenReady;

        return this;
    }

    var resettingDeferred = null;

    /**
     * reset the tern module, if necessary.  
     *
     * During debugging, you can turn this automatic resetting behavior off
     * by running this in the console:
     * brackets._configureJSCodeHints({ noReset: true })
     *
     * This function is also used in unit testing with the "force" flag to
     * reset the module for each test to start with a clean environment.
     *
     * @param {Session} session
     * @param {Document} document
     * @param {boolean} force true to force a reset regardless of how long since the last one
     * @return {Promise} Promise resolved when the module is ready. 
     *                   The new (or current, if there was no reset) module is passed to the callback.
     */
    function _maybeReset(session, document, force) {
        var newTernModule;
        // if we're in the middle of a reset, don't have to check
        // the new module will be online soon
        if (!resettingDeferred) {

            // We don't reset if the debugging flag is set
            // because it's easier to debug if the module isn't
            // getting reset all the time.
            if (force || (!config.noReset && ++_hintCount > MAX_HINTS)) {
                if (config.debug) {
                    console.debug("Resetting tern module");
                }

                resettingDeferred = new $.Deferred();
                newTernModule = new TernModule();
                newTernModule.handleEditorChange(session, document, null);
                newTernModule.whenReady(function () {
                    // reset the old module
                    currentModule.resetModule();
                    currentModule = newTernModule;
                    resettingDeferred.resolve(currentModule);
                    // all done reseting
                    resettingDeferred = null;
                });
                _hintCount = 0;
            } else {
                var d = new $.Deferred();
                d.resolve(currentModule);
                return d.promise();
            }
        }

        return resettingDeferred.promise();
    }

    /**
     * Request a parameter hint from Tern.
     *
     * @param {Session} session - the active hinting session
     * @param {{line: number, ch: number}} functionOffset - the offset of the function call.
     * @return {jQuery.Promise} - The promise will not complete until the
     *      hint has completed.
     */
    function requestParameterHint(session, functionOffset) {
        var $deferredHints = $.Deferred(),
            fileInfo = getFileInfo(session, true),
            offset = getOffset(session, fileInfo, functionOffset),
            fnTypePromise = getTernFunctionType(fileInfo, offset);

        $.when(fnTypePromise).done(
            function (fnType) {
                session.setFnType(fnType);
                session.setFunctionCallPos(functionOffset);
                $deferredHints.resolveWith(null, [fnType]);
            }
        ).fail(function () {
            $deferredHints.reject();
        });

        return $deferredHints.promise();
    }

    /**
     * Request hints from Tern.
     *
     * Note that successive calls to getScope may return the same objects, so
     * clients that wish to modify those objects (e.g., by annotating them based
     * on some temporary context) should copy them first. See, e.g.,
     * Session.getHints().
     *
     * @param {Session} session - the active hinting session
     * @param {Document} document - the document for which scope info is
     *      desired
     * @return {jQuery.Promise} - The promise will not complete until the tern
     *      hints have completed.
     */
    function requestHints(session, document) {
        var $deferredHints = $.Deferred(),
            hintPromise,
            sessionType = session.getType(),
            fileInfo = getFileInfo(session),
            offset = getOffset(session, fileInfo, null);

        _maybeReset(session, document);

        hintPromise = getTernHints(fileInfo, offset, sessionType.property);

        $.when(hintPromise).done(
            function (completions, fnType) {
                if (completions.completions) {
                    session.setTernHints(completions.completions);
                    session.setGuesses(null);
                } else {
                    session.setTernHints([]);
                    session.setGuesses(completions.properties);
                }

                $deferredHints.resolveWith(null);
            }
        ).fail(function () {
            $deferredHints.reject();
        });

        return $deferredHints.promise();
    }

    /**
     *  Track the update area of the current document so we can tell if we can send
     *  partial updates to tern or not.
     *
     * @param {Array.<{from: {line:number, ch: number}, to: {line:number, ch: number},
     *     text: Array<string>}>} changeList - the document changes from the current change event
     */
    function trackChange(changeList) {
        var changed = documentChanges, i;
        if (changed === null) {
            documentChanges = changed = {from: changeList[0].from.line, to: changeList[0].from.line};
            if (config.debug) {
                console.debug("ScopeManager: document has changed");
            }
        }

        for (i = 0; i < changeList.length; i++) {
            var thisChange = changeList[i],
                end = thisChange.from.line + (thisChange.text.length - 1);
            if (thisChange.from.line < changed.to) {
                changed.to = changed.to - (thisChange.to.line - end);
            }

            if (end >= changed.to) {
                changed.to = end + 1;
            }

            if (changed.from > thisChange.from.line) {
                changed.from = thisChange.from.line;
            }
        }
    }

    /*
     * Called each time the file associated with the active editor changes.
     * Marks the file as being dirty.
     *
     * @param {from: {line:number, ch: number}, to: {line:number, ch: number}}
     */
    function handleFileChange(changeList) {
        isDocumentDirty = true;
        trackChange(changeList);
    }

    /**
     * Called each time a new editor becomes active.
     *
     * @param {Session} session - the active hinting session
     * @param {Document} document - the document of the editor that has changed
     * @param {?Document} previousDocument - the document of the editor is changing from
     */
    function handleEditorChange(session, document, previousDocument) {

        if (!currentModule) {
            currentModule = new TernModule();
        }
        
        if (LanguageManager.getLanguageForPath(document.file.fullPath).getId() === "html") {
            cachedJStext = session.getJavascriptText();
        }
        
        return currentModule.handleEditorChange(session, document, previousDocument);
    }

    /**
     * Do some cleanup when a project is closed.
     * Clean up previous analysis data from the module
     */
    function handleProjectClose() {
        if (currentModule) {
            currentModule.resetModule();
        }
    }

    /**
     *  Read in project preferences when a new project is opened.
     *  Look in the project root directory for a preference file.
     *
     *  @param {string=} projectRootPath - new project root path(optional).
     *  Only needed for unit tests.
     */
    function handleProjectOpen(projectRootPath) {
        initPreferences(projectRootPath);
    }

    /** Used to avoid timing bugs in unit tests */
    function _readyPromise() {
        return deferredPreferences;
    }

    /**
     * @private
     * 
     * Update the configuration in the tern node.
     */
    function _setConfig(configUpdate) {
        config = brackets._configureJSCodeHints.config;
        postMessage({
            type: MessageIds.SET_CONFIG,
            config: configUpdate
        });
    }

    exports._setConfig = _setConfig;
    exports._maybeReset = _maybeReset;
    exports.getBuiltins = getBuiltins;
    exports.getResolvedPath = getResolvedPath;
    exports.getTernHints = getTernHints;
    exports.handleEditorChange = handleEditorChange;
    exports.requestGuesses = requestGuesses;
    exports.handleFileChange = handleFileChange;
    exports.requestHints = requestHints;
    exports.requestJumptoDef = requestJumptoDef;
    exports.requestParameterHint = requestParameterHint;
    exports.handleProjectClose = handleProjectClose;
    exports.handleProjectOpen = handleProjectOpen;
    exports._readyPromise = _readyPromise;

});<|MERGE_RESOLUTION|>--- conflicted
+++ resolved
@@ -46,11 +46,8 @@
         ProjectManager      = brackets.getModule("project/ProjectManager"),
         Strings             = brackets.getModule("strings"),
         StringUtils         = brackets.getModule("utils/StringUtils"),
-<<<<<<< HEAD
-        NodeDomain          = brackets.getModule("utils/NodeDomain");
-=======
+        NodeDomain          = brackets.getModule("utils/NodeDomain"),
         InMemoryFile        = brackets.getModule("document/InMemoryFile");
->>>>>>> 9a60020f
 
     var HintUtils           = require("HintUtils"),
         MessageIds          = require("MessageIds"),
@@ -1201,7 +1198,7 @@
                     initTernServer(pr, []);
                     var hintsPromise = primePump(path);
                     hintsPromise.done(function () {
-                        addFilesDeferred.resolveWith(null, [_ternWorker]);
+                        addFilesDeferred.resolveWith(null, [_ternNodeDomain]);
                     });
                     return;
                 }
@@ -1245,7 +1242,7 @@
                                         addAllFilesAndSubdirectories(projectRoot, function () {
                                             // prime the pump again but this time don't wait
                                             // for completion.
-                                            primePump(path);    
+                                            primePump(path);
                                             addFilesDeferred.resolveWith(null, [_ternNodeDomain]);
                                         });
                                     } else {
