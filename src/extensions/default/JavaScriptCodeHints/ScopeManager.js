--- conflicted
+++ resolved
@@ -28,13 +28,6 @@
  * from an outer scope.
  */
 
-<<<<<<< HEAD
-/*jslint vars: true, plusplus: true, devel: true, nomen: true, indent: 4, maxerr: 50 */
-/*global define, brackets, $ */
-=======
-/*global Worker */
->>>>>>> 034215c4
-
 define(function (require, exports, module) {
     "use strict";
 
@@ -101,11 +94,7 @@
      * Read in the json files that have type information for the builtins, dom,etc
      */
     function initTernEnv() {
-<<<<<<< HEAD
         var path = ExtensionUtils.getModulePath(module, "node/node_modules/tern/defs/"),
-=======
-        var path = ExtensionUtils.getModulePath(module, "node_modules/tern/defs/"),
->>>>>>> 034215c4
             files = builtinFiles,
             library;
 
