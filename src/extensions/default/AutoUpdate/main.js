--- conflicted
+++ resolved
@@ -94,30 +94,6 @@
     var _installerName;
 
     /**
-     * Sets up the preference to keep a track of auto update state
-     */
-    function setupAutoUpdateInProgressState() {
-        // State for auto update
-        PreferencesManager.stateManager.definePreference("AutoUpdate.inProgress", "boolean", false);
-    }
-
-    /**
-     * Sets the auto update state to be in progress, marking an auto update session in progress
-     * @param {boolean} updateState - true if an autoupdate session is in progress, false otherwise
-     */
-    function setAutoUpdateSessionInProgress(updateState) {
-        PreferencesManager.setViewState("AutoUpdate.inProgress", updateState);
-    }
-
-    /**
-     * Checks if an auto update session is currently in progress
-     * @returns {boolean} - true if an auto update session is currently in progress, false otherwise
-     */
-    function checkIfAnotherSessionInProgress() {
-        return PreferencesManager.getViewState("AutoUpdate.inProgress");
-    }
-
-    /**
      * Checks if auto update preference is enabled or disabled
      * @private
      * @returns {boolean} - true if preference enabled, false otherwise
@@ -330,9 +306,6 @@
      * Sets up the Auto Update environment
      */
     function setupAutoUpdate() {
-        if (!checkIfAnotherSessionInProgress()) {
-            setAutoUpdateSessionInProgress(false);
-        }
         updateJsonHandler = new StateHandler(updateJsonPath);
 
         updateDomain.exec('initNode', {
@@ -424,7 +397,6 @@
             })
             .fail(function () {
                 showUpdateBar(Strings.INITIALISATION_FAILED, "", "error");
-                setAutoUpdateSessionInProgress(false);
             });
     }
 
@@ -452,12 +424,6 @@
      */
     function _updateProcessHandler(updates, test) {
 
-
-        if (checkIfAnotherSessionInProgress()) {
-            showUpdateBar(Strings.AUTOUPDATE_ERROR, Strings.AUTOUPDATE_IN_PROGRESS, "error");
-        } else {
-            setAutoUpdateSessionInProgress(true);
-
             if (!updates) {
                 console.warn("AutoUpdate : updates information not available.");
                 return;
@@ -504,7 +470,6 @@
 
             //Initiate the auto update, with update params
             initiateAutoUpdate(updateParams);
-        }
     }
 
 
@@ -596,7 +561,6 @@
              .done(function () {
                 setupAutoUpdatePreference();
                 if (_isAutoUpdateEnabled()) {
-                    setupAutoUpdateInProgressState();
                     setupAutoUpdate();
                     UpdateNotification.registerUpdateHandler(_updateProcessHandler);
 
@@ -637,7 +601,6 @@
     function resetStateInFailure(message) {
         updateJsonHandler.reset();
 
-        setAutoUpdateSessionInProgress(false);
         showUpdateBar(Strings.UPDATE_FAILED, "", "error");
 
         enableCheckForUpdateEntry(true);
@@ -718,7 +681,6 @@
         if (checkIfOnline()) {
             postMessageToNode(MessageIds.PERFORM_CLEANUP, ['.json'], true);
         } else {
-            setAutoUpdateSessionInProgress(false);
             showUpdateBar(Strings.DOWNLOAD_FAILED, Strings.INTERNET_UNAVAILABLE, "error");
         }
     }
@@ -929,7 +891,6 @@
                 UpdateInfoBar.on(UpdateInfoBar.RESTART_BTN_CLICKED, restartBtnClicked);
                 UpdateInfoBar.on(UpdateInfoBar.LATER_BTN_CLICKED, laterBtnClicked);
 
-                setAutoUpdateSessionInProgress(false);
                 showUpdateBar( Strings.DOWNLOAD_COMPLETE, Strings.CLICK_RESTART_TO_UPDATE, null, true);
 
                 HealthLogger.sendAnalyticsData(
@@ -941,16 +902,14 @@
                 );
             };
 
-<<<<<<< HEAD
-            //For unit testing
+
+			 //For unit testing
             brackets.test.AutoUpdate.validationCompleted = true;
             brackets.test.AutoUpdate.installerPath = updateDir + "/" + _installerName;
-
-            setUpdateStateInJSON('downloadCompleted', true, statusValidFn);
-=======
+			
+
             setUpdateStateInJSON('downloadCompleted', true)
                 .done(statusValidFn);
->>>>>>> dcfe5792
         } else {
 
             // Installer validation failed
@@ -989,7 +948,7 @@
                 );
 
                 showUpdateBar(Strings.VALIDATION_FAILED, descriptionMessage, "error");
-                setAutoUpdateSessionInProgress(false);
+
                 // For unit testing
                 brackets.test.AutoUpdate.validationFailed = true;
             }
@@ -1027,7 +986,7 @@
             );
 
             showUpdateBar(Strings.DOWNLOAD_FAILED, descriptionMessage, "error");
-            setAutoUpdateSessionInProgress(false);
+
             // For unit testing
             brackets.test.AutoUpdate.downloadFailed = true;
         }
