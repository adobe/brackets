/*
 * Copyright (c) 2012 Adobe Systems Incorporated. All rights reserved.
 *  
 * Permission is hereby granted, free of charge, to any person obtaining a
 * copy of this software and associated documentation files (the "Software"), 
 * to deal in the Software without restriction, including without limitation 
 * the rights to use, copy, modify, merge, publish, distribute, sublicense, 
 * and/or sell copies of the Software, and to permit persons to whom the 
 * Software is furnished to do so, subject to the following conditions:
 *  
 * The above copyright notice and this permission notice shall be included in
 * all copies or substantial portions of the Software.
 *  
 * THE SOFTWARE IS PROVIDED "AS IS", WITHOUT WARRANTY OF ANY KIND, EXPRESS OR
 * IMPLIED, INCLUDING BUT NOT LIMITED TO THE WARRANTIES OF MERCHANTABILITY, 
 * FITNESS FOR A PARTICULAR PURPOSE AND NONINFRINGEMENT. IN NO EVENT SHALL THE
 * AUTHORS OR COPYRIGHT HOLDERS BE LIABLE FOR ANY CLAIM, DAMAGES OR OTHER 
 * LIABILITY, WHETHER IN AN ACTION OF CONTRACT, TORT OR OTHERWISE, ARISING 
 * FROM, OUT OF OR IN CONNECTION WITH THE SOFTWARE OR THE USE OR OTHER 
 * DEALINGS IN THE SOFTWARE.
 * 
 */


/*jslint vars: true, plusplus: true, devel: true, nomen: true, indent: 4, maxerr: 50 */
/*global define, $, JSLINT, brackets */

/**
 * Provides JSLint results via the core linting extension point
 */
define(function (require, exports, module) {
    "use strict";
    
    // Load JSLint, a non-module lib
    require("thirdparty/jslint/jslint");
    
    // Load dependent modules
    var CodeInspection     = brackets.getModule("language/CodeInspection"),
        Strings            = brackets.getModule("strings");
    
    
    /**
     * Run JSLint on the current document. Reports results to the main UI. Displays
     * a gold star when no errors are found.
     */
    function lintOneFile(text, fullPath) {
        
        // If a line contains only whitespace, remove the whitespace
        // This should be doable with a regexp: text.replace(/\r[\x20|\t]+\r/g, "\r\r");,
        // but that doesn't work.
        var i, arr = text.split("\n");
        for (i = 0; i < arr.length; i++) {
            if (!arr[i].match(/\S/)) {
                arr[i] = "";
            }
        }
        text = arr.join("\n");
        
<<<<<<< HEAD
                        $selectedRow  = $(e.target).closest("tr");
                        $selectedRow.addClass("selected");
                        var lineTd    = $selectedRow.find(".line-number");
                        var line      = lineTd.text();
                        var character = lineTd.data("character");
=======
        var jslintResult = JSLINT(text, null);
>>>>>>> 056c96e4
        
        if (!jslintResult) {
            // Remove any trailing null placeholder (early-abort indicator)
            var errors = JSLINT.errors.filter(function (err) { return err !== null; });
            
            errors = errors.map(function (jslintError) {
                return {
                    // JSLint returns 1-based line/col numbers
                    pos: { line: jslintError.line - 1, ch: jslintError.character - 1 },
                    message: jslintError.reason,
                    type: CodeInspection.Type.WARNING
                };
            });
            
            var result = { errors: errors };

            // If array terminated in a null it means there was a stop notice
            if (errors.length !== JSLINT.errors.length) {
                result.aborted = true;
                errors[errors.length - 1].type = CodeInspection.Type.META;
            }
            
            return result;
        }
        return null;
    }
    
    
    // Register for JS files
    CodeInspection.register("javascript", {
        name: Strings.JSLINT_NAME,
        scanFile: lintOneFile
    });
});<|MERGE_RESOLUTION|>--- conflicted
+++ resolved
@@ -56,15 +56,7 @@
         }
         text = arr.join("\n");
         
-<<<<<<< HEAD
-                        $selectedRow  = $(e.target).closest("tr");
-                        $selectedRow.addClass("selected");
-                        var lineTd    = $selectedRow.find(".line-number");
-                        var line      = lineTd.text();
-                        var character = lineTd.data("character");
-=======
         var jslintResult = JSLINT(text, null);
->>>>>>> 056c96e4
         
         if (!jslintResult) {
             // Remove any trailing null placeholder (early-abort indicator)
