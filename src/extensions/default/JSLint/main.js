--- conflicted
+++ resolved
@@ -96,11 +96,7 @@
         
         if (!options.indent) {
             // default to using the same indentation value that the editor is using
-<<<<<<< HEAD
-            options.indent = PreferencesManager.get("spaceUnits", fullPath);
-=======
             options.indent = _getIndentSize(fullPath);
->>>>>>> d3ffd967
         }
         
         // If the user has not defined the environment, we use browser by default.
