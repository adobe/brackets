--- conflicted
+++ resolved
@@ -151,11 +151,8 @@
             var token = self.query;
             $deferredHints.resolve({
                 "hints": hints,
-<<<<<<< HEAD
-                "enableDescription": true
-=======
+                "enableDescription": true,
                 "selectInitial": token && /\S/.test(token) && isNaN(parseInt(token, 10)) // If the active token is blank then don't put default selection
->>>>>>> 379a26b6
             });
         }).fail(function () {
             $deferredHints.reject();
