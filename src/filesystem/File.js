/*
 * Copyright (c) 2013 Adobe Systems Incorporated. All rights reserved.
 *  
 * Permission is hereby granted, free of charge, to any person obtaining a
 * copy of this software and associated documentation files (the "Software"), 
 * to deal in the Software without restriction, including without limitation 
 * the rights to use, copy, modify, merge, publish, distribute, sublicense, 
 * and/or sell copies of the Software, and to permit persons to whom the 
 * Software is furnished to do so, subject to the following conditions:
 *  
 * The above copyright notice and this permission notice shall be included in
 * all copies or substantial portions of the Software.
 *  
 * THE SOFTWARE IS PROVIDED "AS IS", WITHOUT WARRANTY OF ANY KIND, EXPRESS OR
 * IMPLIED, INCLUDING BUT NOT LIMITED TO THE WARRANTIES OF MERCHANTABILITY, 
 * FITNESS FOR A PARTICULAR PURPOSE AND NONINFRINGEMENT. IN NO EVENT SHALL THE
 * AUTHORS OR COPYRIGHT HOLDERS BE LIABLE FOR ANY CLAIM, DAMAGES OR OTHER 
 * LIABILITY, WHETHER IN AN ACTION OF CONTRACT, TORT OR OTHERWISE, ARISING 
 * FROM, OUT OF OR IN CONNECTION WITH THE SOFTWARE OR THE USE OR OTHER 
 * DEALINGS IN THE SOFTWARE.
 * 
 */


/*jslint vars: true, plusplus: true, devel: true, nomen: true, regexp: true, indent: 4, maxerr: 50 */
/*global define */

define(function (require, exports, module) {
    "use strict";
    
    var FileSystemEntry = require("filesystem/FileSystemEntry"),
        FileSystemError = require("filesystem/FileSystemError");
    
    
    /*
     * @constructor
     * Model for a File.
     *
     * This class should *not* be instantiated directly. Use FileSystem.getFileForPath,
     * FileSystem.resolve, or Directory.getContents to create an instance of this class.
     *
     * See the FileSystem class for more details.
     *
     * @param {!string} fullPath The full path for this File.
     * @param {!FileSystem} fileSystem The file system associated with this File.
     */
    function File(fullPath, fileSystem) {
        this._isFile = true;
        FileSystemEntry.call(this, fullPath, fileSystem);
    }
    
    File.prototype = Object.create(FileSystemEntry.prototype);
    File.prototype.constructor = File;
    File.prototype.parentClass = FileSystemEntry.prototype;
    
    /**
     * Contents of this file.
     */
    File.prototype._contents = null;
    
    /**
     * Consistency hash for this file. Reads and writes update this value, and
     * writes confirm the hash before overwriting existing files.
     */
    File.prototype._hash = null;
    
    /**
     * Clear any cached data for this file. Note that this explicitly does NOT
     * clear the file's hash.
     * @private
     */
    File.prototype._clearCachedData = function () {
        FileSystemEntry.prototype._clearCachedData.apply(this);
        this._contents = undefined;
    };
    
    /**
     * Read a file.
     *
     * @param {Object=} options Currently unused.
     * @param {function (?string, string=, FileSystemStats=)} callback Callback that is passed the
     *              FileSystemError string or the file's contents and its stats.
     */
    File.prototype.read = function (options, callback) {
        if (typeof (options) === "function") {
            callback = options;
            options = {};
        }
        
        // We don't need to check isWatched here because contents are only saved
        // for watched files
        if (this._contents && this._stat) {
            callback(null, this._contents, this._stat);
            return;
        }
        
        this._impl.readFile(this._path, options, function (err, data, stat) {
            if (err) {
                this._clearCachedData();
                callback(err);
                return;
            }

            this._stat = stat;
            this._hash = stat._hash;
            
            // Only cache the contents of watched files
            if (this._isWatched) {
                this._contents = data;
            }
            
            callback(err, data, stat);
        }.bind(this));
    };
    
    /**
     * Write a file.
     *
     * @param {string} data Data to write.
     * @param {object=} options Currently unused.
     * @param {!function (?string, FileSystemStats=)=} callback Callback that is passed the
     *              FileSystemError string or the file's new stats.
     */
    File.prototype.write = function (data, options, callback) {
        if (typeof (options) === "function") {
            callback = options;
            options = {};
        }
        
        callback = callback || function () {};
        
        // Request a consistency check if the file is watched and the write is not blind
        var watched = this._isWatched;
        if (watched && !options.blind) {
            options.hash = this._hash;
        }
        
        // Block external change events until after the write has finished
        this._fileSystem._beginWrite();
        
        this._impl.writeFile(this._path, data, options, function (err, stat, created) {
<<<<<<< HEAD
            try {
                if (err) {
                    this._clearCachedData();
                    callback(err);
                    return;
                }
                
                this._hash = stat._hash;
                
                try {
                    callback(null, stat);
                } finally {
                    // If the write succeeded, fire a synthetic change event
                    if (created) {
                        // new file created
                        this._fileSystem._handleWatchResult(this._parentPath);
                    } else {
                        // existing file modified
                        this._fileSystem._handleWatchResult(this._path, stat);
                    }
                    
                    // Wait until AFTER the synthetic change has been processed
                    // to update the cached stats so the change handler recognizes
                    // it is a non-duplicate change event.
                    this._stat = stat;
                    
                    // Only cache the contents of watched files
                    if (watched) {
                        this._contents = data;
                    }
                }
            } finally {
                // Always unblock external change events
                this._fileSystem._endWrite();
=======
            if (err) {
                this._clearCachedData();
                try {
                    callback(err);
                    return;
                } finally {
                    // Always unblock external change events
                    this._fileSystem._endWrite();
                }
            }
            
            // Update internal filesystem state
            this._hash = stat._hash;
            this._stat = stat;
            
            // Only cache the contents of watched files
            if (watched) {
                this._contents = data;
            }
            
            if (created) {
                var parent = this._fileSystem.getDirectoryForPath(this.parentPath);
                this._fileSystem._handleDirectoryChange(parent, function (added, removed) {
                    try {
                        // Notify the caller
                        callback(null, stat);
                    } finally {
                        // If the write succeeded, fire a synthetic change event
                        this._fileSystem._fireChangeEvent(parent, added, removed);
                        
                        // Always unblock external change events
                        this._fileSystem._endWrite();
                    }
                }.bind(this));
            } else {
                try {
                    // Notify the caller
                    callback(null, stat);
                } finally {
                    // existing file modified
                    this._fileSystem._fireChangeEvent(this);
                    
                    // Always unblock external change events
                    this._fileSystem._endWrite();
                }
>>>>>>> f3d831be
            }
        }.bind(this));
    };
    
    // Export this class
    module.exports = File;
});<|MERGE_RESOLUTION|>--- conflicted
+++ resolved
@@ -139,42 +139,6 @@
         this._fileSystem._beginWrite();
         
         this._impl.writeFile(this._path, data, options, function (err, stat, created) {
-<<<<<<< HEAD
-            try {
-                if (err) {
-                    this._clearCachedData();
-                    callback(err);
-                    return;
-                }
-                
-                this._hash = stat._hash;
-                
-                try {
-                    callback(null, stat);
-                } finally {
-                    // If the write succeeded, fire a synthetic change event
-                    if (created) {
-                        // new file created
-                        this._fileSystem._handleWatchResult(this._parentPath);
-                    } else {
-                        // existing file modified
-                        this._fileSystem._handleWatchResult(this._path, stat);
-                    }
-                    
-                    // Wait until AFTER the synthetic change has been processed
-                    // to update the cached stats so the change handler recognizes
-                    // it is a non-duplicate change event.
-                    this._stat = stat;
-                    
-                    // Only cache the contents of watched files
-                    if (watched) {
-                        this._contents = data;
-                    }
-                }
-            } finally {
-                // Always unblock external change events
-                this._fileSystem._endWrite();
-=======
             if (err) {
                 this._clearCachedData();
                 try {
@@ -220,7 +184,6 @@
                     // Always unblock external change events
                     this._fileSystem._endWrite();
                 }
->>>>>>> f3d831be
             }
         }.bind(this));
     };
