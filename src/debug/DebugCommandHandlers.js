--- conflicted
+++ resolved
@@ -153,7 +153,7 @@
     _updateJSLintMenuItem(JSLintUtils.getEnabled());
     
     // Register all the command handlers
-<<<<<<< HEAD
+    CommandManager.register(Strings.CMD_SHOW_DEV_TOOLS, Commands.DEBUG_SHOW_DEVELOPER_TOOLS, handleShowDeveloperTools);
     CommandManager.register(Strings.CMD_JSLINT,         Commands.DEBUG_JSLINT,              _handleEnableJSLint);
     CommandManager.register(Strings.CMD_RUN_UNIT_TESTS, Commands.DEBUG_RUN_UNIT_TESTS,      _handleRunUnitTests);
     CommandManager.register(Strings.CMD_SHOW_PERF_DATA, Commands.DEBUG_SHOW_PERF_DATA,      _handleShowPerfData);
@@ -163,13 +163,4 @@
     CommandManager.register(Strings.CMD_CLOSE_ALL_LIVE_BROWSERS,
                                                         Commands.DEBUG_CLOSE_ALL_LIVE_BROWSERS, _handleCloseAllLiveBrowsers);
     CommandManager.register(Strings.CMD_USE_TAB_CHARS,  Commands.DEBUG_USE_TAB_CHARS,       _handleUseTabChars);
-=======
-    CommandManager.register(Commands.DEBUG_SHOW_DEVELOPER_TOOLS, handleShowDeveloperTools);
-    CommandManager.register(Commands.DEBUG_JSLINT, _handleEnableJSLint);
-    CommandManager.register(Commands.DEBUG_RUN_UNIT_TESTS, _handleRunUnitTests);
-    CommandManager.register(Commands.DEBUG_SHOW_PERF_DATA, _handleShowPerfData);
-    CommandManager.register(Commands.DEBUG_NEW_BRACKETS_WINDOW, _handleNewBracketsWindow);
-    CommandManager.register(Commands.DEBUG_CLOSE_ALL_LIVE_BROWSERS, _handleCloseAllLiveBrowsers);
-    CommandManager.register(Commands.DEBUG_USE_TAB_CHARS, _handleUseTabChars);
->>>>>>> c63a8290
 });