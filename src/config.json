{
    "config": {
        "app_title": "Brackets",
        "app_name_about": "Brackets",
        "about_icon": "styles/images/brackets_icon.svg",
        "update_info_url": "https://getupdates.brackets.io/getupdates/",
        "how_to_use_url": "https://github.com/adobe/brackets/wiki/How-to-Use-Brackets",
        "support_url": "https://github.com/adobe/brackets/wiki/Troubleshooting",
        "suggest_feature_url": "https://github.com/adobe/brackets/wiki/Suggest-a-Feature",
        "get_involved_url": "https://github.com/adobe/brackets/blob/master/CONTRIBUTING.md",
        "glob_help_url": "https://github.com/adobe/brackets/wiki/Using-File-Filters",
        "release_notes_url": "https://github.com/adobe/brackets/wiki/Release-Notes",
        "homepage_url": "http://brackets.io",
        "twitter_url": "https://twitter.com/brackets",
        "troubleshoot_url": "https://github.com/adobe/brackets/wiki/Troubleshooting#wiki-livedev",
        "twitter_name": "@brackets",
        "contributors_url": "https://api.github.com/repos/adobe/brackets/contributors?per_page={0}&page={1}",
        "extension_listing_url": "",
        "extension_registry": "https://s3.amazonaws.com/extend.brackets/registry.json",
        "extension_url": "https://s3.amazonaws.com/extend.brackets/{0}/{0}-{1}.zip",
        "linting.enabled_by_default": true,
        "build_timestamp": "",
        "healthDataServerURL": "https://healthdev.brackets.io/healthDataLog"
    },
    "name": "Brackets",
    "version": "1.9.0-0",
    "apiVersion": "1.9.0",
    "homepage": "http://brackets.io",
    "issues": {
        "url": "http://github.com/adobe/brackets/issues"
    },
    "repository": {
        "type": "git",
        "url": "https://github.com/adobe/brackets.git",
        "branch": "",
        "SHA": ""
    },
    "dependencies": {
        "anymatch": "1.3.0",
        "async": "2.1.4",
        "chokidar": "1.6.1",
        "decompress-zip": "0.3.0",
        "fs-extra": "2.0.0",
        "lodash": "4.17.4",
        "npm": "3.10.9",
<<<<<<< HEAD
        "request": "2.79.0",
        "semver": "5.3.0",
        "temp": "0.8.3",
        "ws": "~0.4.31"
    },
    "devDependencies": {
        "glob": "7.1.1",
=======
        "opn": "4.0.2",
        "ws": "~0.4.31"
    },
    "devDependencies": {
        "fs-extra": "0.5.0",
        "glob": "7.0.6",
>>>>>>> 125868b3
        "grunt": "0.4.5",
        "jasmine-node": "1.11.0",
        "grunt-jasmine-node": "0.1.0",
        "grunt-cli": "0.1.9",
        "phantomjs": "1.9.18",
        "grunt-lib-phantomjs": "0.3.0",
        "grunt-eslint": "18.1.0",
        "grunt-contrib-watch": "0.4.3",
        "grunt-contrib-jasmine": "0.4.2",
        "grunt-template-jasmine-requirejs": "0.1.0",
        "grunt-contrib-cssmin": "0.6.0",
        "grunt-contrib-clean": "0.4.1",
        "grunt-contrib-copy": "0.4.1",
        "grunt-contrib-htmlmin": "0.1.3",
        "grunt-contrib-less": "1.4.0",
        "grunt-contrib-requirejs": "0.4.1",
        "grunt-contrib-uglify": "0.2.0",
        "grunt-contrib-concat": "0.3.0",
        "grunt-targethtml": "0.2.6",
        "grunt-usemin": "0.1.11",
        "load-grunt-tasks": "3.5.0",
        "q": "1.4.1",
        "rewire": "1.1.2",
        "xmldoc": "^0.1.2",
        "grunt-cleanempty": "1.0.3",
        "webpack": "2.2.1"
    },
    "scripts": {
        "postinstall": "grunt install",
        "test": "grunt cla-check-pull test"
    },
    "licenses": [
        {
            "type": "MIT",
            "url": "https://github.com/adobe/brackets/blob/master/LICENSE"
        }
    ]
}<|MERGE_RESOLUTION|>--- conflicted
+++ resolved
@@ -43,7 +43,7 @@
         "fs-extra": "2.0.0",
         "lodash": "4.17.4",
         "npm": "3.10.9",
-<<<<<<< HEAD
+        "opn": "4.0.2",
         "request": "2.79.0",
         "semver": "5.3.0",
         "temp": "0.8.3",
@@ -51,15 +51,8 @@
     },
     "devDependencies": {
         "glob": "7.1.1",
-=======
-        "opn": "4.0.2",
-        "ws": "~0.4.31"
-    },
-    "devDependencies": {
-        "fs-extra": "0.5.0",
-        "glob": "7.0.6",
->>>>>>> 125868b3
         "grunt": "0.4.5",
+        "husky": "0.13.2",
         "jasmine-node": "1.11.0",
         "grunt-jasmine-node": "0.1.0",
         "grunt-cli": "0.1.9",
@@ -87,8 +80,10 @@
         "webpack": "2.2.1"
     },
     "scripts": {
+        "prepush": "npm run eslint",
         "postinstall": "grunt install",
-        "test": "grunt cla-check-pull test"
+        "test": "grunt test cla-check-pull",
+        "eslint": "grunt eslint"
     },
     "licenses": [
         {
