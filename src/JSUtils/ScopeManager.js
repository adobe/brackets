/*
 * Copyright (c) 2013 - present Adobe Systems Incorporated. All rights reserved.
 *
 * Permission is hereby granted, free of charge, to any person obtaining a
 * copy of this software and associated documentation files (the "Software"),
 * to deal in the Software without restriction, including without limitation
 * the rights to use, copy, modify, merge, publish, distribute, sublicense,
 * and/or sell copies of the Software, and to permit persons to whom the
 * Software is furnished to do so, subject to the following conditions:
 *
 * The above copyright notice and this permission notice shall be included in
 * all copies or substantial portions of the Software.
 *
 * THE SOFTWARE IS PROVIDED "AS IS", WITHOUT WARRANTY OF ANY KIND, EXPRESS OR
 * IMPLIED, INCLUDING BUT NOT LIMITED TO THE WARRANTIES OF MERCHANTABILITY,
 * FITNESS FOR A PARTICULAR PURPOSE AND NONINFRINGEMENT. IN NO EVENT SHALL THE
 * AUTHORS OR COPYRIGHT HOLDERS BE LIABLE FOR ANY CLAIM, DAMAGES OR OTHER
 * LIABILITY, WHETHER IN AN ACTION OF CONTRACT, TORT OR OTHERWISE, ARISING
 * FROM, OUT OF OR IN CONNECTION WITH THE SOFTWARE OR THE USE OR OTHER
 * DEALINGS IN THE SOFTWARE.
 *
 */

/*
 * Throughout this file, the term "outer scope" is used to refer to the outer-
 * most/global/root Scope objects for particular file. The term "inner scope"
 * is used to refer to a Scope object that is reachable via the child relation
 * from an outer scope.
 */

define(function (require, exports, module) {
    "use strict";

    var _ = require("thirdparty/lodash");

    var CodeMirror          = require("thirdparty/CodeMirror/lib/codemirror"),
        DefaultDialogs      = require("widgets/DefaultDialogs"),
        Dialogs             = require("widgets/Dialogs"),
        DocumentManager     = require("document/DocumentManager"),
        EditorManager       = require("editor/EditorManager"),
        ExtensionUtils      = require("utils/ExtensionUtils"),
        FileSystem          = require("filesystem/FileSystem"),
        FileUtils           = require("file/FileUtils"),
        LanguageManager     = require("language/LanguageManager"),
        PreferencesManager  = require("preferences/PreferencesManager"),
        ProjectManager      = require("project/ProjectManager"),
        Strings             = require("strings"),
        StringUtils         = require("utils/StringUtils"),
        NodeDomain          = require("utils/NodeDomain"),
        InMemoryFile        = require("document/InMemoryFile");

    var HintUtils           = require("./HintUtils"),
        MessageIds          = require("./MessageIds"),
        Preferences         = require("./Preferences");

    var ternEnvironment     = [],
        pendingTernRequests = {},
        builtinFiles        = ["ecmascript.json", "browser.json", "jquery.json"],
        builtinLibraryNames = [],
        isDocumentDirty     = false,
        _hintCount          = 0,
        currentModule       = null,
        documentChanges     = null,     // bounds of document changes
        preferences         = null,
        deferredPreferences = null;
    
    var _bracketsPath       = FileUtils.getNativeBracketsDirectoryPath(),
        _modulePath         = FileUtils.getNativeModuleDirectoryPath(module),
        _nodePath           = "node/TernNodeDomain",
        _absoluteModulePath = [_bracketsPath, _modulePath].join("/"),
        _domainPath         = [_bracketsPath, _modulePath, _nodePath].join("/");
    
    
    var MAX_HINTS           = 30,  // how often to reset the tern server
        LARGE_LINE_CHANGE   = 100,
        LARGE_LINE_COUNT    = 10000,
        OFFSET_ZERO         = {line: 0, ch: 0};

    var config = {};
    
    /**
     *  An array of library names that contain JavaScript builtins definitions.
     *
     * @return {Array.<string>} - array of library  names.
     */
    function getBuiltins() {
        return builtinLibraryNames;
    }

    /**
     * Read in the json files that have type information for the builtins, dom,etc
     */
    function initTernEnv() {
        var path = [_absoluteModulePath, "node/node_modules/tern/defs/"].join("/"),
            files = builtinFiles,
            library;

        files.forEach(function (i) {
            FileSystem.resolve(path + i, function (err, file) {
                if (!err) {
                    FileUtils.readAsText(file).done(function (text) {
                        library = JSON.parse(text);
                        builtinLibraryNames.push(library["!name"]);
                        ternEnvironment.push(library);
                    }).fail(function (error) {
                        console.log("failed to read tern config file " + i);
                    });
                } else {
                    console.log("failed to read tern config file " + i);
                }
            });
        });
    }

    initTernEnv();

    /**
     *  Init preferences from a file in the project root or builtin
     *  defaults if no file is found;
     *
     *  @param {string=} projectRootPath - new project root path. Only needed
     *  for unit tests.
     */
    function initPreferences(projectRootPath) {

        // Reject the old preferences if they have not completed.
        if (deferredPreferences && deferredPreferences.state() === "pending") {
            deferredPreferences.reject();
        }

        deferredPreferences = $.Deferred();
        var pr = ProjectManager.getProjectRoot();

        // Open preferences relative to the project root
        // Normally there is a project root, but for unit tests we need to
        // pass in a project root.
        if (pr) {
            projectRootPath = pr.fullPath;
        } else if (!projectRootPath) {
            console.log("initPreferences: projectRootPath has no value");
        }

        var path = projectRootPath + Preferences.FILE_NAME;

        FileSystem.resolve(path, function (err, file) {
            if (!err) {
                FileUtils.readAsText(file).done(function (text) {
                    var configObj = null;
                    try {
                        configObj = JSON.parse(text);
                    } catch (e) {
                        // continue with null configObj which will result in
                        // default settings.
                        console.log("Error parsing preference file: " + path);
                        if (e instanceof SyntaxError) {
                            console.log(e.message);
                        }
                    }
                    preferences = new Preferences(configObj);
                    deferredPreferences.resolve();
                }).fail(function (error) {
                    preferences = new Preferences();
                    deferredPreferences.resolve();
                });
            } else {
                preferences = new Preferences();
                deferredPreferences.resolve();
            }
        });
    }

    /**
     * Will initialize preferences only if they do not exist.
     *
     */
    function ensurePreferences() {
        if (!deferredPreferences) {
            initPreferences();
        }
    }

    /**
     * Send a message to the tern module - if the module is being initialized,
     * the message will not be posted until initialization is complete
     */
    function postMessage(msg) {
        if (currentModule) {
            currentModule.postMessage(msg);
        }
    }

    /**
     * Test if the directory should be excluded from analysis.
     *
     * @param {!string} path - full directory path.
     * @return {boolean} true if excluded, false otherwise.
     */
    function isDirectoryExcluded(path) {
        var excludes = preferences.getExcludedDirectories();

        if (!excludes) {
            return false;
        }

        var testPath = ProjectManager.makeProjectRelativeIfPossible(path);
        testPath = FileUtils.stripTrailingSlash(testPath);

        return excludes.test(testPath);
    }

    /**
     * Test if the file path is in current editor
     *
     * @param {string} filePath file path to test for exclusion.
     * @return {boolean} true if in editor, false otherwise.
     */
    function isFileBeingEdited(filePath) {
        var currentEditor   = EditorManager.getActiveEditor(),
            currentDoc      = currentEditor && currentEditor.document;

        return (currentDoc && currentDoc.file.fullPath === filePath);
    }

    /**
     * Test if the file path is an internal exclusion.
     *
     * @param {string} path file path to test for exclusion.
     * @return {boolean} true if excluded, false otherwise.
     */
    function isFileExcludedInternal(path) {
        // The detectedExclusions are files detected to be troublesome with current versions of Tern.
        // detectedExclusions is an array of full paths.
        var detectedExclusions = PreferencesManager.get("jscodehints.detectedExclusions") || [];
        if (detectedExclusions && detectedExclusions.indexOf(path) !== -1) {
            return true;
        }

        return false;
    }

    /**
     * Test if the file should be excluded from analysis.
     *
     * @param {!File} file - file to test for exclusion.
     * @return {boolean} true if excluded, false otherwise.
     */
    function isFileExcluded(file) {
        if (file.name[0] === ".") {
            return true;
        }

        var languageID = LanguageManager.getLanguageForPath(file.fullPath).getId();
        if (languageID !== HintUtils.LANGUAGE_ID) {
            return true;
        }

        var excludes = preferences.getExcludedFiles();
        if (excludes && excludes.test(file.name)) {
            return true;
        }

        if (isFileExcludedInternal(file.fullPath)) {
            return true;
        }

        return false;
    }

    /**
     * Add a pending request waiting for the tern-module to complete.
     * If file is a detected exclusion, then reject request.
     *
     * @param {string} file - the name of the file
     * @param {{line: number, ch: number}} offset - the offset into the file the request is for
     * @param {string} type - the type of request
     * @return {jQuery.Promise} - the promise for the request
     */
    function addPendingRequest(file, offset, type) {
        var requests,
            key = file + "@" + offset.line + "@" + offset.ch,
            $deferredRequest;

        // Reject detected exclusions
        if (isFileExcludedInternal(file)) {
            return (new $.Deferred()).reject().promise();
        }

        if (_.has(pendingTernRequests, key)) {
            requests = pendingTernRequests[key];
        } else {
            requests = {};
            pendingTernRequests[key] = requests;
        }

        if (_.has(requests, type)) {
            $deferredRequest = requests[type];
        } else {
            requests[type] = $deferredRequest = new $.Deferred();
        }
        return $deferredRequest.promise();
    }

    /**
     * Get any pending $.Deferred object waiting on the specified file and request type
     * @param {string} file - the file
     * @param {{line: number, ch: number}} offset - the offset into the file the request is for
     * @param {string} type - the type of request
     * @return {jQuery.Deferred} - the $.Deferred for the request
     */
    function getPendingRequest(file, offset, type) {
        var key = file + "@" + offset.line + "@" + offset.ch;
        if (_.has(pendingTernRequests, key)) {
            var requests = pendingTernRequests[key],
                requestType = requests[type];

            delete pendingTernRequests[key][type];

            if (!Object.keys(requests).length) {
                delete pendingTernRequests[key];
            }

            return requestType;
        }
    }

    /**
     * @param {string} file a relative path
     * @return {string} returns the path we resolved when we tried to parse the file, or undefined
     */
    function getResolvedPath(file) {
        return currentModule.getResolvedPath(file);
    }

    /**
     * Get a Promise for the definition from TernJS, for the file & offset passed in.
     * @param {{type: string, name: string, offsetLines: number, text: string}} fileInfo
     * - type of update, name of file, and the text of the update.
     * For "full" updates, the whole text of the file is present. For "part" updates,
     * the changed portion of the text. For "empty" updates, the file has not been modified
     * and the text is empty.
     * @param {{line: number, ch: number}} offset - the offset in the file the hints should be calculate at
     * @return {jQuery.Promise} - a promise that will resolve to definition when
     *      it is done
     */
    function getJumptoDef(fileInfo, offset) {
        postMessage({
            type: MessageIds.TERN_JUMPTODEF_MSG,
            fileInfo: fileInfo,
            offset: offset
        });

        return addPendingRequest(fileInfo.name, offset, MessageIds.TERN_JUMPTODEF_MSG);
    }

    /**
     * check to see if the text we are sending to Tern is too long.
     * @param {string} the text to check
     * @return {string} the text, or the empty text if the original was too long
     */
    function filterText(text) {
        var newText = text;
        if (text.length > preferences.getMaxFileSize()) {
            newText = "";
        }
        return newText;
    }

    /**
     * Get the text of a document, applying any size restrictions
     * if necessary
     * @param {Document} document - the document to get the text from
     * @return {string} the text, or the empty text if the original was too long
     */
    function getTextFromDocument(document) {
        var text = document.getText();
        text = filterText(text);
        return text;
    }

    /**
     * Handle the response from the tern node domain when
     * it responds with the references
     *
     * @param response - the response from the node domain
     */
    function handleRename(response) {

        if (response.error) {
            EditorManager.getActiveEditor().displayErrorMessageAtCursor(response.error);
            return;
        }

        var file = response.file,
            offset = response.offset;

        var $deferredFindRefs = getPendingRequest(file, offset, MessageIds.TERN_REFS);

        if ($deferredFindRefs) {
            $deferredFindRefs.resolveWith(null, [response]);
        }
    }

    /**
     * Request Jump-To-Definition from Tern.
     *
     * @param {session} session - the session
     * @param {Document} document - the document
     * @param {{line: number, ch: number}} offset - the offset into the document
     * @return {jQuery.Promise} - The promise will not complete until tern
     *      has completed.
     */
    function requestJumptoDef(session, document, offset) {
        var path    = document.file.fullPath,
            fileInfo = {
                type: MessageIds.TERN_FILE_INFO_TYPE_FULL,
                name: path,
                offsetLines: 0,
                text: filterText(session.getJavascriptText())
            };

        var ternPromise = getJumptoDef(fileInfo, offset);

        return {promise: ternPromise};
    }

    /**
     * Handle the response from the tern node domain when
     * it responds with the definition
     *
     * @param response - the response from the node domain
     */
    function handleJumptoDef(response) {

        var file = response.file,
            offset = response.offset;

        var $deferredJump = getPendingRequest(file, offset, MessageIds.TERN_JUMPTODEF_MSG);

        if ($deferredJump) {
            response.fullPath = getResolvedPath(response.resultFile);
            $deferredJump.resolveWith(null, [response]);
        }
    }

    /**
     * Handle the response from the tern node domain when
     * it responds with the scope data
     *
     * @param response - the response from the node domain
     */
    function handleScopeData(response) {
        var file = response.file,
            offset = response.offset;

        var $deferredJump = getPendingRequest(file, offset, MessageIds.TERN_SCOPEDATA_MSG);

        if ($deferredJump) {
            $deferredJump.resolveWith(null, [response]);
        }
    }

    /**
     * Get a Promise for the completions from TernJS, for the file & offset passed in.
     *
     * @param {{type: string, name: string, offsetLines: number, text: string}} fileInfo
     * - type of update, name of file, and the text of the update.
     * For "full" updates, the whole text of the file is present. For "part" updates,
     * the changed portion of the text. For "empty" updates, the file has not been modified
     * and the text is empty.
     * @param {{line: number, ch: number}} offset - the offset in the file the hints should be calculate at
     * @param {boolean} isProperty - true if getting a property hint,
     * otherwise getting an identifier hint.
     * @return {jQuery.Promise} - a promise that will resolve to an array of completions when
     *      it is done
     */
    function getTernHints(fileInfo, offset, isProperty) {

        /**
         *  If the document is large and we have modified a small portions of it that
         *  we are asking hints for, then send a partial document.
         */
        postMessage({
            type: MessageIds.TERN_COMPLETIONS_MSG,
            fileInfo: fileInfo,
            offset: offset,
            isProperty: isProperty
        });

        return addPendingRequest(fileInfo.name, offset, MessageIds.TERN_COMPLETIONS_MSG);
    }

    /**
     * Get a Promise for the function type from TernJS.
     * @param {{type: string, name: string, offsetLines: number, text: string}} fileInfo
     * - type of update, name of file, and the text of the update.
     * For "full" updates, the whole text of the file is present. For "part" updates,
     * the changed portion of the text. For "empty" updates, the file has not been modified
     * and the text is empty.
     * @param {{line:number, ch:number}} offset - the line, column info for what we want the function type of.
     * @return {jQuery.Promise} - a promise that will resolve to the function type of the function being called.
     */
    function getTernFunctionType(fileInfo, offset) {
        postMessage({
            type: MessageIds.TERN_CALLED_FUNC_TYPE_MSG,
            fileInfo: fileInfo,
            offset: offset
        });

        return addPendingRequest(fileInfo.name, offset, MessageIds.TERN_CALLED_FUNC_TYPE_MSG);
    }


    /**
     *  Given a starting and ending position, get a code fragment that is self contained
     *  enough to be compiled.
     *
     * @param {!Session} session - the current session
     * @param {{line: number, ch: number}} start - the starting position of the changes
     * @return {{type: string, name: string, offsetLines: number, text: string}}
     */
    function getFragmentAround(session, start) {
        var minIndent = null,
            minLine   = null,
            endLine,
            cm        = session.editor._codeMirror,
            tabSize   = cm.getOption("tabSize"),
            document  = session.editor.document,
            p,
            min,
            indent,
            line;

        // expand range backwards
        for (p = start.line - 1, min = Math.max(0, p - 100); p >= min; --p) {
            line = session.getLine(p);
            var fn = line.search(/\bfunction\b/);

            if (fn >= 0) {
                indent = CodeMirror.countColumn(line, null, tabSize);
                if (minIndent === null || minIndent > indent) {
                    if (session.getToken({line: p, ch: fn + 1}).type === "keyword") {
                        minIndent = indent;
                        minLine = p;
                    }
                }
            }
        }

        if (minIndent === null) {
            minIndent = 0;
        }

        if (minLine === null) {
            minLine = min;
        }

        var max = Math.min(cm.lastLine(), start.line + 100),
            endCh = 0;

        for (endLine = start.line + 1; endLine < max; ++endLine) {
            line = cm.getLine(endLine);

            if (line.length > 0) {
                indent = CodeMirror.countColumn(line, null, tabSize);
                if (indent <= minIndent) {
                    endCh = line.length;
                    break;
                }
            }
        }

        var from = {line: minLine, ch: 0},
            to   = {line: endLine, ch: endCh};

        return {type: MessageIds.TERN_FILE_INFO_TYPE_PART,
            name: document.file.fullPath,
            offsetLines: from.line,
            text: document.getRange(from, to)};
    }


    /**
     * Get an object that describes what tern needs to know about the updated
     * file to produce a hint. As a side-effect of this calls the document
     * changes are reset.
     *
     * @param {!Session} session - the current session
     * @param {boolean=} preventPartialUpdates - if true, disallow partial updates.
     * Optional, defaults to false.
     * @return {{type: string, name: string, offsetLines: number, text: string}}
     */
    function getFileInfo(session, preventPartialUpdates) {
        var start = session.getCursor(),
            end = start,
            document = session.editor.document,
            path = document.file.fullPath,
            isHtmlFile = LanguageManager.getLanguageForPath(path).getId() === "html",
            result;

        if (isHtmlFile) {
            result = {type: MessageIds.TERN_FILE_INFO_TYPE_FULL,
                name: path,
                text: session.getJavascriptText()};
        } else if (!documentChanges) {
            result = {type: MessageIds.TERN_FILE_INFO_TYPE_EMPTY,
                name: path,
                text: ""};
        } else if (!preventPartialUpdates && session.editor.lineCount() > LARGE_LINE_COUNT &&
                (documentChanges.to - documentChanges.from < LARGE_LINE_CHANGE) &&
                documentChanges.from <= start.line &&
                documentChanges.to > end.line) {
            result = getFragmentAround(session, start);
        } else {
            result = {type: MessageIds.TERN_FILE_INFO_TYPE_FULL,
                name: path,
                text: getTextFromDocument(document)};
        }

        documentChanges = null;
        return result;
    }

    /**
     *  Get the current offset. The offset is adjusted for "part" updates.
     *
     * @param {!Session} session - the current session
     * @param {{type: string, name: string, offsetLines: number, text: string}} fileInfo
     * - type of update, name of file, and the text of the update.
     * For "full" updates, the whole text of the file is present. For "part" updates,
     * the changed portion of the text. For "empty" updates, the file has not been modified
     * and the text is empty.
     * @param {{line: number, ch: number}=} offset - the default offset (optional). Will
     * use the cursor if not provided.
     * @return {{line: number, ch: number}}
     */
    function getOffset(session, fileInfo, offset) {
        var newOffset;

        if (offset) {
            newOffset = {line: offset.line, ch: offset.ch};
        } else {
            newOffset = session.getCursor();
        }

        if (fileInfo.type === MessageIds.TERN_FILE_INFO_TYPE_PART) {
            newOffset.line = Math.max(0, newOffset.line - fileInfo.offsetLines);
        }

        return newOffset;
    }

    /**
     * Get a Promise for all of the known properties from TernJS, for the directory and file.
     * The properties will be used as guesses in tern.
     * @param {Session} session - the active hinting session
     * @param {Document} document - the document for which scope info is
     *      desired
     * @return {jQuery.Promise} - The promise will not complete until the tern
     *      request has completed.
     */
    function requestGuesses(session, document) {
        var $deferred = $.Deferred(),
            fileInfo = getFileInfo(session),
            offset = getOffset(session, fileInfo);

        postMessage({
            type: MessageIds.TERN_GET_GUESSES_MSG,
            fileInfo: fileInfo,
            offset: offset
        });

        var promise = addPendingRequest(fileInfo.name, offset, MessageIds.TERN_GET_GUESSES_MSG);
        promise.done(function (guesses) {
            session.setGuesses(guesses);
            $deferred.resolve();
        }).fail(function () {
            $deferred.reject();
        });

        return $deferred.promise();
    }

    /**
     * Handle the response from the tern node domain when
     * it responds with the list of completions
     *
     * @param {{file: string, offset: {line: number, ch: number}, completions:Array.<string>,
     *          properties:Array.<string>}} response - the response from node domain
     */
    function handleTernCompletions(response) {

        var file = response.file,
            offset = response.offset,
            completions = response.completions,
            properties = response.properties,
            fnType  = response.fnType,
            type = response.type,
            error = response.error,
            $deferredHints = getPendingRequest(file, offset, type);

        if ($deferredHints) {
            if (error) {
                $deferredHints.reject();
            } else if (completions) {
                $deferredHints.resolveWith(null, [{completions: completions}]);
            } else if (properties) {
                $deferredHints.resolveWith(null, [{properties: properties}]);
            } else if (fnType) {
                $deferredHints.resolveWith(null, [fnType]);
            }
        }
    }

    /**
     * Handle the response from the tern node domain when
     * it responds to the get guesses message.
     *
     * @param {{file: string, type: string, offset: {line: number, ch: number},
     *      properties: Array.<string>}} response -
     *      the response from node domain contains the guesses for a
     *      property lookup.
     */
    function handleGetGuesses(response) {
        var path = response.file,
            type = response.type,
            offset = response.offset,
            $deferredHints = getPendingRequest(path, offset, type);

        if ($deferredHints) {
            $deferredHints.resolveWith(null, [response.properties]);
        }
    }

    /**
     * Handle the response from the tern node domain when
     * it responds to the update file message.
     *
     * @param {{path: string, type: string}} response - the response from node domain
     */
    function handleUpdateFile(response) {

        var path = response.path,
            type = response.type,
            $deferredHints = getPendingRequest(path, OFFSET_ZERO, type);

        if ($deferredHints) {
            $deferredHints.resolve();
        }
    }

    /**
     * Handle timed out inference
     *
     * @param {{path: string, type: string}} response - the response from node domain
     */
    function handleTimedOut(response) {

        var detectedExclusions  = PreferencesManager.get("jscodehints.detectedExclusions") || [],
            filePath            = response.file;

        // Don't exclude the file currently being edited
        if (isFileBeingEdited(filePath)) {
            return;
        }

        // Handle file that is already excluded
        if (detectedExclusions.indexOf(filePath) !== -1) {
            console.log("JavaScriptCodeHints.handleTimedOut: file already in detectedExclusions array timed out: " + filePath);
            return;
        }

        // Save detected exclusion in project prefs so no further time is wasted on it
        detectedExclusions.push(filePath);
        PreferencesManager.set("jscodehints.detectedExclusions", detectedExclusions, { location: { scope: "project" } });

        // Show informational dialog
        Dialogs.showModalDialog(
            DefaultDialogs.DIALOG_ID_INFO,
            Strings.DETECTED_EXCLUSION_TITLE,
            StringUtils.format(
                Strings.DETECTED_EXCLUSION_INFO,
                StringUtils.breakableUrl(filePath)
            ),
            [
                {
                    className : Dialogs.DIALOG_BTN_CLASS_PRIMARY,
                    id        : Dialogs.DIALOG_BTN_OK,
                    text      : Strings.OK
                }
            ]
        );
    }
    
    DocumentManager.on("dirtyFlagChange", function (event, changedDoc) {
        if (changedDoc.file.fullPath) {
            postMessage({
                type: MessageIds.TERN_UPDATE_DIRTY_FILE,
                name: changedDoc.file.fullPath,
                action: changedDoc.isDirty
            });
        }
    });

    // Clear dirty document list in tern node domain
    ProjectManager.on("beforeProjectClose", function () {
        postMessage({
            type: MessageIds.TERN_CLEAR_DIRTY_FILES_LIST
        });
    });

    /**
     * Encapsulate all the logic to talk to the tern module.  This will create
     * a new instance of a TernModule, which the rest of the hinting code can use to talk
     * to the tern node domain, without worrying about initialization, priming the pump, etc.
     *
     */
    function TernModule() {
        var ternPromise         = null,
            addFilesPromise     = null,
            rootTernDir         = null,
            projectRoot         = null,
            stopAddingFiles     = false,
            resolvedFiles       = {},       // file -> resolved file
            numInitialFiles     = 0,
            numResolvedFiles    = 0,
            numAddedFiles       = 0,
            _ternNodeDomain     = null;

        /**
         * @param {string} file a relative path
         * @return {string} returns the path we resolved when we tried to parse the file, or undefined
         */
        function getResolvedPath(file) {
            return resolvedFiles[file];
        }

        /**
         *  Determine whether the current set of files are using modules to pull in
         *  additional files.
         *
         * @return {boolean} - true if more files than the current directory have
         * been read in.
         */
        function usingModules() {
            return numInitialFiles !== numResolvedFiles;
        }

        /**
         * Send a message to the tern node domain - if the module is being initialized,
         * the message will not be posted until initialization is complete
         */
        function postMessage(msg) {
            addFilesPromise.done(function (ternModule) {
                // If an error came up during file handling, bail out now
                if (!_ternNodeDomain) {
                    return;
                }

                if (config.debug) {
                    console.debug("Sending message", msg);
                }
                _ternNodeDomain.exec("invokeTernCommand", msg);
            });
        }

        /**
         * Send a message to the tern node domain - this is only for messages that
         * need to be sent before and while the addFilesPromise is being resolved.
         */
        function _postMessageByPass(msg) {
            ternPromise.done(function (ternModule) {
                if (config.debug) {
                    console.debug("Sending message", msg);
                }
                _ternNodeDomain.exec("invokeTernCommand", msg);
            });
        }

        /**
         *  Update tern with the new contents of a given file.
         *
         * @param {Document} document - the document to update
         * @return {jQuery.Promise} - the promise for the request
         */
        function updateTernFile(document) {
            var path  = document.file.fullPath;

            _postMessageByPass({
                type       : MessageIds.TERN_UPDATE_FILE_MSG,
                path       : path,
                text       : getTextFromDocument(document)
            });

            return addPendingRequest(path, OFFSET_ZERO, MessageIds.TERN_UPDATE_FILE_MSG);
        }

        /**
         * Handle a request from the tern node domain for text of a file
         *
         * @param {{file:string}} request - the request from the tern node domain.  Should be an Object containing the name
         *      of the file tern wants the contents of 
         */
        function handleTernGetFile(request) {

            function replyWith(name, txt) {
                _postMessageByPass({
                    type: MessageIds.TERN_GET_FILE_MSG,
                    file: name,
                    text: txt
                });
            }

            var name = request.file;

            /**
             * Helper function to get the text of a given document and send it to tern.
             * If DocumentManager successfully gets the file's text then we'll send it to the tern node domain.
             * The Promise for getDocumentText() is returned so that custom fail functions can be used.
             *
             * @param {string} filePath - the path of the file to get the text of
             * @return {jQuery.Promise} - the Promise returned from DocumentMangaer.getDocumentText()
             */
            function getDocText(filePath) {
                if (!FileSystem.isAbsolutePath(filePath) || // don't handle URLs
                        filePath.slice(0, 2) === "//") { // don't handle protocol-relative URLs like //example.com/main.js (see #10566)
                    return (new $.Deferred()).reject().promise();
                }

                var file = FileSystem.getFileForPath(filePath),
                    promise = DocumentManager.getDocumentText(file);

                promise.done(function (docText) {
                    resolvedFiles[name] = filePath;
                    numResolvedFiles++;
                    replyWith(name, filterText(docText));
                });
                return promise;
            }

            /**
             * Helper function to find any files in the project that end with the
             * name we are looking for.  This is so we can find requirejs modules
             * when the baseUrl is unknown, or when the project root is not the same
             * as the script root (e.g. if you open the 'brackets' dir instead of 'brackets/src' dir).
             */
            function findNameInProject() {
                // check for any files in project that end with the right path.
                var fileName = name.substring(name.lastIndexOf("/") + 1);

                function _fileFilter(entry) {
                    return entry.name === fileName;
                }

                ProjectManager.getAllFiles(_fileFilter).done(function (files) {
                    var file;
                    files = files.filter(function (file) {
                        var pos = file.fullPath.length - name.length;
                        return pos === file.fullPath.lastIndexOf(name);
                    });

                    if (files.length === 1) {
                        file = files[0];
                    }
                    if (file) {
                        getDocText(file.fullPath).fail(function () {
                            replyWith(name, "");
                        });
                    } else {
                        replyWith(name, "");
                    }
                });
            }

            if (!isFileExcludedInternal(name)) {
                getDocText(name).fail(function () {
                    getDocText(rootTernDir + name).fail(function () {
                        // check relative to project root
                        getDocText(projectRoot + name)
                            // last look for any files that end with the right path
                            // in the project
                            .fail(findNameInProject);
                    });
                });
            }
        }

        /**
         *  Prime the pump for a fast first lookup.
         *
         * @param {string} path - full path of file
         * @return {jQuery.Promise} - the promise for the request
         */
        function primePump(path, isUntitledDoc) {
            _postMessageByPass({
                type            : MessageIds.TERN_PRIME_PUMP_MSG,
                path            : path,
                isUntitledDoc   : isUntitledDoc
            });

            return addPendingRequest(path, OFFSET_ZERO, MessageIds.TERN_PRIME_PUMP_MSG);
        }

        /**
         * Handle the response from the tern node domain when
         * it responds to the prime pump message.
         *
         * @param {{path: string, type: string}} response - the response from node domain
         */
        function handlePrimePumpCompletion(response) {

            var path = response.path,
                type = response.type,
                $deferredHints = getPendingRequest(path, OFFSET_ZERO, type);

            if ($deferredHints) {
                $deferredHints.resolve();
            }
        }

        /**
         *  Add new files to tern, keeping any previous files.
         *  The tern server must be initialized before making
         *  this call.
         *
         * @param {Array.<string>} files - array of file to add to tern.
         * @return {boolean} - true if more files may be added, false if maximum has been reached.
         */
        function addFilesToTern(files) {
            // limit the number of files added to tern.
            var maxFileCount = preferences.getMaxFileCount();
            if (numResolvedFiles + numAddedFiles < maxFileCount) {
                var available = maxFileCount - numResolvedFiles - numAddedFiles;

                if (available < files.length) {
                    files = files.slice(0, available);
                }

                numAddedFiles += files.length;
                ternPromise.done(function (ternModule) {
                    var msg = {
                        type        : MessageIds.TERN_ADD_FILES_MSG,
                        files       : files
                    };

                    if (config.debug) {
                        console.debug("Sending message", msg);
                    }
                    _ternNodeDomain.exec("invokeTernCommand", msg);
                });

            } else {
                stopAddingFiles = true;
            }

            return stopAddingFiles;
        }

        /**
         *  Add the files in the directory and subdirectories of a given directory
         *  to tern.
         *
         * @param {string} dir - the root directory to add.
         * @param {function ()} doneCallback - called when all files have been
         * added to tern.
         */
        function addAllFilesAndSubdirectories(dir, doneCallback) {
            FileSystem.resolve(dir, function (err, directory) {
                function visitor(entry) {
                    if (entry.isFile) {
                        if (!isFileExcluded(entry)) { // ignore .dotfiles and non-.js files
                            addFilesToTern([entry.fullPath]);
                        }
                    } else {
                        return !isDirectoryExcluded(entry.fullPath) &&
                            entry.name.indexOf(".") !== 0 &&
                            !stopAddingFiles;
                    }
                }

                if (err) {
                    return;
                }

                if (dir === FileSystem.getDirectoryForPath(rootTernDir)) {
                    doneCallback();
                    return;
                }

                directory.visit(visitor, doneCallback);
            });
        }

        /**
         * Init the Tern module that does all the code hinting work.
         */
        function initTernModule() {
            var moduleDeferred = $.Deferred();
            ternPromise = moduleDeferred.promise();
            
            function prepareTern() {  
                _ternNodeDomain.exec("setInterface", {
                    messageIds : MessageIds
                });

                _ternNodeDomain.exec("invokeTernCommand", {
                    type: MessageIds.SET_CONFIG,
                    config: config
                });
                moduleDeferred.resolveWith(null, [_ternNodeDomain]);
            }
            
            if (_ternNodeDomain) {
                _ternNodeDomain.exec("resetTernServer");
                moduleDeferred.resolveWith(null, [_ternNodeDomain]);
            } else {
                _ternNodeDomain     = new NodeDomain("TernNodeDomain", _domainPath);
                _ternNodeDomain.on("data", function (evt, data) {
                    if (config.debug) {
                        console.log("Message received", data.type);
                    }

                    var response = data,
                        type = response.type;

                    if (type === MessageIds.TERN_COMPLETIONS_MSG ||
                            type === MessageIds.TERN_CALLED_FUNC_TYPE_MSG) {
                        // handle any completions the tern server calculated
                        handleTernCompletions(response);
                    } else if (type === MessageIds.TERN_GET_FILE_MSG) {
                        // handle a request for the contents of a file
                        handleTernGetFile(response);
                    } else if (type === MessageIds.TERN_JUMPTODEF_MSG) {
                        handleJumptoDef(response);
<<<<<<< HEAD
                    } else if (type === MessageIds.TERN_REFS) {
                        handleRename(response);
=======
                    } else if (type === MessageIds.TERN_SCOPEDATA_MSG) {
                        handleScopeData(response);
>>>>>>> 659455c8
                    } else if (type === MessageIds.TERN_PRIME_PUMP_MSG) {
                        handlePrimePumpCompletion(response);
                    } else if (type === MessageIds.TERN_GET_GUESSES_MSG) {
                        handleGetGuesses(response);
                    } else if (type === MessageIds.TERN_UPDATE_FILE_MSG) {
                        handleUpdateFile(response);
                    } else if (type === MessageIds.TERN_INFERENCE_TIMEDOUT) {
                        handleTimedOut(response);
                    } else if (type === MessageIds.TERN_WORKER_READY) {
                        moduleDeferred.resolveWith(null, [_ternNodeDomain]);
                    } else if (type === "RE_INIT_TERN") {
                        // Ensure the request is because of a node restart
                        if (currentModule) {
                            prepareTern();
                            // Mark the module with resetForced, then creation of TernModule will 
                            // happen again as part of '_maybeReset' call
                            currentModule.resetForced = true;
                        }
                    } else {
                        console.log("Tern Module: " + (response.log || response));
                    }
                });
            
                _ternNodeDomain.promise().done(prepareTern);
            }
        }

        /**
         * Create a new tern server.
         */
        function initTernServer(dir, files) {
            initTernModule();
            numResolvedFiles = 0;
            numAddedFiles = 0;
            stopAddingFiles = false;
            numInitialFiles = files.length;

            ternPromise.done(function (ternModule) {
                var msg = {
                    type        : MessageIds.TERN_INIT_MSG,
                    dir         : dir,
                    files       : files,
                    env         : ternEnvironment,
                    timeout     : PreferencesManager.get("jscodehints.inferenceTimeout")
                };
                _ternNodeDomain.exec("invokeTernCommand", msg);
            });
            rootTernDir = dir + "/";
        }

        /**
         *  We can skip tern initialization if we are opening a file that has
         *  already been added to tern.
         *
         * @param {string} newFile - full path of new file being opened in the editor.
         * @return {boolean} - true if tern initialization should be skipped,
         * false otherwise.
         */
        function canSkipTernInitialization(newFile) {
            return resolvedFiles[newFile] !== undefined;
        }


        /**
         *  Do the work to initialize a code hinting session.
         *
         * @param {Session} session - the active hinting session (TODO: currently unused)
         * @param {!Document} document - the document the editor has changed to
         * @param {?Document} previousDocument - the document the editor has changed from
         */
        function doEditorChange(session, document, previousDocument) {
            var file        = document.file,
                path        = file.fullPath,
                dir         = file.parentPath,
                pr;

            var addFilesDeferred = $.Deferred();

            documentChanges = null;
            addFilesPromise = addFilesDeferred.promise();
            pr = ProjectManager.getProjectRoot() ? ProjectManager.getProjectRoot().fullPath : null;

            // avoid re-initializing tern if possible.
            if (canSkipTernInitialization(path)) {

                // update the previous document in tern to prevent stale files.
                if (isDocumentDirty && previousDocument) {
                    var updateFilePromise = updateTernFile(previousDocument);
                    updateFilePromise.done(function () {
                        primePump(path, document.isUntitled());
                        addFilesDeferred.resolveWith(null, [_ternNodeDomain]);
                    });
                } else {
                    addFilesDeferred.resolveWith(null, [_ternNodeDomain]);
                }

                isDocumentDirty = false;
                return;
            }
            
            if (previousDocument && previousDocument.isDirty) {
                updateTernFile(previousDocument);
            }
    
            isDocumentDirty = false;
            resolvedFiles = {};
            projectRoot = pr;

            ensurePreferences();
            deferredPreferences.done(function () {
                if (file instanceof InMemoryFile) {
                    initTernServer(pr, []);
                    var hintsPromise = primePump(path, true);
                    hintsPromise.done(function () {
                        addFilesDeferred.resolveWith(null, [_ternNodeDomain]);
                    });
                    return;
                }

                FileSystem.resolve(dir, function (err, directory) {
                    if (err) {
                        console.error("Error resolving", dir);
                        addFilesDeferred.resolveWith(null);
                        return;
                    }

                    directory.getContents(function (err, contents) {
                        if (err) {
                            console.error("Error getting contents for", directory);
                            addFilesDeferred.resolveWith(null);
                            return;
                        }

                        var files = contents
                            .filter(function (entry) {
                                return entry.isFile && !isFileExcluded(entry);
                            })
                            .map(function (entry) {
                                return entry.fullPath;
                            });

                        initTernServer(dir, files);

                        var hintsPromise = primePump(path, false);
                        hintsPromise.done(function () {
                            if (!usingModules()) {
                                // Read the subdirectories of the new file's directory.
                                // Read them first in case there are too many files to
                                // read in the project.
                                addAllFilesAndSubdirectories(dir, function () {
                                    // If the file is in the project root, then read
                                    // all the files under the project root.
                                    var currentDir = (dir + "/");
                                    if (projectRoot && currentDir !== projectRoot &&
                                            currentDir.indexOf(projectRoot) === 0) {
                                        addAllFilesAndSubdirectories(projectRoot, function () {
                                            // prime the pump again but this time don't wait
                                            // for completion.
                                            primePump(path, false);
                                            addFilesDeferred.resolveWith(null, [_ternNodeDomain]);
                                        });
                                    } else {
                                        addFilesDeferred.resolveWith(null, [_ternNodeDomain]);
                                    }
                                });
                            } else {
                                addFilesDeferred.resolveWith(null, [_ternNodeDomain]);
                            }
                        });
                    });
                });
            });
        }

        /**
         * Called each time a new editor becomes active.
         *
         * @param {Session} session - the active hinting session (TODO: currently unused by doEditorChange())
         * @param {!Document} document - the document of the editor that has changed
         * @param {?Document} previousDocument - the document of the editor is changing from
         */
        function handleEditorChange(session, document, previousDocument) {
            if (addFilesPromise === null) {
                doEditorChange(session, document, previousDocument);
            } else {
                addFilesPromise.done(function () {
                    doEditorChange(session, document, previousDocument);
                });
            }
        }

        /**
         * Do some cleanup when a project is closed.
         *
         * We can clean up the node tern server we use to calculate hints now, since
         * we know we will need to re-init it in any new project that is opened.  
         */
        function resetModule() {
            function resetTernServer() {
                if (_ternNodeDomain.ready()) {
                    _ternNodeDomain.exec('resetTernServer');
                }
            }
            
            if (_ternNodeDomain) {
                if (addFilesPromise) {
                    // If we're in the middle of added files, don't reset 
                    // until we're done
                    addFilesPromise.done(resetTernServer).fail(resetTernServer);
                } else {
                    resetTernServer();
                }
            }
        }

        function whenReady(func) {
            addFilesPromise.done(func);
        }
        
        this.resetModule = resetModule;
        this.handleEditorChange = handleEditorChange;
        this.postMessage = postMessage;
        this.getResolvedPath = getResolvedPath;
        this.whenReady = whenReady;

        return this;
    }

    var resettingDeferred = null;

    /**
     * reset the tern module, if necessary.  
     *
     * During debugging, you can turn this automatic resetting behavior off
     * by running this in the console:
     * brackets._configureJSCodeHints({ noReset: true })
     *
     * This function is also used in unit testing with the "force" flag to
     * reset the module for each test to start with a clean environment.
     *
     * @param {Session} session
     * @param {Document} document
     * @param {boolean} force true to force a reset regardless of how long since the last one
     * @return {Promise} Promise resolved when the module is ready. 
     *                   The new (or current, if there was no reset) module is passed to the callback.
     */
    function _maybeReset(session, document, force) {
        var newTernModule;
        // if we're in the middle of a reset, don't have to check
        // the new module will be online soon
        if (!resettingDeferred) {

            // We don't reset if the debugging flag is set
            // because it's easier to debug if the module isn't
            // getting reset all the time.
            if (currentModule.resetForced || force || (!config.noReset && ++_hintCount > MAX_HINTS)) {
                if (config.debug) {
                    console.debug("Resetting tern module");
                }

                resettingDeferred = new $.Deferred();
                newTernModule = new TernModule();
                newTernModule.handleEditorChange(session, document, null);
                newTernModule.whenReady(function () {
                    // reset the old module
                    currentModule.resetModule();
                    currentModule = newTernModule;
                    resettingDeferred.resolve(currentModule);
                    // all done reseting
                    resettingDeferred = null;
                });
                _hintCount = 0;
            } else {
                var d = new $.Deferred();
                d.resolve(currentModule);
                return d.promise();
            }
        }

        return resettingDeferred.promise();
    }

    /**
     * Request a parameter hint from Tern.
     *
     * @param {Session} session - the active hinting session
     * @param {{line: number, ch: number}} functionOffset - the offset of the function call.
     * @return {jQuery.Promise} - The promise will not complete until the
     *      hint has completed.
     */
    function requestParameterHint(session, functionOffset) {
        var $deferredHints = $.Deferred(),
            fileInfo = getFileInfo(session, true),
            offset = getOffset(session, fileInfo, functionOffset),
            fnTypePromise = getTernFunctionType(fileInfo, offset);

        $.when(fnTypePromise).done(
            function (fnType) {
                session.setFnType(fnType);
                session.setFunctionCallPos(functionOffset);
                $deferredHints.resolveWith(null, [fnType]);
            }
        ).fail(function () {
            $deferredHints.reject();
        });

        return $deferredHints.promise();
    }

    /**
     * Request hints from Tern.
     *
     * Note that successive calls to getScope may return the same objects, so
     * clients that wish to modify those objects (e.g., by annotating them based
     * on some temporary context) should copy them first. See, e.g.,
     * Session.getHints().
     *
     * @param {Session} session - the active hinting session
     * @param {Document} document - the document for which scope info is
     *      desired
     * @return {jQuery.Promise} - The promise will not complete until the tern
     *      hints have completed.
     */
    function requestHints(session, document) {
        var $deferredHints = $.Deferred(),
            hintPromise,
            sessionType = session.getType(),
            fileInfo = getFileInfo(session),
            offset = getOffset(session, fileInfo, null);

        _maybeReset(session, document);

        hintPromise = getTernHints(fileInfo, offset, sessionType.property);

        $.when(hintPromise).done(
            function (completions, fnType) {
                if (completions.completions) {
                    session.setTernHints(completions.completions);
                    session.setGuesses(null);
                } else {
                    session.setTernHints([]);
                    session.setGuesses(completions.properties);
                }

                $deferredHints.resolveWith(null);
            }
        ).fail(function () {
            $deferredHints.reject();
        });

        return $deferredHints.promise();
    }

    /**
     *  Track the update area of the current document so we can tell if we can send
     *  partial updates to tern or not.
     *
     * @param {Array.<{from: {line:number, ch: number}, to: {line:number, ch: number},
     *     text: Array<string>}>} changeList - the document changes from the current change event
     */
    function trackChange(changeList) {
        var changed = documentChanges, i;
        if (changed === null) {
            documentChanges = changed = {from: changeList[0].from.line, to: changeList[0].from.line};
            if (config.debug) {
                console.debug("ScopeManager: document has changed");
            }
        }

        for (i = 0; i < changeList.length; i++) {
            var thisChange = changeList[i],
                end = thisChange.from.line + (thisChange.text.length - 1);
            if (thisChange.from.line < changed.to) {
                changed.to = changed.to - (thisChange.to.line - end);
            }

            if (end >= changed.to) {
                changed.to = end + 1;
            }

            if (changed.from > thisChange.from.line) {
                changed.from = thisChange.from.line;
            }
        }
    }

    /*
     * Called each time the file associated with the active editor changes.
     * Marks the file as being dirty.
     *
     * @param {from: {line:number, ch: number}, to: {line:number, ch: number}}
     */
    function handleFileChange(changeList) {
        isDocumentDirty = true;
        trackChange(changeList);
    }

    /**
     * Called each time a new editor becomes active.
     *
     * @param {Session} session - the active hinting session
     * @param {Document} document - the document of the editor that has changed
     * @param {?Document} previousDocument - the document of the editor is changing from
     */
    function handleEditorChange(session, document, previousDocument) {

        if (!currentModule) {
            currentModule = new TernModule();
        }
        
        return currentModule.handleEditorChange(session, document, previousDocument);
    }

    /**
     * Do some cleanup when a project is closed.
     * Clean up previous analysis data from the module
     */
    function handleProjectClose() {
        if (currentModule) {
            currentModule.resetModule();
        }
    }

    /**
     *  Read in project preferences when a new project is opened.
     *  Look in the project root directory for a preference file.
     *
     *  @param {string=} projectRootPath - new project root path(optional).
     *  Only needed for unit tests.
     */
    function handleProjectOpen(projectRootPath) {
        initPreferences(projectRootPath);
    }

    /** Used to avoid timing bugs in unit tests */
    function _readyPromise() {
        return deferredPreferences;
    }

    /**
     * @private
     * 
     * Update the configuration in the tern node domain.
     */
    function _setConfig(configUpdate) {
        config = brackets._configureJSCodeHints.config;
        postMessage({
            type: MessageIds.SET_CONFIG,
            config: configUpdate
        });
    }

    exports._setConfig = _setConfig;
    exports._maybeReset = _maybeReset;
    exports.getBuiltins = getBuiltins;
    exports.getResolvedPath = getResolvedPath;
    exports.getTernHints = getTernHints;
    exports.handleEditorChange = handleEditorChange;
    exports.requestGuesses = requestGuesses;
    exports.handleFileChange = handleFileChange;
    exports.requestHints = requestHints;
    exports.requestJumptoDef = requestJumptoDef;
    exports.requestParameterHint = requestParameterHint;
    exports.handleProjectClose = handleProjectClose;
    exports.handleProjectOpen = handleProjectOpen;
    exports._readyPromise = _readyPromise;
    exports.filterText = filterText;
    exports.postMessage = postMessage;
    exports.addPendingRequest = addPendingRequest;
<<<<<<< HEAD

=======
>>>>>>> 659455c8
});<|MERGE_RESOLUTION|>--- conflicted
+++ resolved
@@ -1131,13 +1131,10 @@
                         handleTernGetFile(response);
                     } else if (type === MessageIds.TERN_JUMPTODEF_MSG) {
                         handleJumptoDef(response);
-<<<<<<< HEAD
                     } else if (type === MessageIds.TERN_REFS) {
                         handleRename(response);
-=======
                     } else if (type === MessageIds.TERN_SCOPEDATA_MSG) {
                         handleScopeData(response);
->>>>>>> 659455c8
                     } else if (type === MessageIds.TERN_PRIME_PUMP_MSG) {
                         handlePrimePumpCompletion(response);
                     } else if (type === MessageIds.TERN_GET_GUESSES_MSG) {
@@ -1607,8 +1604,5 @@
     exports.filterText = filterText;
     exports.postMessage = postMessage;
     exports.addPendingRequest = addPendingRequest;
-<<<<<<< HEAD
-
-=======
->>>>>>> 659455c8
+
 });