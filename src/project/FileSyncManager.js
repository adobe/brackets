--- conflicted
+++ resolved
@@ -100,30 +100,6 @@
             var result = new $.Deferred();
             
             // Check file timestamp / existence
-<<<<<<< HEAD
-            doc.file.getMetadata(
-                function (metadata) {
-                    // Does file's timestamp differ from last sync time on the Document?
-                    if (metadata.modificationTime.getTime() !== doc.diskTimestamp.getTime()) {
-                        if (doc.isDirty) {
-                            editConflicts.push(doc);
-                        } else {
-                            toReload.push(doc);
-                        }
-                    }
-                    result.resolve();
-                },
-                function (error) {
-                    // File has been deleted externally
-                    if (error.name === NativeFileError.NOT_FOUND_ERR) {
-                        if (doc.isDirty) {
-                            // Only prompt once to keep changes in editor
-                            if (!doc.keepChangesInEditor) {
-                                deleteConflicts.push(doc);
-                            }
-                        } else {
-                            toClose.push(doc);
-=======
             
             if (doc.isUntitled()) {
                 result.resolve();
@@ -137,14 +113,16 @@
                             } else {
                                 toReload.push(doc);
                             }
->>>>>>> e1e3a779
                         }
                         result.resolve();
                     } else {
                         // File has been deleted externally
                         if (err === FileSystemError.NOT_FOUND) {
                             if (doc.isDirty) {
-                                deleteConflicts.push(doc);
+                                // Only prompt once to keep changes in editor
+                                if (!doc.keepChangesInEditor) {
+                                    deleteConflicts.push(doc);
+                                }
                             } else {
                                 toClose.push(doc);
                             }
