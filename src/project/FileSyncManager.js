--- conflicted
+++ resolved
@@ -307,11 +307,7 @@
                 ];
             }
             
-<<<<<<< HEAD
-            Dialogs.showModalDialog(dialogId, Strings.EXT_MODIFIED_TITLE, message, buttons)
-=======
-            Dialogs.showModalDialog(dialogId, title, message)
->>>>>>> c6a53314
+            Dialogs.showModalDialog(dialogId, title, message, buttons)
                 .done(function (id) {
                     if (id === Dialogs.DIALOG_BTN_DONTSAVE) {
                         if (toClose) {
