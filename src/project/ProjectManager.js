--- conflicted
+++ resolved
@@ -689,11 +689,7 @@
         for (entryI = 0; entryI < entries.length; entryI++) {
             entry = entries[entryI];
             
-<<<<<<< HEAD
-            if (FileSystem.shouldShow(entry.fullPath)) {
-=======
             if (shouldShow(entry.fullPath)) {
->>>>>>> 413fe4f2
                 jsonEntry = {
                     data: entry.name,
                     attr: { id: "node" + _projectInitialLoad.id++ },
@@ -854,13 +850,7 @@
         $(FileSystem).on("change", _fileSystemChange);
         $(FileSystem).on("rename", _fileSystemRename);
 
-<<<<<<< HEAD
-        FileSystem.watch(FileSystem.getDirectoryForPath(rootPath), function (entry) {
-            return FileSystem.shouldShow(entry.fullPath);
-        }, function (entry) {
-=======
-        _fileSystem.watch(_fileSystem.getDirectoryForPath(rootPath), shouldShow, function (entry) {
->>>>>>> 413fe4f2
+        FileSystem.watch(FileSystem.getDirectoryForPath(rootPath), shouldShow, function (entry) {
             console.log("Entry changed!", entry);
         }, function (err) {
             if (err) {
