/*
 * Copyright (c) 2012 Adobe Systems Incorporated. All rights reserved.
 *
 * Permission is hereby granted, free of charge, to any person obtaining a
 * copy of this software and associated documentation files (the "Software"),
 * to deal in the Software without restriction, including without limitation
 * the rights to use, copy, modify, merge, publish, distribute, sublicense,
 * and/or sell copies of the Software, and to permit persons to whom the
 * Software is furnished to do so, subject to the following conditions:
 *
 * The above copyright notice and this permission notice shall be included in
 * all copies or substantial portions of the Software.
 *
 * THE SOFTWARE IS PROVIDED "AS IS", WITHOUT WARRANTY OF ANY KIND, EXPRESS OR
 * IMPLIED, INCLUDING BUT NOT LIMITED TO THE WARRANTIES OF MERCHANTABILITY,
 * FITNESS FOR A PARTICULAR PURPOSE AND NONINFRINGEMENT. IN NO EVENT SHALL THE
 * AUTHORS OR COPYRIGHT HOLDERS BE LIABLE FOR ANY CLAIM, DAMAGES OR OTHER
 * LIABILITY, WHETHER IN AN ACTION OF CONTRACT, TORT OR OTHERWISE, ARISING
 * FROM, OUT OF OR IN CONNECTION WITH THE SOFTWARE OR THE USE OR OTHER
 * DEALINGS IN THE SOFTWARE.
 *
 */

/*jslint vars: true, plusplus: true, devel: true, nomen: true, indent: 4, maxerr: 50 */
<<<<<<< HEAD
/*global define, $, brackets, FileError, window, Promise */
=======
/*global define, $, brackets, window */
>>>>>>> 73b83f5f

/**
 * ProjectManager is the model for the set of currently open project. It is responsible for
 * creating and updating the project tree when projects are opened and when changes occur to
 * the file tree.
 *
 * This module dispatches these events:
 *    - beforeProjectClose -- before `_projectRoot` changes, but working set files still open
 *    - projectClose       -- *just* before `_projectRoot` changes; working set already cleared
 *      & project root unwatched
 *    - beforeAppClose     -- before Brackets quits entirely
 *    - projectOpen        -- after `_projectRoot` changes and the tree is re-rendered
 *    - projectRefresh     -- when project tree is re-rendered for a reason other than
 *      a project being opened (e.g. from the Refresh command)
 *
 * These are jQuery events, so to listen for them you do something like this:
 *    $(ProjectManager).on("eventname", handler);
 */
define(function (require, exports, module) {
    "use strict";

    require("utils/Global");
    
    // Load dependent non-module scripts
    require("thirdparty/jstree_pre1.0_fix_1/jquery.jstree");

    var _ = require("thirdparty/lodash");

    // Load dependent modules
    var AppInit             = require("utils/AppInit"),
        PreferencesDialogs  = require("preferences/PreferencesDialogs"),
        PreferencesManager  = require("preferences/PreferencesManager"),
        DocumentManager     = require("document/DocumentManager"),
        MainViewManager     = require("view/MainViewManager"),
        InMemoryFile        = require("document/InMemoryFile"),
        CommandManager      = require("command/CommandManager"),
        Commands            = require("command/Commands"),
        Dialogs             = require("widgets/Dialogs"),
        DefaultDialogs      = require("widgets/DefaultDialogs"),
        DeprecationWarning  = require("utils/DeprecationWarning"),
        LanguageManager     = require("language/LanguageManager"),
        Menus               = require("command/Menus"),
        StringUtils         = require("utils/StringUtils"),
        Strings             = require("strings"),
        FileSystem          = require("filesystem/FileSystem"),
        FileViewController  = require("project/FileViewController"),
        PerfUtils           = require("utils/PerfUtils"),
        ViewUtils           = require("utils/ViewUtils"),
        FileUtils           = require("file/FileUtils"),
        FileSystemError     = require("filesystem/FileSystemError"),
        Urls                = require("i18n!nls/urls"),
        KeyEvent            = require("utils/KeyEvent"),
        Async               = require("utils/Async"),
        FileSyncManager     = require("project/FileSyncManager");
    
    
    // Define the preference to decide how to sort the Project Tree files
    PreferencesManager.definePreference("sortDirectoriesFirst", "boolean", brackets.platform !== "mac");
    
    
    /**
     * @private
     * Forward declaration for the _fileSystemChange and _fileSystemRename functions to make JSLint happy.
     */
    var _fileSystemChange,
        _fileSystemRename;

    /**
     * @private
     * File tree sorting for mac-specific sorting behavior
     */
    var _sortPrefixDir,
        _sortPrefixFile;
    
    /**
     * @private
     * File and folder names which are not displayed or searched
     * TODO: We should add the rest of the file names that TAR excludes:
     *    http://www.gnu.org/software/tar/manual/html_section/exclude.html
     * TODO: This should be user configurable
     *    https://github.com/adobe/brackets/issues/6781
     * @type {RegExp}
     */
    var _exclusionListRegEx = /\.pyc$|^\.git$|^\.gitmodules$|^\.svn$|^\.DS_Store$|^Thumbs\.db$|^\.hg$|^CVS$|^\.hgtags$|^\.idea$|^\.c9revisions$|^\.sass-cache$|^\.SyncArchive$|^\.SyncID$|^\.SyncIgnore$|\~$/;

    /**
     * @private
     * Filename to use for project settings files.
     * @type {string}
     */
    var SETTINGS_FILENAME = "." + PreferencesManager.SETTINGS_FILENAME;

    /**
     * @const
     * @private
     * Error context to show the correct error message
     * @type {int}
     */
    var ERR_TYPE_CREATE = 1,
        ERR_TYPE_CREATE_EXISTS = 2,
        ERR_TYPE_RENAME = 3,
        ERR_TYPE_DELETE = 4,
        ERR_TYPE_LOADING_PROJECT = 5,
        ERR_TYPE_LOADING_PROJECT_NATIVE = 6,
        ERR_TYPE_MAX_FILES = 7,
        ERR_TYPE_OPEN_DIALOG = 8,
        ERR_TYPE_INVALID_FILENAME = 9;

    /**
     * @private
     * Reference to the tree control container div. Initialized by
     * htmlReady handler
     * @type {jQueryObject}
     */
    var $projectTreeContainer;
    
    /**
     * @private
     * Reference to the tree control
     * @type {jQueryObject}
     */
    var _projectTree = null;
        
    /**
     * @private
     * Reference to previous selected jstree leaf node when ProjectManager had
     * selection focus from FileViewController.
     * @type {DOMElement}
     */
    var _lastSelected = null;
    
    /**
     * @private
     * Internal flag to suppress firing of selectionChanged event.
     * @type {boolean}
     */
    var _suppressSelectionChange = false;
    
    /**
     * @private
     * Reference to the tree control UL element
     * @type {DOMElement}
     */
    var $projectTreeList;
    
    /**
     * @private
     * @see getProjectRoot()
     * @type {Directory}
     */
    var _projectRoot = null;

    /**
     * @private
     * Encoded URL
     * @see getBaseUrl(), setBaseUrl()
     */
    var _projectBaseUrl = "";
    
    /**
     * @private
     * Used to initialize jstree state
     */
    var _projectInitialLoad = null;
    
    /**
     * @private
     * A string containing all invalid characters for a specific platform.
     * This will be used to construct a regular expression for checking invalid filenames.
     * When a filename with one of these invalid characters are detected, then it is 
     * also used to substitute the place holder of the error message.
     */
    var _invalidChars;

    /**
     * @private
     * RegEx to validate if a filename is not allowed even if the system allows it.
     * This is done to prevent cross-platform issues.
     */
            
    var _illegalFilenamesRegEx = /^(\.+|com[1-9]|lpt[1-9]|nul|con|prn|aux|)$|\.+$/i;
    
    var suppressToggleOpen = false;
    
    /**
     * @private
     * @type {?jQuery.Promise.<Array<File>>}
     * A promise that is resolved with an array of all project files. Used by 
     * ProjectManager.getAllFiles().
     */
    var _allFilesCachePromise = null;
    
    /**
     * @private
     * @type {boolean}
     * A flag to remember when user has been warned about too many files, so they
     * are only warned once per project/session.
     */
    var _projectWarnedForTooManyFiles = false;
    
    /**
     * @private
     * @type {boolean}
     * Current sort order for the tree, true if directories are first. This is
     * initialized in _generateSortPrefixes.
     */
    var _dirFirst;
    
    /**
     * @private
     * @type {Number}
     * Tracks the timeoutID for mouseup events.
     */
    var _mouseupTimeoutId = null;
    
    /**
     * @private
     * Generates the prefixes used for sorting the files in the project tree
     * @return {boolean} true if the sort prefixes have changed
     */
    function _generateSortPrefixes() {
        var previousDirFirst  = _dirFirst;
        _dirFirst             = PreferencesManager.get("sortDirectoriesFirst");
        _sortPrefixDir        = _dirFirst ? "a" : "";
        _sortPrefixFile       = _dirFirst ? "b" : "";
        
        return previousDirFirst !== _dirFirst;
    }
    
    /**
     * @private
     */
    function _hasFileSelectionFocus() {
        return FileViewController.getFileSelectionFocus() === FileViewController.PROJECT_MANAGER;
    }
    
    /**
     * @private
     */
    function _redraw(selectionChanged, reveal) {
        reveal = (reveal === undefined) ? true : reveal;
        
        // redraw selection
        if ($projectTreeList) {
            if (selectionChanged && !_suppressSelectionChange) {
                $projectTreeList.triggerHandler("selectionChanged", reveal);
            }

            // reposition the selection "extension"
            $projectTreeContainer.triggerHandler("selectionRedraw");
            
            // in-lieu of resize events, manually trigger contentChanged for every
            // FileViewController focus change. This event triggers scroll shadows
            // on the jstree to update. documentSelectionFocusChange fires when
            // a new file is added and removed (causing a new selection) from the working set
            _projectTree.triggerHandler("contentChanged");
        }
    }
    
    /**
     * Returns the File or Directory corresponding to the item selected in the file tree, or null
     * if no item is selected in the tree (though the working set may still have a selection; use
     * getSelectedItem() to get the selection regardless of whether it's in the tree or working set).
     * @return {?(File|Directory)}
     */
    function _getTreeSelectedItem() {
        var selected = _projectTree.jstree("get_selected");
        if (selected) {
            return selected.data("entry");
        }
        return null;
    }
    
    /**
     * Returns the File or Directory corresponding to the item selected in the sidebar panel, whether in
     * the file tree OR in the working set; or null if no item is selected anywhere in the sidebar.
     * May NOT be identical to the current Document - a folder may be selected in the sidebar, or the sidebar may not
     * have the current document visible in the tree & working set.
     * @return {?(File|Directory)}
     */
    function getSelectedItem() {
        // Prefer file tree selection, else use working set selection
        var selectedEntry = _getTreeSelectedItem();
        if (!selectedEntry) {
            selectedEntry = MainViewManager.getCurrentlyViewedFile();
        }
        return selectedEntry;
    }

    function _fileViewFocusChange() {
        _redraw(true);
    }
    
    function _documentSelectionFocusChange() {
        var curFullPath = MainViewManager.getCurrentlyViewedPath(MainViewManager.ACTIVE_PANE);
        if (curFullPath && _hasFileSelectionFocus()) {
            var nodeFound = $("#project-files-container li").is(function (index) {
                var $treeNode = $(this),
                    entry = $treeNode.data("entry");
                if (entry && entry.fullPath === curFullPath) {
                    if (!_projectTree.jstree("is_selected", $treeNode)) {
                        if ($treeNode.parents(".jstree-closed").length) {
                            //don't auto-expand tree to show file - but remember it if parent is manually expanded later
                            _projectTree.jstree("deselect_all");
                            _lastSelected = $treeNode;
                        } else {
                            //we don't want to trigger another selection change event, so manually deselect
                            //and select without sending out notifications
                            _projectTree.jstree("deselect_all");
                            _projectTree.jstree("select_node", $treeNode, false);  // sets _lastSelected
                        }
                    }
                    return true;
                }
                return false;
            });
            
            // file is outside project subtree, or in a folder that's never been expanded yet
            if (!nodeFound) {
                _projectTree.jstree("deselect_all");
                _lastSelected = null;
            }
        } else if (_projectTree !== null) {
            _projectTree.jstree("deselect_all");
            _lastSelected = null;
        }
        
        _redraw(true);
    }

    /**
     * Returns the root folder of the currently loaded project, or null if no project is open (during
     * startup, or running outside of app shell).
     * @return {Directory}
     */
    function getProjectRoot() {
        return _projectRoot;
    }

    /**
     * Returns the encoded Base URL of the currently loaded project, or empty string if no project
     * is open (during startup, or running outside of app shell).
     * @return {String}
     */
    function getBaseUrl() {
        return _projectBaseUrl;
    }

    /**
     * Sets the encoded Base URL of the currently loaded project.
     * @param {String}
     */
    function setBaseUrl(projectBaseUrl) {
        var context = { location : { scope: "user",
                                     layer: "project",
                                     layerID: _projectRoot.fullPath} };
        
        _projectBaseUrl = projectBaseUrl;

        // Ensure trailing slash to be consistent with _projectRoot.fullPath
        // so they're interchangable (i.e. easy to convert back and forth)
        if (_projectBaseUrl.length > 0 && _projectBaseUrl[_projectBaseUrl.length - 1] !== "/") {
            _projectBaseUrl += "/";
        }

        PreferencesManager.setViewState("project.baseUrl", _projectBaseUrl, context);
    }
    
    /**
     * Returns true if absPath lies within the project, false otherwise.
     * Does not support paths containing ".."
     * @param {string|FileSystemEntry} absPathOrEntry
     * @return {boolean}
     */
    function isWithinProject(absPathOrEntry) {
        var absPath = absPathOrEntry.fullPath || absPathOrEntry;
        return (_projectRoot && absPath.indexOf(_projectRoot.fullPath) === 0);
    }
    /**
     * If absPath lies within the project, returns a project-relative path. Else returns absPath
     * unmodified.
     * Does not support paths containing ".."
     * @param {!string} absPath
     * @return {!string}
     */
    function makeProjectRelativeIfPossible(absPath) {
        if (isWithinProject(absPath)) {
            return absPath.slice(_projectRoot.fullPath.length);
        }
        return absPath;
    }

    /**
     * @private
     * Save ProjectManager project path and tree state.
     */
    function _savePreferences() {
        
        // save the current project
        PreferencesManager.setViewState("projectPath", _projectRoot.fullPath);

        // save jstree state
        var openNodes = [],
            projectPathLength = _projectRoot.fullPath.length,
            entry,
            fullPath,
            shortPath,
            depth,
            context = { location : { scope: "user",
                                     layer: "project",
                                     layerID: _projectRoot.fullPath } };

        // Query open nodes by class selector
        $(".jstree-open:visible").each(function (index) {
            entry = $(this).data("entry");

            if (entry.fullPath) {
                fullPath = entry.fullPath;

                // Truncate project path prefix (including its last slash) AND remove trailing slash suffix
                // So "/foo/bar/projroot/abc/xyz/" -> "abc/xyz"
                shortPath = fullPath.slice(projectPathLength, -1);

                // Determine depth of the node by counting path separators.
                // Children at the root have depth of zero
                depth = shortPath.split("/").length - 1;

                // Map tree depth to list of open nodes
                if (openNodes[depth] === undefined) {
                    openNodes[depth] = [];
                }

                openNodes[depth].push(fullPath);
            }
        });

        // Store the open nodes by their full path and persist to storage
        PreferencesManager.setViewState("project.treeState", openNodes, context);
    }
    
    /**
     * @private
     */
    function _forceSelection(current, target) {
        // select_node will force the target to be revealed. Instead,
        // keep the scroller position stable.
        var savedScrollTop = $projectTreeContainer.get(0).scrollTop;
        
        // suppress selectionChanged event from firing by jstree select_node
        _suppressSelectionChange = true;
        if (current) {
            _projectTree.jstree("deselect_node", current);
        }
        _projectTree.jstree("select_node", target, false);
        _suppressSelectionChange = false;
        
        $projectTreeContainer.get(0).scrollTop = savedScrollTop;
        
        _redraw(true, false);
    }

    /**
     * Returns false when the event occured without any input present in the li closest to the DOM object
     *
     * @param {event} event to check
     * @return boolean true if an input field is present
     */
    function _isInRename(element) {
        return ($(element).closest("li").find("input").length > 0);
    }
        
    /**
     * A memoized comparator of DOM nodes for use with jsTree
     * @private
     * @param {Node} First DOM node
     * @param {Node} Second DOM node
     * @return {number} Comparator value
     */
    var _projectTreeSortComparator = _.memoize(function (a, b) {
        var a1 = $(a).data("compareString"),
            b1 = $(b).data("compareString");
        
        return FileUtils.compareFilenames(a1, b1, false);
    }, function (a, b) {
        return $(a).data("compareString") + ":" + $(b).data("compareString");
    });

    /**
     * @private
     * Given an input to jsTree's json_data.data setting, display the data in the file tree UI
     * (replacing any existing file tree that was previously displayed). This input could be
     * raw JSON data, or it could be a dataprovider function. See jsTree docs for details:
     * http://www.jstree.com/documentation/json_data
     */
    function _renderTree(treeDataProvider) {

        var renderPromise = new Promise(function (renderResolve, renderReject) {

            // Reopens a set of nodes in the tree by ID.
            // @param {Array.<Array.<string>>} nodesByDepth An array of arrays of node ids to reopen. The ids within
            //     each sub-array are reopened in parallel, and the sub-arrays are reopened in order, so they should
            //     be sorted by depth within the tree.
            function _reopenNodes(nodesByDepth) {
                if (nodesByDepth.length === 0) {
                    // All paths are opened and fully rendered.
                    renderResolve();
                } else {
                    var toOpenPaths = nodesByDepth.shift(),
                        toOpenIds = [],
                        node = null;

                    // use path to lookup ID
                    toOpenPaths.forEach(function (value, index) {
                        node = _projectInitialLoad.fullPathToIdMap[value];

                        if (node) {
                            toOpenIds.push(node);
                        }
                    });

                    var fnAlways = function () {
                        _reopenNodes(nodesByDepth);
                    };
                    Async.doInParallel(
                        toOpenIds,
                        function (id) {
                            return new Promise(function (innerResolve, innerReject) {
                                _projectTree.jstree("open_node", "#" + id, function () {
                                    innerResolve();
                                }, true);
                            });
                        },
                        false
                    ).then(fnAlways, fnAlways);
                }
            }

            // For #1542, make sure the tree is scrolled to the top before refreshing.
            // If we try to do this later (e.g. after the tree has been refreshed), it
            // doesn't seem to work properly.
            $projectTreeContainer.scrollTop(0);

            // Instantiate tree widget
            // (jsTree is smart enough to replace the old tree if there's already one there)
            $projectTreeContainer.hide()
                .addClass("no-focus");
            _projectTree = $projectTreeContainer
                .jstree({
                    plugins : ["ui", "themes", "json_data", "crrm", "sort"],
                    ui : { select_limit: 1, select_multiple_modifier: "", select_range_modifier: "" },
                    json_data : { data: treeDataProvider, correct_state: false },
                    core : { html_titles: true, animation: 0, strings : { loading : Strings.PROJECT_LOADING, new_node : "New node" } },
                    themes : { theme: "brackets", url: "styles/jsTreeTheme.css", dots: false, icons: false },
                        //(note: our actual jsTree theme CSS lives in brackets.less; we specify an empty .css
                        // file because jsTree insists on loading one itself)
                    sort : _projectTreeSortComparator
                }).bind(
                    "before.jstree",
                    function (event, data) {
                        if (data.func === "toggle_node") {
                            // jstree will automaticaly select parent node when the parent is closed
                            // and any descendant is selected. Prevent the select_node handler from
                            // immediately toggling open again in this case.
                            suppressToggleOpen = _projectTree.jstree("is_open", data.args[0]);
                        }
                    }
                ).bind(
                    "select_node.jstree",
                    function (event, data) {
                        var entry = data.rslt.obj.data("entry");
                        if (entry) {
                            if (entry.isFile) {
                                var openResult = FileViewController.openAndSelectDocument(entry.fullPath, FileViewController.PROJECT_MANAGER);

                                openResult.then(function () {
                                    // update when tree display state changes
                                    _redraw(true);
                                    _lastSelected = data.rslt.obj;
                                }).catch(function () {
                                    if (_lastSelected) {
                                        // revert this new selection and restore previous selection
                                        _forceSelection(data.rslt.obj, _lastSelected);
                                    } else {
                                        _projectTree.jstree("deselect_all");
                                        _lastSelected = null;
                                    }
                                });
                            } else {
                                FileViewController.setFileViewFocus(FileViewController.PROJECT_MANAGER);
                                // show selection marker on folders
                                _redraw(true);

                                // toggle folder open/closed
                                // suppress if this selection was triggered by clicking the disclousre triangle
                                if (!suppressToggleOpen) {
                                    _projectTree.jstree("toggle_node", data.rslt.obj);
                                }
                            }
                        }
                        suppressToggleOpen = false;
                    }
                ).bind(
                    "reopen.jstree",
                    function (event, data) {
                        if (_projectInitialLoad.previous) {
                            // Start reopening nodes that were previously open, starting
                            // with the first recorded depth level. As each level completes,
                            // it will trigger the next level to finish.
                            _reopenNodes(_projectInitialLoad.previous);
                            _projectInitialLoad.previous = null;
                        }
                    }
                ).bind(
                    "scroll.jstree",
                    function (e) {
                        // close all dropdowns on scroll
                        Menus.closeAll();
                    }
                ).bind(
                    "loaded.jstree open_node.jstree close_node.jstree",
                    function (event, data) {
                        if (event.type === "open_node") {
                            // select the current document if it becomes visible when this folder is opened
                            var curFile = MainViewManager.getCurrentlyViewedFile();

                            if (_hasFileSelectionFocus() && curFile && data) {
                                var entry = data.rslt.obj.data("entry");

                                if (entry && curFile.fullPath.indexOf(entry.fullPath) === 0) {
                                    _forceSelection(data.rslt.obj, _lastSelected);
                                } else {
                                    _redraw(true, false);
                                }
                            }
                        } else if (event.type === "close_node") {
                            // always update selection marker position when collapsing a node
                            _redraw(true, false);
                        } else {
                            _redraw(false);
                        }

                        _savePreferences();
                    }
                ).bind(
                    "mousedown.jstree",
                    function (event) {
                        // select tree node on right-click
                        if (event.which === 3 || (event.ctrlKey && event.which === 1 && brackets.platform === "mac")) {
                            var treenode = $(event.target).closest("li");
                            if (treenode) {
                                var saveSuppressToggleOpen = suppressToggleOpen;

                                // don't toggle open folders (just select)
                                suppressToggleOpen = true;
                                _projectTree.jstree("deselect_all");
                                _projectTree.jstree("select_node", treenode, false);
                                suppressToggleOpen = saveSuppressToggleOpen;
                            }
                        }
                    }
                ).bind("mouseup.jstree", function (event) {
                    if (event.button !== 0) { // 0 = Left mouse button
                        return;
                    }

                    var $treenode = $(event.target).closest("li"),
                        entry = $treenode.data("entry");

                    // If we are already in a rename, don't re-invoke it, just cancel it.
                    if (_isInRename($treenode)) {
                        return;
                    }

                    // Don't do the rename for folders, because clicking on a folder name collapses/expands it.
                    if (entry && entry.isFile && $treenode.is($(_projectTree.jstree("get_selected")))) {
                        // wrap this in a setTimeout function so that we can check if it's a double click.
                        _mouseupTimeoutId = window.setTimeout(function () {
                            // if we get a double-click, _mouseupTimeoutId will have been set to null by the double-click handler before this runs.
                            if (_mouseupTimeoutId !== null) {
                                CommandManager.execute(Commands.FILE_RENAME);
                            }
                        }, 500);
                    }
                });

            // jstree has a default event handler for dblclick that attempts to clear the
            // global window selection (presumably because it doesn't want text within the tree
            // to be selected). This ends up messing up CodeMirror, and we don't need this anyway
            // since we've turned off user selection of UI text globally. So we just unbind it,
            // and add our own double-click handler here.
            // Filed this bug against jstree at https://github.com/vakata/jstree/issues/163
            _projectTree.bind("init.jstree", function () {
                // install scroller shadows
                ViewUtils.addScrollerShadow(_projectTree.get(0));

                var findEventHandler = function (type, namespace, selector) {
                    var events = $._data(_projectTree[0], "events"),
                        eventsForType = events ? events[type] : null,
                        event = eventsForType ? _.find(eventsForType, function (e) {
                            return e.namespace === namespace && e.selector === selector;
                        }) : null,
                        eventHandler = event ? event.handler : null;
                    if (!eventHandler) {
                        console.error(type + "." + namespace + " " + selector + " handler not found!");
                    }
                    return eventHandler;
                };
                var createCustomHandler = function (originalHandler) {
                    return function (event) {
                        var $node = $(event.target).parent("li"),
                            methodName;
                        if (event.ctrlKey || event.metaKey) {
                            if (event.altKey) {
                                // collapse subtree
                                // note: expanding using open_all is a bad idea due to poor performance
                                methodName = $node.is(".jstree-open") ? "close_all" : "open_node";
                                _projectTree.jstree(methodName, $node);
                                return;
                            } else {
                                // toggle siblings
                                methodName = $node.is(".jstree-open") ? "close_node" : "open_node";
                                $node.parent().children("li").each(function () {
                                    _projectTree.jstree(methodName, $(this));
                                });
                                return;
                            }
                        }
                        // original behaviour
                        originalHandler.apply(this, arguments);
                    };
                };
                var originalHrefHandler = findEventHandler("click", "jstree", "a");
                var originalInsHandler = findEventHandler("click", "jstree", "li > ins");

                _projectTree
                    .off("click.jstree", "a")
                    .on("click.jstree", "a", createCustomHandler(originalHrefHandler))
                    .off("click.jstree", "li > ins")
                    .on("click.jstree", "li > ins", createCustomHandler(originalInsHandler))
                    .unbind("dblclick.jstree")
                    .bind("dblclick.jstree", function (event) {
                        var entry = $(event.target).closest("li").data("entry");
                        if (entry && entry.isFile && !_isInRename(event.target)) {
                            FileViewController.openFileAndAddToWorkingSet(entry.fullPath);
                        }
                        if (_mouseupTimeoutId !== null) {
                            window.clearTimeout(_mouseupTimeoutId);
                            _mouseupTimeoutId = null;
                        }

                    });

                // fire selection changed events for sidebar-selection
                $projectTreeList = $projectTreeContainer.find("ul");
                ViewUtils.sidebarList($projectTreeContainer, "jstree-clicked", "jstree-leaf");
                $projectTreeContainer.show();
            });

        });

        return Async.withTimeout(renderPromise, 1000);
    }
    
    function _showErrorDialog(errType, isFolder, error, path) {
        var titleType = isFolder ? Strings.DIRECTORY_TITLE : Strings.FILE_TITLE,
            entryType = isFolder ? Strings.DIRECTORY : Strings.FILE,
            title,
            message;
        path = StringUtils.breakableUrl(path);

        switch (errType) {
        case ERR_TYPE_CREATE:
            title = StringUtils.format(Strings.ERROR_CREATING_FILE_TITLE, titleType);
            message = StringUtils.format(Strings.ERROR_CREATING_FILE, entryType, path, error);
            break;
        case ERR_TYPE_CREATE_EXISTS:
            title = StringUtils.format(Strings.INVALID_FILENAME_TITLE, titleType);
            message = StringUtils.format(Strings.ENTRY_WITH_SAME_NAME_EXISTS, path);
            break;
        case ERR_TYPE_RENAME:
            title = StringUtils.format(Strings.ERROR_RENAMING_FILE_TITLE, titleType);
            message = StringUtils.format(Strings.ERROR_RENAMING_FILE, path, error, entryType);
            break;
        case ERR_TYPE_DELETE:
            title = StringUtils.format(Strings.ERROR_DELETING_FILE_TITLE, titleType);
            message = StringUtils.format(Strings.ERROR_DELETING_FILE, path, error, entryType);
            break;
        case ERR_TYPE_LOADING_PROJECT:
            title = Strings.ERROR_LOADING_PROJECT;
            message = StringUtils.format(Strings.READ_DIRECTORY_ENTRIES_ERROR, path, error);
            break;
        case ERR_TYPE_LOADING_PROJECT_NATIVE:
            title = Strings.ERROR_LOADING_PROJECT;
            message = StringUtils.format(Strings.REQUEST_NATIVE_FILE_SYSTEM_ERROR, path, error);
            break;
        case ERR_TYPE_MAX_FILES:
            title = Strings.ERROR_MAX_FILES_TITLE;
            message = Strings.ERROR_MAX_FILES;
            break;
        case ERR_TYPE_OPEN_DIALOG:
            title = Strings.ERROR_LOADING_PROJECT;
            message = StringUtils.format(Strings.OPEN_DIALOG_ERROR, error);
            break;
        case ERR_TYPE_INVALID_FILENAME:
            title = StringUtils.format(Strings.INVALID_FILENAME_TITLE, isFolder ? Strings.DIRECTORY_NAME : Strings.FILENAME);
            message = StringUtils.format(Strings.INVALID_FILENAME_MESSAGE, isFolder ? Strings.DIRECTORY_NAMES_LEDE : Strings.FILENAMES_LEDE, error);
            break;
        }

        if (title && message) {
            return Dialogs.showModalDialog(
                DefaultDialogs.DIALOG_ID_ERROR,
                title,
                message
            );
        }
        return null;
    }
    
    /**
     * @private
     * See shouldShow
     */
    function _shouldShowName(name) {
        return !name.match(_exclusionListRegEx);
    }
    
    /**
     * Returns false for files and directories that are not commonly useful to display.
     *
     * @param {FileSystemEntry} entry File or directory to filter
     * @return boolean true if the file should be displayed
     */
    function shouldShow(entry) {
        return _shouldShowName(entry.name);
    }
    
    /**
     * Returns true if fileName's extension doesn't belong to binary (e.g. archived)
     * @deprecated Use LanguageManager.getLanguageForPath(fullPath).isBinary()
     * @param {string} fileName
     * @return {boolean}
     */
    function isBinaryFile(fileName) {
        DeprecationWarning.deprecationWarning("ProjectManager.isBinaryFile() called for " + fileName + ". Use LanguageManager.getLanguageForPath(fileName).isBinary() instead.");
        return LanguageManager.getLanguageForPath(fileName).isBinary();
    }
    
    /**
     * @private
     * Generate a string suitable for sorting
     * @param {string} name
     * @param {boolean} isFolder
     * @return {string}
     */
    function _toCompareString(name, isFolder) {
        return (isFolder ? _sortPrefixDir : _sortPrefixFile) + name;
    }
    
    /**
     * @private
     * Insert a path in the fullPath-to-DOM ID cache
     * @param {!(FileSystemEntry|string)} entry Entry or full path to add to cache
     */
    function _insertTreeNodeCache(entry, id) {
        var fullPath = entry.fullPath || entry;
        _projectInitialLoad.fullPathToIdMap[fullPath] = id;
    }
    
    /**
     * @private
     * Delete a path from the fullPath-to-DOM ID cache
     * @param {!(FileSystemEntry|string)} entry Entry or full path to remove from cache
     */
    function _deleteTreeNodeCache(entry) {
        var fullPath = entry.fullPath || entry;
        delete _projectInitialLoad.fullPathToIdMap[fullPath];
    }
    
    /**
     * @private
     * Create JSON object for a jstree node. Insert mapping from full path to
     * jstree node ID.
     * 
     * For more info on jsTree's JSON format see: http://www.jstree.com/documentation/json_data
     * @param {!FileSystemEntry} entry
     * @return {data: string, attr: {id: string}, metadata: {entry: FileSystemEntry}, children: Array.<Object>, state: string}
     */
    function _entryToJSON(entry) {
        if (!shouldShow(entry)) {
            return null;
        }
        
        var jsonEntry = {
            data                : entry.name,
            attr                : { id: "node" + _projectInitialLoad.id++ },
            metadata: {
                entry           : entry,
                compareString   : _toCompareString(entry.name, entry.isDirectory)
            }
        };

        if (entry.isDirectory) {
            jsonEntry.children = [];
            jsonEntry.state = "closed";
            jsonEntry.data = _.escape(jsonEntry.data);
        } else {
            jsonEntry.data = ViewUtils.getFileEntryDisplay(entry);
        }

        // Map path to ID to initialize loaded and opened states
        _insertTreeNodeCache(entry, jsonEntry.attr.id);
        
        return jsonEntry;
    }

    /**
     * @private
     * Given an array of file system entries, returns a JSON array representing them in the format
     * required by jsTree. Saves the corresponding Entry object as metadata (which jsTree will store in
     * the DOM via $.data()).
     *
     * Does NOT recursively traverse the file system: folders are marked as expandable but are given no
     * children initially.
     *
     * @param {Array.<FileSystemEntry>} entries  Array of FileSystemEntry entry objects.
     * @return {Array} jsTree node data: array of JSON objects
     */
    function _convertEntriesToJSON(entries) {
        var jsonEntryList = [],
            entryI;

        for (entryI = 0; entryI < entries.length; entryI++) {
            jsonEntryList.push(_entryToJSON(entries[entryI]));
        }
        
        return jsonEntryList;
    }

    /**
     * @private
     * Called by jsTree when the user has expanded a node that has never been expanded before. We call
     * jsTree back asynchronously with the node's immediate children data once the subfolder is done
     * being fetched.
     *
     * @param {jQueryObject} $treeNode  jQ object for the DOM node being expanded
     * @param {function(Array)} jsTreeCallback  jsTree callback to provide children to
     */
    function _treeDataProvider($treeNode, jsTreeCallback) {
        var dirEntry,
            isProjectRoot = false;
        
        var treeDataPromise = new Promise(function (treeDataResolve, treeDataReject) {
            
            function processEntries(entries) {
                var subtreeJSON = _convertEntriesToJSON(entries),
                    wasNodeOpen = false,
                    emptyDirectory = (subtreeJSON.length === 0);

                if (emptyDirectory) {
                    if (!isProjectRoot) {
                        wasNodeOpen = $treeNode.hasClass("jstree-open");
                    } else {
                        // project root is a special case, add a placeholder
                        subtreeJSON.push({});
                    }
                }

                jsTreeCallback(subtreeJSON);

                if (!isProjectRoot && emptyDirectory) {
                    // If the directory is empty, force it to appear as an open or closed node.
                    // This is a workaround for issue #149 where jstree would show this node as a leaf.
                    var classToAdd = (wasNodeOpen) ? "jstree-closed" : "jstree-open";

                    $treeNode.removeClass("jstree-leaf jstree-closed jstree-open")
                        .addClass(classToAdd);

                    // This is a workaround for a part of issue #2085, where the file creation process
                    // depends on the open_node.jstree event being triggered, which doesn't happen on
                    // empty folders
                    if (!wasNodeOpen) {
                        $treeNode.trigger("open_node.jstree");
                    }
                }

                treeDataResolve();
            }

            if ($treeNode === -1) {
                // Special case: root of tree
                dirEntry = _projectRoot;
                isProjectRoot = true;
            } else {
                // All other nodes: the Directory is saved as jQ data in the tree (by _convertEntriesToJSON())
                dirEntry = $treeNode.data("entry");
            }

            // Fetch dirEntry's contents
            dirEntry.getContents(function (err, contents, stats, statsErrs) {
                if (err) {
                    _showErrorDialog(ERR_TYPE_LOADING_PROJECT, null, err, dirEntry.fullPath);
                    // Reject the render promise so we can move on.
                    treeDataReject();
                } else {
                    if (statsErrs) {
                        // some but not all entries failed to load, so render what we can
                        console.warn("Error reading a subset of folder " + dirEntry);
                    }
                    processEntries(contents);
                }
            });
        });
        
    }
    
    /**
     * Forces createNewItem() to complete by removing focus from the rename field which causes
     * the new file to be written to disk
     */
    function forceFinishRename() {
        $(".jstree-rename-input").blur();
    }
    
    
    /**
     * Although Brackets is generally standardized on folder paths with a trailing "/", some APIs here
     * receive project paths without "/" due to legacy preference storage formats, etc.
     * @param {!string} fullPath  Path that may or may not end in "/"
     * @return {!string} Path that ends in "/"
     */
    function _ensureTrailingSlash(fullPath) {
        if (fullPath[fullPath.length - 1] !== "/") {
            return fullPath + "/";
        }
        return fullPath;
    }
    
    /** Returns the full path to the welcome project, which we open on first launch.
     * @private
     * @return {!string} fullPath reference
     */
    function _getWelcomeProjectPath() {
        var initialPath = FileUtils.getNativeBracketsDirectoryPath(),
            sampleUrl = Urls.GETTING_STARTED;
        if (sampleUrl) {
            // Back up one more folder. The samples folder is assumed to be at the same level as
            // the src folder, and the sampleUrl is relative to the samples folder.
            initialPath = initialPath.substr(0, initialPath.lastIndexOf("/")) + "/samples/" + sampleUrl;
        }

        return _ensureTrailingSlash(initialPath); // paths above weren't canonical
    }
    
    /**
     * Returns true if the given path is the same as one of the welcome projects we've previously opened,
     * or the one for the current build.
     */
    function isWelcomeProjectPath(path) {
        if (path === _getWelcomeProjectPath()) {
            return true;
        }
        var pathNoSlash = FileUtils.stripTrailingSlash(path);  // "welcomeProjects" pref has standardized on no trailing "/"
        var welcomeProjects = PreferencesManager.getViewState("welcomeProjects") || [];
        return welcomeProjects.indexOf(pathNoSlash) !== -1;
    }
    
    /**
     * Adds the path to the list of welcome projects we've ever seen, if not on the list already.
     */
    function addWelcomeProjectPath(path) {
        var pathNoSlash = FileUtils.stripTrailingSlash(path);  // "welcomeProjects" pref has standardized on no trailing "/"
        
        var welcomeProjects = PreferencesManager.getViewState("welcomeProjects") || [];
        if (welcomeProjects.indexOf(pathNoSlash) === -1) {
            welcomeProjects.push(pathNoSlash);
            PreferencesManager.setViewState("welcomeProjects", welcomeProjects);
        }
    }
    
    /**
     * If the provided path is to an old welcome project, returns the current one instead.
     */
    function updateWelcomeProjectPath(path) {
        if (isWelcomeProjectPath(path)) {
            return _getWelcomeProjectPath();
        } else {
            return path;
        }
    }

    /**
     * Initial project path is stored in prefs, which defaults to the welcome project on
     * first launch.
     */
    function getInitialProjectPath() {
        return updateWelcomeProjectPath(PreferencesManager.getViewState("projectPath"));
    }
    
    function _watchProjectRoot(rootPath) {
        FileSystem.on("change", _fileSystemChange);
        FileSystem.on("rename", _fileSystemRename);

        FileSystem.watch(FileSystem.getDirectoryForPath(rootPath), _shouldShowName, function (err) {
            if (err === FileSystemError.TOO_MANY_ENTRIES) {
                if (!_projectWarnedForTooManyFiles) {
                    _showErrorDialog(ERR_TYPE_MAX_FILES);
                    _projectWarnedForTooManyFiles = true;
                }
            } else if (err) {
                console.error("Error watching project root: ", rootPath, err);
            }
        });
        
        // Reset allFiles cache
        _allFilesCachePromise = null;
    }

        
    /**
     * @private
     * Close the file system and remove listeners.
     * @return {Promise} A promise that's resolved when the root is unwatched. Rejected if
     *     there is no project root or if the unwatch fails.
     */
    function _unwatchProjectRoot() {
        return new Promise(function (unwatchResolve, unwatchReject) {
            if (!_projectRoot) {
                unwatchReject();
            } else {
                FileSystem.off("change", _fileSystemChange);
                FileSystem.off("rename", _fileSystemRename);

                FileSystem.unwatch(_projectRoot, function (err) {
                    if (err) {
                        console.error("Error unwatching project root: ", _projectRoot.fullPath, err);
                        unwatchReject();
                    } else {
                        unwatchResolve();
                    }
                });

                // Reset allFiles cache
                _allFilesCachePromise = null;
            }
        });
    }
    
    /**
     * @private
     * Reloads the project preferences.
     */
    function _reloadProjectPreferencesScope() {
        var root = getProjectRoot();
        if (root) {
            // Alias the "project" Scope to the path Scope for the project-level settings file
            PreferencesManager._setProjectSettingsFile(root.fullPath + SETTINGS_FILENAME);
        } else {
            PreferencesManager._setProjectSettingsFile();
        }
    }
    
    /**
     * Loads the given folder as a project. Does NOT prompt about any unsaved changes - use openProject()
     * instead to check for unsaved changes and (optionally) let the user choose the folder to open.
     *
     * @param {!string} rootPath  Absolute path to the root folder of the project.
     *  A trailing "/" on the path is optional (unlike many Brackets APIs that assume a trailing "/").
     * @param {boolean=} isUpdating  If true, indicates we're just updating the tree;
     *  if false, a different project is being loaded.
     * @return {Promise} A promise object that will be resolved when the
     *  project is loaded and tree is rendered, or rejected if the project path
     *  fails to load.
     */
    function _loadProject(rootPath, isUpdating) {
        
        return new Promise(function (loadProjectResolve, loadProjectReject) {
            
            var startLoad = new Promise(function (startLoadResolve, startLoadReject) {
                forceFinishRename();    // in case we're in the middle of renaming a file in the project

                // Some legacy code calls this API with a non-canonical path
                rootPath = _ensureTrailingSlash(rootPath);

                if (isUpdating) {
                    // We're just refreshing. Don't need to unwatch the project root, so we can start loading immediately.
                    startLoadResolve();
                } else {
                    if (_projectRoot && _projectRoot.fullPath === rootPath) {
                        return Promise.resolve();
                    }

                    // About to close current project (if any)
                    if (_projectRoot) {
                        $(exports).triggerHandler("beforeProjectClose", _projectRoot);
                    }

                    // close all the old files
                    MainViewManager._closeAll(MainViewManager.ALL_PANES);

                    var fnUnwatchAlways = function () {
                        // Finish closing old project (if any)
                        if (_projectRoot) {
                            LanguageManager._resetPathLanguageOverrides();
                            PreferencesManager._reloadUserPrefs(_projectRoot);
                            $(exports).triggerHandler("projectClose", _projectRoot);
                        }

                        startLoadResolve();
                    };
                    _unwatchProjectRoot().then(fnUnwatchAlways, fnUnwatchAlways);
                }
            });

            startLoad.then(function () {
                var context = { location : { scope: "user",
                                             layer: "project" } };

                // Clear project path map
                _projectInitialLoad = {
                    previous        : [],   /* array of arrays containing full paths to open at each depth of the tree */
                    id              : 0,    /* incrementing id */
                    fullPathToIdMap : {}    /* mapping of fullPath to tree node id attr */
                };

                if (!isUpdating) {
                    PreferencesManager._stateProjectLayer.setProjectPath(rootPath);
                }

                // restore project tree state from last time this project was open
                _projectInitialLoad.previous = PreferencesManager.getViewState("project.treeState", context) || [];

                // Populate file tree as long as we aren't running in the browser
                if (!brackets.inBrowser) {
                    if (!isUpdating) {
                        _watchProjectRoot(rootPath);
                    }
                    // Point at a real folder structure on local disk
                    var rootEntry = FileSystem.getDirectoryForPath(rootPath);
                    rootEntry.exists(function (err, exists) {
                        if (exists) {
                            var resultRenderTree,
                                projectRootChanged = (!_projectRoot || !rootEntry) ||
                                                     _projectRoot.fullPath !== rootEntry.fullPath;

                            // Success!
                            var perfTimerName = PerfUtils.markStart("Load Project: " + rootPath);

                            _projectRoot = rootEntry;
                            _projectWarnedForTooManyFiles = false;

                            if (projectRootChanged) {
                                _reloadProjectPreferencesScope();
                                PreferencesManager._setCurrentEditingFile(rootPath);
                            }

                            _projectBaseUrl = PreferencesManager.getViewState("project.baseUrl", context) || "";
                            _allFilesCachePromise = null;  // invalidate getAllFiles() cache as soon as _projectRoot changes

                            // If this is the most current welcome project, record it. In future launches, we want
                            // to substitute the latest welcome project from the current build instead of using an
                            // outdated one (when loading recent projects or the last opened project).
                            if (rootPath === _getWelcomeProjectPath()) {
                                addWelcomeProjectPath(rootPath);
                            }

                            // The tree will invoke our "data provider" function to populate the top-level items, then
                            // go idle until a node is expanded - at which time it'll call us again to fetch the node's
                            // immediate children, and so on.
                            resultRenderTree = _renderTree(_treeDataProvider);
                            
                            var fnRenderAlways1 = function () {
                                if (projectRootChanged) {
                                    // Allow asynchronous event handlers to finish before resolving result by collecting promises from them
                                    var promises = [];
                                    $(exports).triggerHandler({ type: "projectOpen", promises: promises }, [_projectRoot]);
                                    Promise.all(promises).then(loadProjectResolve, loadProjectReject);
                                } else {
                                    $(exports).triggerHandler("projectRefresh", _projectRoot);
                                    loadProjectResolve();
                                }
                            };
                            resultRenderTree.then(fnRenderAlways1, fnRenderAlways1);
                            
                            resultRenderTree.catch(function () {
                                PerfUtils.finalizeMeasurement(perfTimerName);
                                loadProjectReject();
                            });
                            
                            var fnRenderAlways2 = function () {
                                PerfUtils.addMeasurement(perfTimerName);
                            };
                            resultRenderTree.then(fnRenderAlways2, fnRenderAlways2);
                            
                        } else {
                            _showErrorDialog(ERR_TYPE_LOADING_PROJECT_NATIVE, null, rootPath, err || FileSystemError.NOT_FOUND)
                                .then(function () {
                                    // Reset _projectRoot to null so that the following _loadProject call won't 
                                    // run the 'beforeProjectClose' event a second time on the original project, 
                                    // which is now partially torn down (see #6574).
                                    _projectRoot = null;

                                    // The project folder stored in preference doesn't exist, so load the default
                                    // project directory.
                                    // TODO (issue #267): When Brackets supports having no project directory
                                    // defined this code will need to change
                                    //
                                    // Make sure not to reject the original deferred until the fallback
                                    // project is loaded, so we don't violate expectations that there is always
                                    // a current project before continuing after _loadProject().
                                    _loadProject(_getWelcomeProjectPath()).then(loadProjectReject, loadProjectReject);
                                });
                        }
                    });
                }
            });
        });
    }
    
    /**
     * @private
     * Lookup jQuery node for a given FileSystem Entry
     * @param {!File|Directory|string} entry String or File/Directory entry to find in the tree
     * @return {?jQuery} The jQuery node for this entry or null if not found
     */
    function _getTreeNode(entry) {
        // Special case if the entry matches the project root
        if (entry === getProjectRoot()) {
            return $projectTreeList;
        }
        
        var fullPath = entry.fullPath || entry,
            id = _projectInitialLoad.fullPathToIdMap[fullPath],
            node = null;
        
        if (id) {
            node = $("#" + id);
        }
        
        return node;
    }
    
    /**
     * Finds the tree node corresponding to the given file/folder (rejected if the path lies
     * outside the project, or if it doesn't exist).
     *
     * @param {!(File|Directory)} entry File or Directory to find
     * @return {Promise} Resolved with jQ obj for the jsTree tree node; or rejected if not found
     */
    function _findTreeNode(entry) {
        
        return new Promise(function (findNodeResolve, findNodeReject) {
            var $renderedNode = _getTreeNode(entry);

            // Check if tree node was already rendered
            if ($renderedNode) {
                findNodeResolve($renderedNode);
                return;
            }

            var projRelativePath = makeProjectRelativeIfPossible(entry.fullPath);

            if (projRelativePath === entry.fullPath) {
                // If path not within project, ignore
                findNodeReject();
                return;
            } else if (entry === getProjectRoot()) {
                // If path is the project root, return the tree itself
                findNodeResolve($projectTreeList);
                return;
            }

            var treeAPI = $.jstree._reference(_projectTree);

            // We're going to traverse from root of tree, one segment at a time
            var pathSegments = projRelativePath.split("/");
            if (entry.isDirectory) {
                pathSegments.pop();  // Directory always has a trailing "/"
            }

            function findInSubtree($nodes, segmentI) {
                var seg = pathSegments[segmentI];
                var match = _.findIndex($nodes, function (node, i) {
                    var entry = $(node).data("entry"),
                        nodeName = entry ? entry.name : null;

                    return nodeName === seg;
                });

                if (match === -1) {
                    findNodeReject();    // path doesn't exist
                } else {
                    var $node = $nodes.eq(match);
                    if (segmentI === pathSegments.length - 1) {
                        findNodeResolve($node);  // done searching!
                    } else {
                        // Search next level down
                        var subChildren = treeAPI._get_children($node);
                        if (subChildren.length > 0) {
                            findInSubtree(subChildren, segmentI + 1);
                        } else {
                            // Subtree not loaded yet: force async load & try again
                            treeAPI.load_node($node, function (data) {
                                subChildren = treeAPI._get_children($node);
                                findInSubtree(subChildren, segmentI + 1);
                            }, function (err) {
                                findNodeReject();  // includes case where folder is empty
                            });
                        }
                    }
                }
            }

            // Begin searching from root
            var topLevelNodes = treeAPI._get_children(-1);  // -1 means top level in jsTree-ese
            findInSubtree(topLevelNodes, 0);
        });
    }
    
    /**
     * Internal function to refresh the project's file tree, maintaining the
     * current selection. This function is expensive and not concurrency-safe,
     * so most callers should use the synchronized and throttled version below,
     * refreshFileTree.
     * 
     * @private
     * @return {Promise} A promise object that will be resolved when the
     *  project tree is reloaded, or rejected if the project path
     *  fails to reload. If the previous selected entry is not found, 
     *  the promise is still resolved.
     */
    function _refreshFileTreeInternal() {

        return new Promise(function (refreshResolve, refreshReject) {
            var selectedEntry;

            if (_lastSelected) {
                selectedEntry = _lastSelected.data("entry");
            }
            _lastSelected = null;

            _loadProject(getProjectRoot().fullPath, true)
                .then(function () {
                    if (selectedEntry) {
                        // restore selection, always resolve
                        _findTreeNode(selectedEntry)
                            .then(function ($node) {
                                _forceSelection(null, $node);
                            })
                            .then(refreshResolve, refreshResolve);
                    } else {
                        refreshResolve();
                    }
                }, refreshReject);
        });
    }
    
    /**
     * @private
     * @type {?jQuery.Promise} Resolves when the currently running instance of
     *      _refreshFileTreeInternal completes, or null if there is no currently
     *      running instance.
     */
    var _refreshFileTreePromise = null;
    
    /**
     * @type {boolean} If refreshFileTree is called before _refreshFileTreePromise
     *      has resolved then _refreshPending is set, which indicates that 
     *      refreshFileTree should be called again once the promise resolves.
     */
    var _refreshPending = false;
    
    /**
     * @const
     * @private
     * @type {number} Minimum delay in milliseconds between calls to refreshFileTree
     */
    var _refreshDelay = 1000;
    
    /**
     * Refresh the project's file tree, maintaining the current selection.
     * 
     * @return {Promise} A promise object that will be resolved when the
     *  project tree is reloaded, or rejected if the project path
     *  fails to reload. If the previous selected entry is not found, 
     *  the promise is still resolved.
     */
    function refreshFileTree() {
        if (!_refreshFileTreePromise) {
            _refreshFileTreePromise = new Promise(function (refreshResolve, refreshReject) {
                var internalRefreshPromise  = _refreshFileTreeInternal();

                // Wait at least one second before resolving the promise
                window.setTimeout(function () {
                    internalRefreshPromise.then(refreshResolve, refreshReject);
                }, _refreshDelay);
            });

            var fnRefreshAlways = function () {
                _refreshFileTreePromise = null;
                
                if (_refreshPending) {
                    _refreshPending = false;
                    refreshFileTree();
                }
            };
            _refreshFileTreePromise.then(fnRefreshAlways, fnRefreshAlways);
        } else {
            _refreshPending = true;
        }

        return _refreshFileTreePromise;
    }
    
    /**
     * Expands tree nodes to show the given file or folder and selects it. Silently no-ops if the
     * path lies outside the project, or if it doesn't exist.
     *
     * @param {!(File|Directory)} entry File or Directory to show
     * @return {Promise} Resolved when done; or rejected if not found
     */
    function showInTree(entry) {
        return _findTreeNode(entry)
            .then(function ($node) {
                // jsTree will automatically expand parent nodes to ensure visible
                _projectTree.jstree("select_node", $node, false);
            });
    }
    
    
    /**
     * Open a new project. Currently, Brackets must always have a project open, so
     * this method handles both closing the current project and opening a new project.
     *
     * @param {string=} path Optional absolute path to the root folder of the project.
     *  If path is undefined or null, displays a dialog where the user can choose a
     *  folder to load. If the user cancels the dialog, nothing more happens.
     * @return {Promise} A promise object that will be resolved when the
     *  project is loaded and tree is rendered, or rejected if the project path
     *  fails to load.
     */
    function openProject(path) {

        return new Promise(function (openResolve, openReject) {

            // Confirm any unsaved changes first. We run the command in "prompt-only" mode, meaning it won't
            // actually close any documents even on success; we'll do that manually after the user also oks
            // the folder-browse dialog.
            CommandManager.execute(Commands.FILE_CLOSE_ALL, { promptOnly: true })
                .then(function () {
                    if (path) {
                        // use specified path
                        _loadProject(path, false).then(openResolve, openReject);
                    } else {
                        // Pop up a folder browse dialog
                        FileSystem.showOpenDialog(false, true, Strings.CHOOSE_FOLDER, _projectRoot.fullPath, null, function (err, files) {
                            if (!err) {
                                // If length == 0, user canceled the dialog; length should never be > 1
                                if (files.length > 0) {
                                    // Load the new project into the folder tree
                                    _loadProject(files[0]).then(openResolve, openReject);
                                } else {
                                    openReject();
                                }
                            } else {
                                _showErrorDialog(ERR_TYPE_OPEN_DIALOG, null, err);
                                openReject();
                            }
                        });
                    }
                })
                .catch(function () {
                    openReject();
                });
        });

        // if fail, don't open new project: user canceled (or we failed to save its unsaved changes)
    }

    /**
     * Invoke project settings dialog.
     * @return {Promise}
     */
    function _projectSettings() {
        return PreferencesDialogs.showProjectPreferencesDialog(getBaseUrl()).getPromise();
    }
    
    /**
     * @private
     * Check a filename for illegal characters. If any are found, show an error
     * dialog and return false. If no illegal characters are found, return true.
     * Although Mac and Linux allow ?*| characters, we still cannot allow them
     * since these have special meaning for all file systems.
     *
     * @param {string} filename
     * @param {boolean} isFolder
     * @return {boolean} Returns true if no illegal characters are found
     */
    function _checkForValidFilename(filename, isFolder) {
        // Validate file name
        // Checks for valid Windows filenames:
        // See http://msdn.microsoft.com/en-us/library/windows/desktop/aa365247(v=vs.85).aspx
        if ((filename.search(new RegExp("[" + _invalidChars + "]+")) !== -1) ||
                filename.match(_illegalFilenamesRegEx)) {
            _showErrorDialog(ERR_TYPE_INVALID_FILENAME, isFolder, _invalidChars);
            return false;
        }
        return true;
    }
    
    /**
     * @private
     * Add a new node (existing FileSystemEntry or untitled file) to the project tree
     * 
     * @param {?jQueryObject} $target Parent or sibling node
     * @param {?number|string} position Position to insert
     * @param {!Object|Array.<Object>} arr Node data or array of node data
     * @param {!boolean} skipRename
     * @param {!boolean} skipRedraw
     */
    function _createNode($target, position, arr, skipRename, skipRedraw) {
        if (typeof arr === "string") {
            arr = [{ data: arr }];
        } else if (!Array.isArray(arr)) {
            arr = [arr];
        }
        
        position = position || 0;
        
        arr.forEach(function (node) {
            // Convert strings to objects
            if (typeof node === "string") {
                node = {
                    data: node,
                    metadata: { compareString: _sortPrefixFile + node }
                };
            }
            
            if (node) {
                _projectTree.jstree("create", $target, position, node, null, skipRename);
            }
        });
        
        if (!skipRedraw) {
            _redraw(true);
        }
    }

    /**
     * Create a new item in the current project.
     *
     * @param baseDir {string|Directory} Full path of the directory where the item should go.
     *   Defaults to the project root if the entry is not valid or not within the project.
     * @param initialName {string} Initial name for the item
     * @param skipRename {boolean} If true, don't allow the user to rename the item
     * @param isFolder {boolean} If true, create a folder instead of a file
     * @return {Promise} A promise object that will be resolved with the File
     *  of the created object, or rejected if the user cancelled or entered an illegal
     *  filename.
     */
    function createNewItem(baseDir, initialName, skipRename, isFolder) {
        // We assume the parent directory exists
        var entry               = (typeof baseDir === "string") ? FileSystem.getDirectoryForPath(baseDir) : baseDir,
            baseDirEntry        = isWithinProject(entry) ? entry : getProjectRoot(),
            $baseDirNode        = (baseDir && _getTreeNode(baseDirEntry)) || null,
            position            = "inside",
            escapeKeyPressed    = false,
            isRoot              = $baseDirNode === $projectTreeList,
            wasNodeOpen         = isRoot || ($baseDirNode && $baseDirNode.hasClass("jstree-open")) || false,
            newItemData         = {};
        
        return new Promise(function (createNewResolve, createNewReject) {
            // Silently fail if baseDir assumption fails
            if (!$baseDirNode) {
                createNewReject();
                return;
            }

            // Inject jstree data for sorting
            newItemData.data = initialName;
            newItemData.metadata = { compareString: _toCompareString(initialName, isFolder) };

            _projectTree.on("create.jstree", function (event, data) {
                $(event.target).off("create.jstree");

                function errorCleanup() {
                    // TODO (issue #115): If an error occurred, we should allow the user to fix the filename.
                    // For now we just remove the node so you have to start again.
                    var parent = data.inst._get_parent(data.rslt.obj);

                    _projectTree.jstree("remove", data.rslt.obj);

                    // Restore tree node state and styling when errors occur.
                    // parent returns -1 when at the root
                    if (parent && (parent !== -1)) {
                        var methodName = (wasNodeOpen) ? "open_node" : "close_node";
                        var classToAdd = (wasNodeOpen) ? "jstree-open" : "jstree-closed";

                        // This is a workaround for issue #149 where jstree would show this node as a leaf.
                        _projectTree.jstree(methodName, parent);
                        parent.removeClass("jstree-leaf jstree-closed jstree-open")
                            .addClass(classToAdd);
                    }

                    _redraw(true);

                    createNewReject();
                }

                if (!escapeKeyPressed) {
                    // Validate file name
                    if (!_checkForValidFilename(data.rslt.name, isFolder)) {
                        errorCleanup();
                        return;
                    }

                    var successCallback = function (entry) {
                        // Remove the temporary leaf node used for the name input
                        _projectTree.jstree("remove", data.rslt.obj);

                        _projectTree.one("create.jstree", function (event, data) {
                            // Select the new node and resolve
                            _projectTree.jstree("select_node", data.rslt.obj, true);
                            createNewResolve(entry);
                        });

                        // Create a new node
                        _createNode($baseDirNode, null, _entryToJSON(entry), true, true);
                    };

                    var errorCallback = function (error) {
                        if (error === FileSystemError.ALREADY_EXISTS) {
                            _showErrorDialog(ERR_TYPE_CREATE_EXISTS, isFolder, null, data.rslt.name);
                        } else {
                            var errString = error === FileSystemError.NOT_WRITABLE ?
                                             Strings.NO_MODIFICATION_ALLOWED_ERR :
                                             StringUtils.format(Strings.GENERIC_ERROR, error);

                            _showErrorDialog(ERR_TYPE_CREATE, isFolder, errString, data.rslt.name);
                        }

                        errorCleanup();
                    };

                    var newItemPath = baseDirEntry.fullPath + data.rslt.name;

                    FileSystem.resolve(newItemPath, function (err) {
                        if (!err) {
                            // Item already exists, fail with error
                            errorCallback(FileSystemError.ALREADY_EXISTS);
                        } else {
                            if (isFolder) {
                                var directory = FileSystem.getDirectoryForPath(newItemPath);

                                directory.create(function (err) {
                                    if (err) {
                                        errorCallback(err);
                                    } else {
                                        successCallback(directory);
                                    }
                                });
                            } else {
                                // Create an empty file
                                var file = FileSystem.getFileForPath(newItemPath);

                                file.write("", function (err) {
                                    if (err) {
                                        errorCallback(err);
                                    } else {
                                        successCallback(file);
                                    }
                                });
                            }
                        }
                    });

                } else { //escapeKeyPressed
                    errorCleanup();
                }
            });

            // There is a race condition in jstree if "open_node" and "create" are called in rapid
            // succession and the node was not yet loaded. To avoid it, first open the node and wait
            // for the open_node event before trying to create the new one. See #2085 for more details.
            if (wasNodeOpen) {
                _createNode($baseDirNode, position, newItemData, skipRename);

                if (!skipRename) {
                    var $renameInput = _projectTree.find(".jstree-rename-input");

                    $renameInput.on("keydown", function (event) {
                        // Listen for escape key on keydown, so we can remove the node in the create.jstree handler above
                        if (event.keyCode === KeyEvent.DOM_VK_ESCAPE) {

                            escapeKeyPressed = true;
                        }
                    });

                    ViewUtils.scrollElementIntoView(_projectTree, $renameInput, true);
                }
            } else {
                _projectTree.one("open_node.jstree", function () {
                    _createNode($baseDirNode, position, newItemData, skipRename);
                });

                // Open the node before creating the new child
                _projectTree.jstree("open_node", $baseDirNode);
            }
        });
    }

    /**
     * Rename a file/folder. This will update the project tree data structures
     * and send notifications about the rename.
     *
     * @param {string} oldName Old item name
     * @param {string} newName New item name
     * @param {boolean} isFolder True if item is a folder; False if it is a file.
     * @return {Promise} A promise object that will be resolved or rejected when
     *   the rename is finished.
     */
    function renameItem(oldName, newName, isFolder) {

        return new Promise(function (renameResolve, renameReject) {
            if (oldName === newName) {
                renameResolve();
                return;
            }

            var entry = isFolder ? FileSystem.getDirectoryForPath(oldName) : FileSystem.getFileForPath(oldName);
            entry.rename(newName, function (err) {
                if (!err) {
                    if (MainViewManager.getCurrentlyViewedPath(MainViewManager.ACTIVE_PANE)) {
                        FileViewController.openAndSelectDocument(
                            MainViewManager.getCurrentlyViewedPath(MainViewManager.ACTIVE_PANE),
                            FileViewController.getFileSelectionFocus()
                        );
                    }

                    _redraw(true);
                    renameResolve();
                } else {
                    // Show an error alert
                    var errString = err === FileSystemError.ALREADY_EXISTS ?
                                    Strings.FILE_EXISTS_ERR :
                                    FileUtils.getFileErrorString(err);

                    _showErrorDialog(ERR_TYPE_RENAME, isFolder, errString, newName);
                    renameReject(err);
                }
            });
        });
    }
    
    /**
     * Initiates a rename of the selected item in the project tree, showing an inline editor
     * for input. Silently no-ops if the entry lies outside the tree or doesn't exist.
     * @param {!(File|Directory)} entry File or Directory to rename
     */
    function renameItemInline(entry) {
        // First make sure the item in the tree is visible - jsTree's rename API doesn't do anything to ensure inline input is visible
        showInTree(entry).then(
            function ($selected) {
                // Don't try to rename again if we are already renaming
                if (_isInRename($selected)) {
                    return;
                }
                
                var isFolder = $selected.hasClass("jstree-open") || $selected.hasClass("jstree-closed");
        
                _projectTree.one("rename.jstree", function (event, data) {
                    var unescapedOldName = _.unescape(data.rslt.old_name),
                        unescapedNewName = _.unescape(data.rslt.new_name),
                        // Make sure the file was actually renamed
                        changed = (unescapedOldName !== unescapedNewName);
                    
                    var _resetOldFilename = function () {
                        _projectTree.jstree("set_text", $selected, ViewUtils.getFileEntryDisplay(entry));
                    };
                    
                    if (!changed || !_checkForValidFilename(unescapedNewName, isFolder)) {
                        // No change or invalid filename. Reset the old name and bail.
                        _resetOldFilename();
                        return;
                    }
                    
                    var oldFullPath = $selected.data("entry").fullPath;
                    // Folder paths have to end with a slash. Use look-head (?=...) to only replace the folder's name, not the slash as well
                    
                    var oldNameEndPattern = isFolder ? "(?=\/$)" : "$";
                    var oldNameRegex = new RegExp(StringUtils.regexEscape(unescapedOldName) + oldNameEndPattern);
                    var newName = oldFullPath.replace(oldNameRegex, unescapedNewName);
                    
                    var fnRenameAlways = function () {
                        _projectTree.jstree("sort", $selected.parent());
                        _redraw(true);
                    };
                    renameItem(oldFullPath, newName, isFolder)
                        .then(function () {
                            _projectTree.jstree("set_text", $selected, ViewUtils.getFileEntryDisplay(entry));
                            
                            // Update caches: compareString and fullPathToIdMap
                            $selected.data("compareString", _toCompareString(entry.name, isFolder));
                            _deleteTreeNodeCache(oldFullPath);
                            _insertTreeNodeCache(entry, $selected.attr("id"));
                            
                            // If a folder was renamed, re-select it here, since openAndSelectDocument()
                            // changed the selection.
                            if (isFolder) {
                                var oldSuppressToggleOpen = suppressToggleOpen;
                                
                                // Supress the open/close toggle
                                suppressToggleOpen = true;
                                _projectTree.jstree("select_node", $selected, true);
                                suppressToggleOpen = oldSuppressToggleOpen;
                            }
                        })
                        .catch(function (err) {
                            // Error during rename. Reset to the old name and alert the user.
                            _resetOldFilename();
                        })
                        .then(fnRenameAlways, fnRenameAlways);
                });
                
                // Since html_titles are enabled, we have to reset the text without markup.
                // And we also need to explicitly escape all html-sensitive characters.
                var escapedName = _.escape(entry.name);
                _projectTree.jstree("set_text", $selected, escapedName);
                _projectTree.jstree("rename");

                var extension = FileUtils.getSmartFileExtension(entry.name);
                if (extension) {
                    var indexOfExtension = escapedName.length - extension.length - 1;
                    if (indexOfExtension > 0) {
                        $selected.children(".jstree-rename-input")[0].setSelectionRange(0, indexOfExtension);
                    }
                }
            },
            null    // No fail handler: silently no-op if file doesn't exist in tree
        );
    }
    
    /**
     * @private
     * Deletes a node from jstree. Does not make assumptions on file existence.
     * @param {FileSystemEntry|Array.<FileSystemEntry>} target Entry or array of entries to delete
     * @param {boolean} skipRedraw
     */
    function _deleteTreeNode(target, skipRedraw) {
        var arr = !Array.isArray(target) ? [target] : target,
            oldSuppressToggleOpen = suppressToggleOpen,
            treeAPI = $.jstree._reference(_projectTree);
        
        suppressToggleOpen = true;
        
        arr.forEach(function (entry) {
            var $treeNode = _getTreeNode(entry),
                parentEntry,
                parentNode,
                siblings,
                parentWasOpen = false;

            // Save parent node open/closed state for non-root nodes
            if (entry.parentPath) {
                parentEntry = FileSystem.getDirectoryForPath(entry.parentPath);
                parentNode  = (parentEntry !== getProjectRoot()) && _getTreeNode(parentEntry);

                if (parentNode) {
                    parentWasOpen = parentNode.hasClass("jstree-open");
                }
            }
            
            if ($treeNode) {
                _projectTree.jstree("delete_node", $treeNode);
                _deleteTreeNodeCache(entry);
                
                if (parentNode) {
                    siblings    = treeAPI._get_children(parentNode);
                    
                    // Make sure it didn't turn into a leaf node. This happens if
                    // the only file in the directory was deleted
                    if (siblings.length === 0 && parentNode.hasClass("jstree-leaf")) {
                        parentNode.removeClass("jstree-leaf jstree-open jstree-closed");

                        // Only apply style if parent is a tree node (i.e. not project root)
                        if (parentWasOpen) {
                            parentNode.addClass("jstree-open");
                        } else {
                            parentNode.addClass("jstree-closed");
                        }
                    }
                }
            }
        });
        
        suppressToggleOpen = oldSuppressToggleOpen;
        
        if (!skipRedraw) {
            _redraw(true);
        }
        
        // Trigger notifications after tree updates are complete
        arr.forEach(function (entry) {
            DocumentManager.notifyPathDeleted(entry.fullPath);
        });
    }

    /**
     * Delete file or directore from project
     * @param {!(File|Directory)} entry File or Directory to delete
     */
    function deleteItem(entry) {

        return new Promise(function (deleteResolve, deleteReject) {

            entry.moveToTrash(function (err) {
                if (!err) {
                    _deleteTreeNode(entry);
                    deleteResolve();
                } else {
                    _showErrorDialog(ERR_TYPE_DELETE, entry.isDirectory, FileUtils.getFileErrorString(err), entry.fullPath);

                    deleteReject(err);
                }
            });
        });
    }
    
    /**
     * Returns a promise that resolves with a cached copy of all project files.
     * Used by ProjectManager.getAllFiles(). Ensures that at most one un-cached
     * directory traversal is active at a time, which is useful at project load
     * time when watchers (and hence filesystem-level caching) has not finished
     * starting up. The cache is cleared on every filesystem change event, and
     * also on project load and unload.
     * 
     * @private
     * @return {jQuery.Promise.<Array.<File>>}
     */
    function _getAllFilesCache() {
        if (!_allFilesCachePromise) {
            _allFilesCachePromise = new Promise(function (allFilesResolve, allFilesReject) {
                var allFiles = [],
                    allFilesVisitor = function (entry) {
                        if (shouldShow(entry)) {
                            if (entry.isFile) {
                                allFiles.push(entry);
                            }
                            return true;
                        }
                        return false;
                    };

                getProjectRoot().visit(allFilesVisitor, function (err) {
                    if (err) {
                        if (err === FileSystemError.TOO_MANY_ENTRIES && !_projectWarnedForTooManyFiles) {
                            _showErrorDialog(ERR_TYPE_MAX_FILES);
                            _projectWarnedForTooManyFiles = true;
                        }
                        allFilesReject(err);
                    } else {
                        allFilesResolve(allFiles);
                    }
                });
            });
        }
        
        return _allFilesCachePromise;
    }
    
    /**
     * Returns an Array of all files for this project, optionally including
     * files in the working set that are *not* under the project root. Files filtered
     * out by shouldShow().
     *
     * @param {function (File, number):boolean=} filter Optional function to filter
     *          the file list (does not filter directory traversal). API matches Array.filter().
     * @param {boolean=} includeWorkingSet If true, include files in the working set
     *          that are not under the project root (*except* for untitled documents).
     *
     * @return {Promise} Promise that is resolved with an Array of File objects.
     */
    function getAllFiles(filter, includeWorkingSet) {
        // The filter and includeWorkingSet params are both optional.
        // Handle the case where filter is omitted but includeWorkingSet is
        // specified.
        if (includeWorkingSet === undefined && typeof (filter) !== "function") {
            includeWorkingSet = filter;
            filter = null;
        }
        
        return new Promise(function (filteredFilesResolve, filteredFilesReject) {
            // First gather all files in project proper
            _getAllFilesCache()
                .then(function (result) {
                    // Add working set entries, if requested
                    if (includeWorkingSet) {
                        MainViewManager.getWorkingSet(MainViewManager.ALL_PANES).forEach(function (file) {
                            if (result.indexOf(file) === -1 && !(file instanceof InMemoryFile)) {
                                result.push(file);
                            }
                        });
                    }

                    // Filter list, if requested
                    if (filter) {
                        result = result.filter(filter);
                    }

                    // If a done handler attached to the returned filtered files promise
                    // throws an exception that isn't handled here then it will leave
                    // _allFilesCachePromise in an inconsistent state such that no
                    // additional done handlers will ever be called!
                    try {
                        filteredFilesResolve(result);
                    } catch (e) {
                        console.warn("Unhandled exception in getAllFiles handler: ", e);
                    }
                })
                .catch(function (err) {
                    // resolve with empty list
                    try {
                        filteredFilesResolve([]);
                    } catch (e) {
                        console.warn("Unhandled exception in getAllFiles handler: ", e);
                    }
                });
        });
    }
    
    /**
     * Returns a filter for use with getAllFiles() that filters files based on LanguageManager language id
     * @param {!(string|Array.<string>)} languageId a single string of a language id or an array of language ids
     * @return {!function(File):boolean}
     */
    function getLanguageFilter(languageId) {
        return function languageFilter(file) {
            var id = LanguageManager.getLanguageForPath(file.fullPath).getId();
            if (typeof languageId === "string") {
                return (id === languageId);
            } else {
                return (languageId.indexOf(id) !== -1);
            }
        };
    }
        
    /**
     * @private 
     * Respond to a FileSystem change event. Note that if renames are initiated
     * externally, they may be reported as a separate removal and addition. In
     * this case, the editor state isn't currently preserved.
     * 
     * @param {$.Event} event
     * @param {?(File|Directory)} entry File or Directory changed
     * @param {Array.<FileSystemEntry>=} added If entry is a Directory, contains zero or more added children
     * @param {Array.<FileSystemEntry>=} removed If entry is a Directory, contains zero or more removed children
     */
    _fileSystemChange = function (event, entry, added, removed) {
        FileSyncManager.syncOpenDocuments();
        
        // Reset allFiles cache
        _allFilesCachePromise = null;

        // A whole-sale change event; refresh the entire file tree
        if (!entry) {
            refreshFileTree();
            return;
        }
        
        var $directoryNode = _getTreeNode(entry);
        
        // Ignore change event when: the entry is not a directory, the directory
        // was not yet rendered or the directory is outside the current project
        if (!entry.isDirectory || !$directoryNode || !isWithinProject(entry.fullPath)) {
            return;
        }
        
        // If there is a change event with unknown added and removed sets
        // just refresh the tree.
        // 
        // TODO: in the former case we really should just refresh the affected
        // directory instead of refreshing the entire tree.
        if (!added || !removed) {
            refreshFileTree();
            return;
        }

        var wasOpen = $directoryNode.hasClass("jstree-open"),
            doRedraw = false;
        
        // Directory contents removed
        if (removed.length > 0) {
            // Synchronously remove all tree nodes
            _deleteTreeNode(removed, true);
            doRedraw = true;
        }

        // Before creating new nodes, make sure it doesn't already exist
        var addedJSON = added.filter(function (addedEntry) {
            return !_getTreeNode(addedEntry);
        });

        // Convert entries to JSON objects for jstree
        addedJSON = addedJSON.map(_entryToJSON);

        // Directory contents added
        if (addedJSON.length > 0) {
            var isClosed = $directoryNode.hasClass("jstree-closed");

            // Manually force the directory to open in case it was auto-closed
            // when deleting the files in the removed file set for this event.
            // This starts an async call to load_node/Directory.getContents().
            // We do this to avoid a race condition in jstree create_node where
            // jstree attempts to load empty nodes during the create workflow,
            // resulting in duplicate nodes for the same entry, see
            // https://github.com/adobe/brackets/issues/6474.
            if (wasOpen && isClosed) {
                _projectTree.one("open_node.jstree", function () {
                    _redraw(true);
                });
        
                // Open the node before creating the new child
                _projectTree.jstree("open_node", $directoryNode);
            } else {
                // We can only incrementally create new child nodes when the 
                // DOM node for the directory is not currently empty. The reason
                // is due to the fact that jstree treats empty DOM folders as
                // not-loaded. When jstree sees this, it calls the JSON data
                // provider to populate the DOM, always. Creating a node in this
                // state leads to duplicate nodes. Avoid this by calling load_node
                // instead of create_node.
                var treeAPI = $.jstree._reference(_projectTree),
                    directoryNodeOrRoot = (entry === getProjectRoot()) ? -1 : $directoryNode,
                    hasDOMChildren = treeAPI._get_children(directoryNodeOrRoot).length > 0;
                
                if (hasDOMChildren) {
                    // The directory was already loaded and currently has
                    // children, so we can incrementally create all new nodes
                    // in a batch
                    _createNode($directoryNode, null, addedJSON, true, true);
                } else if (!isClosed) {
                    // Call load_node for the directory to add the new entries
                    // for this change event. We only call load_node immediately
                    // in the case where the empty directory DOM node was
                    // already open. If the directory is currently closed,
                    // jstree will call load_node when the user opens the node
                    // interactively
                    _projectTree.jstree("load_node", $directoryNode, function () {}, function () {
                        console.error("Error loading project tree for changed path: " + entry.fullPath);
                    });
                }
                
                doRedraw = true;
            }
        }
        
        if (doRedraw) {
            _redraw(true);
        }
    };

    /**
     * @private
     * Respond to a FileSystem rename event.
     */
    _fileSystemRename = function (event, oldName, newName) {
        // Tell the document manager about the name change. This will update
        // all of the model information and send notification to all views
        DocumentManager.notifyPathNameChanged(oldName, newName);
    };
    
    
    
    // Initialize variables and listeners that depend on the HTML DOM
    AppInit.htmlReady(function () {
        $projectTreeContainer = $("#project-files-container");
        
        $("#open-files-container").on("contentChanged", function () {
            _redraw(false); // redraw jstree when working set size changes
        });
        
        $(".main-view").click(function (jqEvent) {
            if (jqEvent.target.className !== "jstree-rename-input") {
                forceFinishRename();
            }
        });
        
        $projectTreeContainer.on("contextmenu", function () {
            forceFinishRename();
        });
    });

    /**
     * @private
     * Examine each preference key for migration of project tree states.
     * If the key has a prefix of "projectTreeState_/", then it is a project tree states
     * preference from old preference model.
     *
     * @param {string} key The key of the preference to be examined
     *      for migration of project tree states.
     * @return {?string} - the scope to which the preference is to be migrated
     */
    function _checkPreferencePrefix(key) {
        var pathPrefix = "projectTreeState_",
            projectPath;
        if (key.indexOf(pathPrefix) === 0) {
            // Get the project path from the old preference key by stripping "projectTreeState_".
            projectPath = key.substr(pathPrefix.length);
            return "user project.treeState " + projectPath;
        }
        
        pathPrefix = "projectBaseUrl_";
        if (key.indexOf(pathPrefix) === 0) {
            // Get the project path from the old preference key by stripping "projectBaseUrl_[Directory "
            // and "]".
            projectPath = key.substr(key.indexOf(" ") + 1);
            projectPath = projectPath.substr(0, projectPath.length - 1);
            return "user project.baseUrl " + projectPath;
        }

        return null;
    }
    
    // Init default project path to welcome project
    PreferencesManager.stateManager.definePreference("projectPath", "string", _getWelcomeProjectPath());

    PreferencesManager.convertPreferences(module, {
        "projectPath": "user",
        "projectTreeState_": "user",
        "welcomeProjects": "user",
        "projectBaseUrl_": "user"
    }, true, _checkPreferencePrefix);
    
    // Initialize the sort prefixes and make sure to change them when the sort pref changes
    _generateSortPrefixes();
    PreferencesManager.on("change", "sortDirectoriesFirst", function () {
        if (_generateSortPrefixes()) {
            refreshFileTree();
        }
    });
    
    // Event Handlers
    $(FileViewController).on("documentSelectionFocusChange", _documentSelectionFocusChange);
    $(FileViewController).on("fileViewFocusChange", _fileViewFocusChange);
    $(exports).on("beforeAppClose", _unwatchProjectRoot);
    
    // Commands
    CommandManager.register(Strings.CMD_OPEN_FOLDER,      Commands.FILE_OPEN_FOLDER,      openProject);
    CommandManager.register(Strings.CMD_PROJECT_SETTINGS, Commands.FILE_PROJECT_SETTINGS, _projectSettings);
    CommandManager.register(Strings.CMD_FILE_REFRESH,     Commands.FILE_REFRESH,          refreshFileTree);
    
    // Init invalid characters string 
    if (brackets.platform === "mac") {
        _invalidChars = "?*|:";
    } else if (brackets.platform === "linux") {
        _invalidChars = "?*|/";
    } else {
        _invalidChars = "/?*:<>\\|\"";  // invalid characters on Windows
    }

    // Define public API
    exports.getProjectRoot           = getProjectRoot;
    exports.getBaseUrl               = getBaseUrl;
    exports.setBaseUrl               = setBaseUrl;
    exports.isWithinProject          = isWithinProject;
    exports.makeProjectRelativeIfPossible = makeProjectRelativeIfPossible;
    exports.shouldShow               = shouldShow;
    exports.isBinaryFile             = isBinaryFile;
    exports.openProject              = openProject;
    exports.getSelectedItem          = getSelectedItem;
    exports.getInitialProjectPath    = getInitialProjectPath;
    exports.isWelcomeProjectPath     = isWelcomeProjectPath;
    exports.updateWelcomeProjectPath = updateWelcomeProjectPath;
    exports.createNewItem            = createNewItem;
    exports.renameItemInline         = renameItemInline;
    exports.deleteItem               = deleteItem;
    exports.forceFinishRename        = forceFinishRename;
    exports.showInTree               = showInTree;
    exports.refreshFileTree          = refreshFileTree;
    exports.getAllFiles              = getAllFiles;
    exports.getLanguageFilter        = getLanguageFilter;
});<|MERGE_RESOLUTION|>--- conflicted
+++ resolved
@@ -22,11 +22,7 @@
  */
 
 /*jslint vars: true, plusplus: true, devel: true, nomen: true, indent: 4, maxerr: 50 */
-<<<<<<< HEAD
-/*global define, $, brackets, FileError, window, Promise */
-=======
-/*global define, $, brackets, window */
->>>>>>> 73b83f5f
+/*global define, $, brackets, window, Promise */
 
 /**
  * ProjectManager is the model for the set of currently open project. It is responsible for
