/*
 * Copyright (c) 2014 - present Adobe Systems Incorporated. All rights reserved.
 *
 * Permission is hereby granted, free of charge, to any person obtaining a
 * copy of this software and associated documentation files (the "Software"),
 * to deal in the Software without restriction, including without limitation
 * the rights to use, copy, modify, merge, publish, distribute, sublicense,
 * and/or sell copies of the Software, and to permit persons to whom the
 * Software is furnished to do so, subject to the following conditions:
 *
 * The above copyright notice and this permission notice shall be included in
 * all copies or substantial portions of the Software.
 *
 * THE SOFTWARE IS PROVIDED "AS IS", WITHOUT WARRANTY OF ANY KIND, EXPRESS OR
 * IMPLIED, INCLUDING BUT NOT LIMITED TO THE WARRANTIES OF MERCHANTABILITY,
 * FITNESS FOR A PARTICULAR PURPOSE AND NONINFRINGEMENT. IN NO EVENT SHALL THE
 * AUTHORS OR COPYRIGHT HOLDERS BE LIABLE FOR ANY CLAIM, DAMAGES OR OTHER
 * LIABILITY, WHETHER IN AN ACTION OF CONTRACT, TORT OR OTHERWISE, ARISING
 * FROM, OUT OF OR IN CONNECTION WITH THE SOFTWARE OR THE USE OR OTHER
 * DEALINGS IN THE SOFTWARE.
 *
 */

/*global define, $*/
/*unittests: FileTreeView*/

/**
 * This is the view layer (template) for the file tree in the sidebar. It takes a FileTreeViewModel
 * and renders it to the given element using React. User actions are signaled via an ActionCreator
 * (in the Flux sense).
 */
define(function (require, exports, module) {
    "use strict";

    var React             = require("thirdparty/react"),
        ReactDOM          = require("thirdparty/react-dom"),
        Classnames        = require("thirdparty/classnames"),
        Immutable         = require("thirdparty/immutable"),
        _                 = require("thirdparty/lodash"),
        FileUtils         = require("file/FileUtils"),
        LanguageManager   = require("language/LanguageManager"),
        FileTreeViewModel = require("project/FileTreeViewModel"),
        ViewUtils         = require("utils/ViewUtils"),
        KeyEvent          = require("utils/KeyEvent");

    var DOM = React.DOM;

    /**
     * @private
     * @type {Immutable.Map}
     *
     * Stores the file tree extensions for adding classes and icons. The keys of the map
     * are the "categories" of the extensions and values are vectors of the callback functions.
     */
    var _extensions = Immutable.Map();

    // Constants

    // Time range from first click to second click to invoke renaming.
    var CLICK_RENAME_MINIMUM  = 500,
        RIGHT_MOUSE_BUTTON    = 2,
        LEFT_MOUSE_BUTTON     = 0;

    /**
     * @private
     *
     * Returns the name of a file without its extension.
     *
     * @param {string} fullname The complete name of the file (not including the rest of the path)
     * @param {string} extension The file extension
     * @return {string} The fullname without the extension
     */
    function _getName(fullname, extension) {
        return extension !== "" ? fullname.substring(0, fullname.length - extension.length - 1) : fullname;
    }

    /**
     * Mixin that allows a component to compute the full path to its directory entry.
     */
    var pathComputer = {
        /**
         * Computes the full path of the file represented by this input.
         */
        myPath: function () {
            var result = this.props.parentPath + this.props.name;

            // Add trailing slash for directories
            if (!FileTreeViewModel.isFile(this.props.entry) && _.last(result) !== "/") {
                result += "/";
            }

            return result;
        }
    };

    /**
     * @private
     *
     * Gets an appropriate width given the text provided.
     *
     * @param {string} text Text to measure
     * @return {int} Width to use
     */
    function _measureText(text) {
        var measuringElement = $("<span />", { css : { "position" : "absolute", "top" : "-200px", "left" : "-1000px", "visibility" : "hidden", "white-space": "pre" } }).appendTo("body");
        measuringElement.text("pW" + text);
        var width = measuringElement.width();
        measuringElement.remove();
        return width;
    }

    /**
     * This is a mixin that provides rename input behavior. It is responsible for taking keyboard input
     * and invoking the correct action based on that input.
     */
    var renameBehavior = {
        /**
         * Stop clicks from propagating so that clicking on the rename input doesn't
         * cause directories to collapse.
         */
        handleClick: function (e) {
            e.stopPropagation();
            if (e.button !== LEFT_MOUSE_BUTTON) {
                e.preventDefault();
            }
        },

        /**
         * If the user presses enter or escape, we either successfully complete or cancel, respectively,
         * the rename or create operation that is underway.
         */
        handleKeyDown: function (e) {
            if (e.keyCode === KeyEvent.DOM_VK_ESCAPE) {
                this.props.actions.cancelRename();
            } else if (e.keyCode === KeyEvent.DOM_VK_RETURN) {
                this.props.actions.performRename();
            }
        },

        /**
         * The rename or create operation can be completed or canceled by actions outside of
         * this component, so we keep the model up to date by sending every update via an action.
         */
        handleInput: function (e) {
            this.props.actions.setRenameValue(this.refs.name.value.trim());

            if (e.keyCode !== KeyEvent.DOM_VK_LEFT &&
                    e.keyCode !== KeyEvent.DOM_VK_RIGHT) {
                // update the width of the input field
                var node = this.refs.name,
                    newWidth = _measureText(node.value);
                $(node).width(newWidth);
            }
        },

        /**
         * If we leave the field for any reason, complete the rename.
         */
        handleBlur: function () {
            this.props.actions.performRename();
        }
    };

    /**
     * @private
     *
     * This component presents an input field to the user for renaming a file.
     *
     * Props:
     * * parentPath: the full path of the directory containing this file
     * * name: the name of the file, including the extension
     * * actions: the action creator responsible for communicating actions the user has taken
     */
    var fileRenameInput = React.createFactory(React.createClass({
        mixins: [renameBehavior],

        /**
         * When this component is displayed, we scroll it into view and select the portion
         * of the filename that excludes the extension.
         */
        componentDidMount: function () {
            var fullname = this.props.name,
                extension = LanguageManager.getCompoundFileExtension(fullname);

            var node = this.refs.name;
            node.setSelectionRange(0, _getName(fullname, extension).length);
            ViewUtils.scrollElementIntoView($("#project-files-container"), $(node), true);
        },

        render: function () {
            var width = _measureText(this.props.name);

            return DOM.input({
                className: "jstree-rename-input",
                type: "text",
                defaultValue: this.props.name,
                autoFocus: true,
                onKeyDown: this.handleKeyDown,
                onInput: this.handleInput,
                onClick: this.handleClick,
                onBlur: this.handleBlur,
                style: {
                    width: width
                },
                ref: "name"
            });
        }
    }));

    /**
     * @private
     *
     * This mixin handles right click (or control click on Mac) action to make a file
     * the "context" object for performing operations like rename.
     */
    var contextSettable = {

        /**
         * Send matching mouseDown events to the action creator as a setContext action.
         */
        handleMouseDown: function (e) {
            e.stopPropagation();
            if (e.button === RIGHT_MOUSE_BUTTON ||
                    (this.props.platform === "mac" && e.button === LEFT_MOUSE_BUTTON && e.ctrlKey)) {
                this.props.actions.setContext(this.myPath());
                e.preventDefault();
                return;
            }
            // Return true only for mouse down in rename mode.
            if (this.props.entry.get("rename")) {
                return;
            }
            e.preventDefault();
        }
    };

    /**
     * @private
     *
     * Returns true if the value is defined (used in `.filter`)
     *
     * @param {Object} value value to test
     * @return {boolean} true if value is defined
     */
    function isDefined(value) {
        return value !== undefined;
    }

    /**
     * Mixin for components that support the "icons" and "addClass" extension points.
     * `fileNode` and `directoryNode` support this.
     */
    var extendable = {

        /**
         * Calls the icon providers to get the collection of icons (most likely just one) for
         * the current file or directory.
         *
         * @return {Array.<ReactComponent>} icon components to render
         */
        getIcons: function () {
            var result,
                extensions = this.props.extensions;

            if (extensions && extensions.get("icons")) {
                var data = this.getDataForExtension();
                result = extensions.get("icons").map(function (callback) {
                    try {
                        var result = callback(data);
                        if (result && !React.isValidElement(result)) {
                            result = React.DOM.span({
                                dangerouslySetInnerHTML: {
                                    __html: $(result)[0].outerHTML
                                }
                            });
                        }
                        return result;  // by this point, returns either undefined or a React object
                    } catch (e) {
                        console.error("Exception thrown in FileTreeView icon provider: " + e, e.stack);
                    }
                }).filter(isDefined).toArray();
            }

            if (!result || result.length === 0) {
                result = [DOM.ins({
                    className: "jstree-icon"
                }, " ")];
            }
            return result;
        },

        /**
         * Calls the addClass providers to get the classes (in string form) to add for the current
         * file or directory.
         *
         * @param {string} classes Initial classes for this node
         * @return {string} classes for the current node
         */
        getClasses: function (classes) {
            var extensions = this.props.extensions;

            if (extensions && extensions.get("addClass")) {
                var data = this.getDataForExtension();
                classes = classes + " " + extensions.get("addClass").map(function (callback) {
                    try {
                        return callback(data);
                    } catch (e) {
                        console.error("Exception thrown in FileTreeView addClass provider: " + e, e.stack);
                    }
                }).filter(isDefined).toArray().join(" ");
            }

            return classes;
        }
    };

    /**
     * @private
     *
     * Component to display a file in the tree.
     *
     * Props:
     * * parentPath: the full path of the directory containing this file
     * * name: the name of the file, including the extension
     * * entry: the object with the relevant metadata for the file (whether it's selected or is the context file)
     * * actions: the action creator responsible for communicating actions the user has taken
     * * extensions: registered extensions for the file tree
     * * forceRender: causes the component to run render
     */
    var fileNode = React.createFactory(React.createClass({
        mixins: [contextSettable, pathComputer, extendable],

        /**
         * Ensures that we always have a state object.
         */
        getInitialState: function () {
            return {
                clickTimer: null
            };
        },

        /**
         * Thanks to immutable objects, we can just do a start object identity check to know
         * whether or not we need to re-render.
         */
        shouldComponentUpdate: function (nextProps, nextState) {
            return nextProps.forceRender ||
                this.props.entry !== nextProps.entry ||
                this.props.extensions !== nextProps.extensions;
        },

        /**
         * If this node is newly selected, scroll it into view. Also, move the selection or
         * context boxes as appropriate.
         */
        componentDidUpdate: function (prevProps, prevState) {
            var wasSelected = prevProps.entry.get("selected"),
                isSelected  = this.props.entry.get("selected");

            if (isSelected && !wasSelected) {
                // TODO: This shouldn't really know about project-files-container
                // directly. It is probably the case that our React tree should actually
                // start with project-files-container instead of just the interior of
                // project-files-container and then the file tree will be one self-contained
                // functional unit.
                ViewUtils.scrollElementIntoView($("#project-files-container"), $(ReactDOM.findDOMNode(this)), true);
            } else if (!isSelected && wasSelected && this.state.clickTimer !== null) {
                this.clearTimer();
            }
        },

        clearTimer: function () {
            if (this.state.clickTimer !== null) {
                window.clearTimeout(this.state.clickTimer);
                this.setState({
                    clickTimer: null
                });
            }
        },

        startRename: function () {
            if (!this.props.entry.get("rename")) {
                this.props.actions.startRename(this.myPath());
            }
            this.clearTimer();
        },

        /**
         * When the user clicks on the node, we'll either select it or, if they've clicked twice
         * with a bit of delay in between, we'll invoke the `startRename` action.
         */
        handleClick: function (e) {
            // If we're renaming, allow the click to go through to the rename input.
            if (this.props.entry.get("rename")) {
                return;
            }

            if (e.button !== LEFT_MOUSE_BUTTON) {
                return;
            }

            if (this.props.entry.get("selected") && !e.ctrlKey) {
                if (this.state.clickTimer === null && !this.props.entry.get("rename")) {
                    var timer = window.setTimeout(this.startRename, CLICK_RENAME_MINIMUM);
                    this.setState({
                        clickTimer: timer
                    });
                }
            } else {
                this.props.actions.setSelected(this.myPath());
            }
            e.stopPropagation();
            e.preventDefault();
        },

        /**
         * When the user double clicks, we will select this file and add it to the working
         * set (via the `selectInWorkingSet` action.)
         */
        handleDoubleClick: function () {
            if (!this.props.entry.get("rename")) {
                if (this.state.clickTimer !== null) {
                    this.clearTimer();
                }
                this.props.actions.selectInWorkingSet(this.myPath());
            }
        },

        /**
         * Create the data object to pass to extensions.
         *
         * @return {!{name:string, isFile:boolean, fullPath:string}} Data for extensions
         */
        getDataForExtension: function () {
            return {
                name: this.props.name,
                isFile: true,
                fullPath: this.myPath()
            };
        },

        render: function () {
            var fullname = this.props.name,
                extension = LanguageManager.getCompoundFileExtension(fullname),
                name = _getName(fullname, extension);

            if (extension) {
                extension = DOM.span({
                    className: "extension"
                }, "." + extension);
            }

            var nameDisplay,
                cx = Classnames;

            var fileClasses = cx({
                'jstree-clicked selected-node': this.props.entry.get("selected"),
                'context-node': this.props.entry.get("context")
            });

            if (this.props.entry.get("rename")) {
                nameDisplay = fileRenameInput({
                    actions: this.props.actions,
                    entry: this.props.entry,
                    name: this.props.name,
                    parentPath: this.props.parentPath
                });
            } else {
                // Need to flatten the argument list because getIcons returns an array
                var aArgs = _.flatten([{
                    href: "#",
                    className: fileClasses
                }, this.getIcons(), name, extension]);
                nameDisplay = DOM.a.apply(DOM.a, aArgs);
            }

            return DOM.li({
                className: this.getClasses("jstree-leaf"),
                onClick: this.handleClick,
                onMouseDown: this.handleMouseDown,
                onDoubleClick: this.handleDoubleClick
            },
                DOM.ins({
                    className: "jstree-icon"
                }, " "),
                nameDisplay);
        }
    }));

    /**
     * @private
     *
     * Creates a comparison function for sorting a directory's contents with directories
     * appearing before files.
     *
     * We're sorting the keys of the directory (the names) based partly on the values,
     * so we use a closure to capture the map itself so that we can look up the
     * values as needed.
     *
     * @param {Immutable.Map} contents The directory's contents
     * @return {function(string,string)} Comparator that sorts directories first.
     */
    function _buildDirsFirstComparator(contents) {
        function _dirsFirstCompare(a, b) {
            var aIsFile = FileTreeViewModel.isFile(contents.get(a)),
                bIsFile = FileTreeViewModel.isFile(contents.get(b));

            if (!aIsFile && bIsFile) {
                return -1;
            } else if (aIsFile && !bIsFile) {
                return 1;
            } else {
                return FileUtils.compareFilenames(a, b);
            }
        }
        return _dirsFirstCompare;
    }

    /**
     * @private
     *
     * Sort a directory either alphabetically or with subdirectories listed first.
     *
     * @param {Immutable.Map} contents the directory's contents
     * @param {boolean} dirsFirst true to sort subdirectories first
     * @return {Immutable.Map} sorted mapping
     */
    function _sortDirectoryContents(contents, dirsFirst) {
        if (dirsFirst) {
            return contents.keySeq().sort(_buildDirsFirstComparator(contents));
        } else {
            return contents.keySeq().sort(FileUtils.compareFilenames);
        }
    }

    // Forward references to keep JSLint happy.
    var directoryNode, directoryContents;

    /**
     * @private
     *
     * Component that provides the input for renaming a directory.
     *
     * Props:
     * * parentPath: the full path of the directory containing this file
     * * name: the name of the file, including the extension
     * * actions: the action creator responsible for communicating actions the user has taken
     */
    var directoryRenameInput = React.createFactory(React.createClass({
        mixins: [renameBehavior],

        /**
         * When this component is displayed, we scroll it into view and select the folder name.
         */
        componentDidMount: function () {
            var fullname = this.props.name;

            var node = this.refs.name;
            node.setSelectionRange(0, fullname.length);
            ViewUtils.scrollElementIntoView($("#project-files-container"), $(node), true);
        },

        render: function () {
            var width = _measureText(this.props.name);

            return DOM.input({
                className: "jstree-rename-input",
                type: "text",
                defaultValue: this.props.name,
                autoFocus: true,
                onKeyDown: this.handleKeyDown,
                onInput: this.handleInput,
                onBlur: this.handleBlur,
                style: {
                    width: width
                },
                onClick: this.handleClick,
                ref: "name"
            });
        }
    }));

    /**
     * @private
     *
     * Displays a directory (but not its contents) in the tree.
     *
     * Props:
     * * parentPath: the full path of the directory containing this file
     * * name: the name of the directory
     * * entry: the object with the relevant metadata for the file (whether it's selected or is the context file)
     * * actions: the action creator responsible for communicating actions the user has taken
     * * sortDirectoriesFirst: whether the directories should be displayed first when listing the contents of a directory
     * * extensions: registered extensions for the file tree
     * * forceRender: causes the component to run render
     */
    directoryNode = React.createFactory(React.createClass({
        mixins: [contextSettable, pathComputer, extendable],

        /**
         * We need to update this component if the sort order changes or our entry object
         * changes. Thanks to immutability, if any of the directory contents change, our
         * entry object will change.
         */
        shouldComponentUpdate: function (nextProps, nextState) {
            return nextProps.forceRender ||
                this.props.entry !== nextProps.entry ||
                this.props.sortDirectoriesFirst !== nextProps.sortDirectoriesFirst ||
                this.props.extensions !== nextProps.extensions;
        },

        /**
         * If you click on a directory, it will toggle between open and closed.
         */
        handleClick: function (event) {
            if (event.button !== LEFT_MOUSE_BUTTON) {
                return;
            }

            var isOpen = this.props.entry.get("open"),
                setOpen = isOpen ? false : true;

            if (event.metaKey || event.ctrlKey) {
                // ctrl-alt-click toggles this directory and its children
                if (event.altKey) {
                    if (setOpen) {
                        // when opening, we only open the immediate children because
                        // opening a whole subtree could be really slow (consider
                        // a `node_modules` directory, for example).
                        this.props.actions.toggleSubdirectories(this.myPath(), setOpen);
                        this.props.actions.setDirectoryOpen(this.myPath(), setOpen);
                    } else {
                        // When closing, we recursively close the whole subtree.
                        this.props.actions.closeSubtree(this.myPath());
                    }
                } else {
                    // ctrl-click toggles the sibling directories
                    this.props.actions.toggleSubdirectories(this.props.parentPath, setOpen);
                }
            } else {
                // directory toggle with no modifier
                this.props.actions.setDirectoryOpen(this.myPath(), setOpen);
            }
            event.stopPropagation();
            event.preventDefault();
        },

        /**
         * Create the data object to pass to extensions.
         *
         * @return {{name: {string}, isFile: {boolean}, fullPath: {string}}} Data for extensions
         */
        getDataForExtension: function () {
            return {
                name: this.props.name,
                isFile: false,
                fullPath: this.myPath()
            };
        },

        render: function () {
            var entry = this.props.entry,
                nodeClass,
                childNodes,
                children = entry.get("children"),
                isOpen = entry.get("open"),
                directoryClasses = "";

            if (isOpen && children) {
                nodeClass = "open";
                childNodes = directoryContents({
                    parentPath: this.myPath(),
                    contents: children,
                    extensions: this.props.extensions,
                    actions: this.props.actions,
                    forceRender: this.props.forceRender,
                    platform: this.props.platform,
                    sortDirectoriesFirst: this.props.sortDirectoriesFirst
                });
            } else {
                nodeClass = "closed";
            }

            if (this.props.entry.get("selected")) {
                directoryClasses += " jstree-clicked sidebar-selection";
            }

            if (entry.get("context")) {
                directoryClasses += " context-node";
            }

            var nameDisplay, renameInput;
            if (entry.get("rename")) {
                renameInput = directoryRenameInput({
                    actions: this.props.actions,
                    entry: this.props.entry,
                    name: this.props.name,
                    parentPath: this.props.parentPath
                });
            }

            // Need to flatten the arguments because getIcons returns an array
            var aArgs = _.flatten([{
                href: "#",
                className: directoryClasses
            }, this.getIcons()]);
            if (!entry.get("rename")) {
                aArgs.push(this.props.name);
            }

            nameDisplay = DOM.a.apply(DOM.a, aArgs);

            return DOM.li({
                className: this.getClasses("jstree-" + nodeClass),
                onClick: this.handleClick,
                onMouseDown: this.handleMouseDown
            },
                DOM.ins({
                    className: "jstree-icon"
                }, " "),
                renameInput,
                nameDisplay,
                childNodes);
        }
    }));

    /**
     * @private
     *
     * Displays the contents of a directory.
     *
     * Props:
     * * isRoot: whether this directory is the root of the tree
     * * parentPath: the full path of the directory containing this file
     * * contents: the map of name/child entry pairs for this directory
     * * actions: the action creator responsible for communicating actions the user has taken
     * * sortDirectoriesFirst: whether the directories should be displayed first when listing the contents of a directory
     * * extensions: registered extensions for the file tree
     * * forceRender: causes the component to run render
     */
    directoryContents = React.createFactory(React.createClass({

        /**
         * Need to re-render if the sort order or the contents change.
         */
        shouldComponentUpdate: function (nextProps, nextState) {
            return nextProps.forceRender ||
                this.props.contents !== nextProps.contents ||
                this.props.sortDirectoriesFirst !== nextProps.sortDirectoriesFirst ||
                this.props.extensions !== nextProps.extensions;
        },

        render: function () {
            var extensions = this.props.extensions,
                iconClass = extensions && extensions.get("icons") ? "jstree-icons" : "jstree-no-icons",
                ulProps = this.props.isRoot ? {
                    className: "jstree-brackets jstree-no-dots " + iconClass
                } : null;

            var contents = this.props.contents,
                namesInOrder = _sortDirectoryContents(contents, this.props.sortDirectoriesFirst);

            return DOM.ul(ulProps, namesInOrder.map(function (name) {
                var entry = contents.get(name);

                if (FileTreeViewModel.isFile(entry)) {
                    return fileNode({
                        parentPath: this.props.parentPath,
                        name: name,
                        entry: entry,
                        actions: this.props.actions,
                        extensions: this.props.extensions,
                        forceRender: this.props.forceRender,
                        platform: this.props.platform,
                        key: name
                    });
                } else {
                    return directoryNode({
                        parentPath: this.props.parentPath,
                        name: name,
                        entry: entry,
                        actions: this.props.actions,
                        extensions: this.props.extensions,
                        sortDirectoriesFirst: this.props.sortDirectoriesFirst,
                        forceRender: this.props.forceRender,
                        platform: this.props.platform,
                        key: name
                    });
                }
            }.bind(this)).toArray());
        }
    }));

    /**
     * Displays the absolutely positioned box for the selection or context in the
     * file tree. Its position is determined by passed-in info about the scroller in which
     * the tree resides and the top of the selected node (as reported by the node itself).
     *
     * Props:
     * * selectionViewInfo: Immutable.Map with width, scrollTop, scrollLeft and offsetTop for the tree container
     * * visible: should this be visible now
     * * selectedClassName: class name applied to the element that is selected
     */
    var fileSelectionBox = React.createFactory(React.createClass({
        /**
         * When the component has updated in the DOM, reposition it to where the currently
         * selected node is located now.
         */
        componentDidUpdate: function () {
            if (!this.props.visible) {
                return;
            }

            var node = ReactDOM.findDOMNode(this),
                selectedNode = $(node.parentNode).find(this.props.selectedClassName),
                selectionViewInfo = this.props.selectionViewInfo;

            if (selectedNode.length === 0) {
                return;
            }

            node.style.top = selectedNode.offset().top - selectionViewInfo.get("offsetTop") + selectionViewInfo.get("scrollTop") - selectedNode.position().top + "px";
        },

        render: function () {
            var selectionViewInfo = this.props.selectionViewInfo,
                left = selectionViewInfo.get("scrollLeft"),
                width = selectionViewInfo.get("width"),
                scrollWidth = selectionViewInfo.get("scrollWidth");

            // Avoid endless horizontal scrolling
            if (left + width > scrollWidth) {
                left = scrollWidth - width;
            }

            return DOM.div({
                style: {
                    overflow: "auto",
                    left: left,
                    width: width,
                    display: this.props.visible ? "block" : "none"
                },
                className: this.props.className
            });
        }
    }));

    /**
     * On Windows and Linux, the selection bar in the tree does not extend over the scroll bar.
     * The selectionExtension sits on top of the scroll bar to make the selection bar appear to span the
     * whole width of the sidebar.
     *
     * Props:
     * * selectionViewInfo: Immutable.Map with width, scrollTop, scrollLeft and offsetTop for the tree container
     * * visible: should this be visible now
     * * selectedClassName: class name applied to the element that is selected
     * * className: class to be applied to the extension element
     */
    var selectionExtension = React.createFactory(React.createClass({
        /**
         * When the component has updated in the DOM, reposition it to where the currently
         * selected node is located now.
         */
        componentDidUpdate: function () {
            if (!this.props.visible) {
                return;
            }

<<<<<<< HEAD
            var node = this.getDOMNode(),
                selectedNode = $(node.parentNode).find(this.props.selectedClassName).closest("li"),
=======
            var node = ReactDOM.findDOMNode(this),
                selectedNode = $(node.parentNode).find(this.props.selectedClassName),
>>>>>>> 51582db1
                selectionViewInfo = this.props.selectionViewInfo;

            if (selectedNode.length === 0) {
                return;
            }

            var top = selectedNode.offset().top,
                baselineHeight = node.dataset.initialHeight,
                height = baselineHeight,
                scrollerTop = selectionViewInfo.get("offsetTop");

            if (!baselineHeight) {
                baselineHeight = $(node).outerHeight();
                node.dataset.initialHeight = baselineHeight;
                height = baselineHeight;
            }

            // Check to see if the selection is completely scrolled out of view
            // to prevent the extension from appearing in the working set area.
            if (top < scrollerTop - baselineHeight) {
                node.style.display = "none";
                return;
            }

            node.style.display = "block";

            // The selectionExtension sits on top of the other nodes
            // so we need to shrink it if only part of the selection node is visible
            if (top < scrollerTop) {
                var difference = scrollerTop - top;
                top += difference;
                height = parseInt(height, 10);
                height -= difference;
            }

            node.style.top = top + "px";
            node.style.height = height + "px";
            node.style.left = selectionViewInfo.get("width") - $(node).outerWidth() + "px";
        },

        render: function () {
            return DOM.div({
                style: {
                    display: this.props.visible ? "block" : "none"
                },
                className: this.props.className
            });
        }
    }));

    /**
     * @private
     *
     * This is the root component of the file tree.
     *
     * Props:
     * * treeData: the root of the tree (an Immutable.Map with the contents of the project root)
     * * sortDirectoriesFirst: whether the directories should be displayed first when listing the contents of a directory
     * * parentPath: the full path of the directory containing this file
     * * actions: the action creator responsible for communicating actions the user has taken
     * * extensions: registered extensions for the file tree
     * * forceRender: causes the component to run render
     * * platform: platform that Brackets is running on
     */
    var fileTreeView = React.createFactory(React.createClass({

        /**
         * Update for any change in the tree data or directory sorting preference.
         */
        shouldComponentUpdate: function (nextProps, nextState) {
            return nextProps.forceRender ||
                this.props.treeData !== nextProps.treeData ||
                this.props.sortDirectoriesFirst !== nextProps.sortDirectoriesFirst ||
                this.props.extensions !== nextProps.extensions ||
                this.props.selectionViewInfo !== nextProps.selectionViewInfo;
        },

        render: function () {
            var selectionBackground = fileSelectionBox({
                ref: "selectionBackground",
                selectionViewInfo: this.props.selectionViewInfo,
                className: "filetree-selection",
                visible: this.props.selectionViewInfo.get("hasSelection"),
                selectedClassName: ".selected-node",
                forceUpdate: true
            }),
                contextBackground = fileSelectionBox({
                    ref: "contextBackground",
                    selectionViewInfo: this.props.selectionViewInfo,
                    className: "filetree-context",
                    visible: this.props.selectionViewInfo.get("hasContext"),
                    selectedClassName: ".context-node",
                    forceUpdate: true
                }),
                extensionForSelection = selectionExtension({
                    selectionViewInfo: this.props.selectionViewInfo,
                    selectedClassName: ".selected-node",
                    visible: this.props.selectionViewInfo.get("hasSelection"),
                    forceUpdate: true,
                    className: "filetree-selection-extension"
                }),
                extensionForContext = selectionExtension({
                    selectionViewInfo: this.props.selectionViewInfo,
                    selectedClassName: ".context-node",
                    visible: this.props.selectionViewInfo.get("hasContext"),
                    forceUpdate: true,
                    className: "filetree-context-extension"
                }),
                contents = directoryContents({
                    isRoot: true,
                    parentPath: this.props.parentPath,
                    sortDirectoriesFirst: this.props.sortDirectoriesFirst,
                    contents: this.props.treeData,
                    extensions: this.props.extensions,
                    actions: this.props.actions,
                    forceRender: this.props.forceRender,
                    platform: this.props.platform
                });

            return DOM.div(
                null,
                selectionBackground,
                contextBackground,
                extensionForSelection,
                extensionForContext,
                contents
            );
        }
    }));

    /**
     * Renders the file tree to the given element.
     *
     * @param {DOMNode|jQuery} element Element in which to render this file tree
     * @param {FileTreeViewModel} viewModel the data container
     * @param {Directory} projectRoot Directory object from which the fullPath of the project root is extracted
     * @param {ActionCreator} actions object with methods used to communicate events that originate from the user
     * @param {boolean} forceRender Run render on the entire tree (useful if an extension has new data that it needs rendered)
     * @param {string} platform mac, win, linux
     */
    function render(element, viewModel, projectRoot, actions, forceRender, platform) {
        if (!projectRoot) {
            return;
        }

        ReactDOM.render(fileTreeView({
            treeData: viewModel.treeData,
            selectionViewInfo: viewModel.selectionViewInfo,
            sortDirectoriesFirst: viewModel.sortDirectoriesFirst,
            parentPath: projectRoot.fullPath,
            actions: actions,
            extensions: _extensions,
            platform: platform,
            forceRender: forceRender
        }),
              element);
    }

    /**
     * @private
     *
     * Add an extension for the given category (icons, addClass).
     *
     * @param {string} category Category to which the extension is being added
     * @param {function} callback The extension function itself
     */
    function _addExtension(category, callback) {
        if (!callback || typeof callback !== "function") {
            console.error("Attempt to add FileTreeView", category, "extension without a callback function");
            return;
        }
        var callbackList = _extensions.get(category);
        if (!callbackList) {
            callbackList = Immutable.List();
        }
        callbackList = callbackList.push(callback);
        _extensions = _extensions.set(category, callbackList);
    }

    /**
     * @see {@link ProjectManager::#addIconProvider}
     */
    function addIconProvider(callback) {
        _addExtension("icons", callback);
    }

    /**
     * @see {@link ProjectManager::#addClassesProvider}
     */
    function addClassesProvider(callback) {
        _addExtension("addClass", callback);
    }

    // Private API for testing
    exports._sortFormattedDirectory = _sortDirectoryContents;
    exports._fileNode = fileNode;
    exports._directoryNode = directoryNode;
    exports._directoryContents = directoryContents;
    exports._fileTreeView = fileTreeView;

    // Public API
    exports.addIconProvider = addIconProvider;
    exports.addClassesProvider = addClassesProvider;
    exports.render = render;
});<|MERGE_RESOLUTION|>--- conflicted
+++ resolved
@@ -866,13 +866,8 @@
                 return;
             }
 
-<<<<<<< HEAD
-            var node = this.getDOMNode(),
+            var node = ReactDOM.findDOMNode(this),
                 selectedNode = $(node.parentNode).find(this.props.selectedClassName).closest("li"),
-=======
-            var node = ReactDOM.findDOMNode(this),
-                selectedNode = $(node.parentNode).find(this.props.selectedClassName),
->>>>>>> 51582db1
                 selectionViewInfo = this.props.selectionViewInfo;
 
             if (selectedNode.length === 0) {
