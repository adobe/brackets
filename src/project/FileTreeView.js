/*
 * Copyright (c) 2014 Adobe Systems Incorporated. All rights reserved.
 *
 * Permission is hereby granted, free of charge, to any person obtaining a
 * copy of this software and associated documentation files (the "Software"),
 * to deal in the Software without restriction, including without limitation
 * the rights to use, copy, modify, merge, publish, distribute, sublicense,
 * and/or sell copies of the Software, and to permit persons to whom the
 * Software is furnished to do so, subject to the following conditions:
 *
 * The above copyright notice and this permission notice shall be included in
 * all copies or substantial portions of the Software.
 *
 * THE SOFTWARE IS PROVIDED "AS IS", WITHOUT WARRANTY OF ANY KIND, EXPRESS OR
 * IMPLIED, INCLUDING BUT NOT LIMITED TO THE WARRANTIES OF MERCHANTABILITY,
 * FITNESS FOR A PARTICULAR PURPOSE AND NONINFRINGEMENT. IN NO EVENT SHALL THE
 * AUTHORS OR COPYRIGHT HOLDERS BE LIABLE FOR ANY CLAIM, DAMAGES OR OTHER
 * LIABILITY, WHETHER IN AN ACTION OF CONTRACT, TORT OR OTHERWISE, ARISING
 * FROM, OUT OF OR IN CONNECTION WITH THE SOFTWARE OR THE USE OR OTHER
 * DEALINGS IN THE SOFTWARE.
 *
 */

/*global define, $*/
/*unittests: FileTreeView*/

/**
 * This is the view layer (template) for the file tree in the sidebar. It takes a FileTreeViewModel
 * and renders it to the given element using React. User actions are signaled via an ActionCreator
 * (in the Flux sense).
 */
define(function (require, exports, module) {
    "use strict";

    var React             = require("thirdparty/react"),
        Immutable         = require("thirdparty/immutable"),
        _                 = require("thirdparty/lodash"),
        FileUtils         = require("file/FileUtils"),
        FileTreeViewModel = require("project/FileTreeViewModel"),
        ViewUtils         = require("utils/ViewUtils"),
        KeyEvent          = require("utils/KeyEvent");

    var DOM = React.DOM;

    /**
     * @private
     * @type {Immutable.Map}
     *
     * Stores the file tree extensions for adding classes and icons. The keys of the map
     * are the "categories" of the extensions and values are vectors of the callback functions.
     */
    var _extensions = Immutable.Map();

    // Constants

    // Time range from first click to second click to invoke renaming.
    var CLICK_RENAME_MINIMUM  = 500,
        RIGHT_MOUSE_BUTTON    = 2,
        LEFT_MOUSE_BUTTON     = 0;

    /**
     * @private
     *
     * Returns the name of a file without its extension.
     *
     * @param {string} fullname The complete name of the file (not including the rest of the path)
     * @param {string} extension The file extension
     * @return {string} The fullname without the extension
     */
    function _getName(fullname, extension) {
        return extension !== "" ? fullname.substring(0, fullname.length - extension.length - 1) : fullname;
    }

    /**
     * Mixin that allows a component to compute the full path to its directory entry.
     */
    var pathComputer = {
        /**
         * Computes the full path of the file represented by this input.
         */
        myPath: function () {
            var result = this.props.parentPath + this.props.name;

            // Add trailing slash for directories
            if (!FileTreeViewModel.isFile(this.props.entry) && _.last(result) !== "/") {
                result += "/";
            }

            return result;
        }
    };

    /**
     * This is a mixin that provides rename input behavior. It is responsible for taking keyboard input
     * and invoking the correct action based on that input.
     */
    var renameBehavior = {
        /**
         * Stop clicks from propagating so that clicking on the rename input doesn't
         * cause directories to collapse.
         */
        handleClick: function (e) {
            e.stopPropagation();
            if (e.button !== LEFT_MOUSE_BUTTON) {
                return false;
            }
            return true;
        },
        
        /**
         * If the user presses enter or escape, we either successfully complete or cancel, respectively,
         * the rename or create operation that is underway.
         */
        handleKeyDown: function (e) {
            if (e.keyCode === KeyEvent.DOM_VK_ESCAPE) {
                this.props.actions.cancelRename();
            } else if (e.keyCode === KeyEvent.DOM_VK_RETURN) {
                this.props.actions.performRename();
            }
        },

        /**
         * The rename or create operation can be completed or canceled by actions outside of
         * this component, so we keep the model up to date by sending every update via an action.
         */
        handleKeyUp: function () {
            this.props.actions.setRenameValue(this.refs.name.getDOMNode().value.trim());
        },
        
        /**
         * If we leave the field for any reason, complete the rename.
         */
        handleBlur: function () {
            this.props.actions.performRename();
        }
    };

    /**
     * @private
     *
     * Gets an appropriate width given the text provided.
     *
     * @param {string} text Text to measure
     * @return {int} Width to use
     */
    function _measureText(text) {
        var measuringElement = $("<div />", { css : { "position" : "absolute", "top" : "-200px", "left" : ("-1000px"), "visibility" : "hidden" } }).appendTo("body");
        measuringElement.text("pW" + text);
        var width = measuringElement.width();
        measuringElement.remove();
        return width;
    }

    /**
     * @private
     *
     * This component presents an input field to the user for renaming a file.
     *
     * Props:
     * * parentPath: the full path of the directory containing this file
     * * name: the name of the file, including the extension
     * * actions: the action creator responsible for communicating actions the user has taken
     */
    var fileRenameInput = React.createClass({
        mixins: [renameBehavior],

        /**
         * When this component is displayed, we scroll it into view and select the portion
         * of the filename that excludes the extension.
         */
        componentDidMount: function () {
            var fullname = this.props.name,
                extension = FileUtils.getSmartFileExtension(fullname);

            var node = this.refs.name.getDOMNode();
            node.setSelectionRange(0, _getName(fullname, extension).length);
            ViewUtils.scrollElementIntoView($("#project-files-container"), $(node), true);
        },

        render: function () {
            var width = _measureText(this.props.name);

            return DOM.input({
                className: "jstree-rename-input",
                type: "text",
                defaultValue: this.props.name,
                autoFocus: true,
                onKeyDown: this.handleKeyDown,
                onKeyUp: this.handleKeyUp,
<<<<<<< HEAD
                onClick: this.handleClick,
=======
                onBlur: this.handleBlur,
>>>>>>> 985c4bb0
                style: {
                    width: width
                },
                ref: "name"
            });
        }
    });

    /**
     * @private
     *
     * This mixin handles right click (or control click on Mac) action to make a file
     * the "context" object for performing operations like rename.
     */
    var contextSettable = {

        /**
         * Send matching mouseDown events to the action creator as a setContext action.
         */
        handleMouseDown: function (e) {
            if (e.button === RIGHT_MOUSE_BUTTON ||
                    (this.props.platform === "mac" && e.button === LEFT_MOUSE_BUTTON && e.ctrlKey)) {
                this.props.actions.setContext(this.myPath());
                return false;
            }
        }
    };

    /**
     * @private
     *
     * Returns true if the value is defined (used in `.filter`)
     *
     * @param {Object} value value to test
     * @return {boolean} true if value is defined
     */
    function isDefined(value) {
        return value !== undefined;
    }

    /**
     * Mixin for components that support the "icons" and "addClass" extension points.
     * `fileNode` and `directoryNode` support this.
     */
    var extendable = {

        /**
         * Calls the icon providers to get the collection of icons (most likely just one) for
         * the current file or directory.
         *
         * @return {Array.<ReactComponent>} icon components to render
         */
        getIcons: function () {
            var result,
                extensions = this.props.extensions;

            if (extensions && extensions.get("icons")) {
                var data = this.getDataForExtension();
                result = extensions.get("icons").map(function (callback) {
                    try {
                        var result = callback(data);
                        if (!React.isValidComponent(result)) {
                            result = React.DOM.span({
                                dangerouslySetInnerHTML: {
                                    __html: $(result)[0].outerHTML
                                }
                            });
                        }
                        return result;
                    } catch (e) {
                        console.warn("Exception thrown in FileTreeView icon provider:", e);
                    }
                }).filter(isDefined).toArray();
            }

            if (!result || result.length === 0) {
                result = [DOM.ins({
                    className: "jstree-icon"
                }, " ")];
            }
            return result;
        },

        /**
         * Calls the addClass providers to get the classes (in string form) to add for the current
         * file or directory.
         *
         * @param {string} classes Initial classes for this node
         * @return {string} classes for the current node
         */
        getClasses: function (classes) {
            var extensions = this.props.extensions;

            if (extensions && extensions.get("addClass")) {
                var data = this.getDataForExtension();
                classes = classes + " " + extensions.get("addClass").map(function (callback) {
                    try {
                        return callback(data);
                    } catch (e) {
                        console.warn("Exception thrown in FileTreeView addClass provider:", e);
                    }
                }).filter(isDefined).toArray().join(" ");
            }

            return classes;
        }
    };

    /**
     * @private
     *
     * Component to display a file in the tree.
     *
     * Props:
     * * parentPath: the full path of the directory containing this file
     * * name: the name of the file, including the extension
     * * entry: the object with the relevant metadata for the file (whether it's selected or is the context file)
     * * actions: the action creator responsible for communicating actions the user has taken
     * * extensions: registered extensions for the file tree
     * * forceRender: causes the component to run render
     */
    var fileNode = React.createClass({
        mixins: [contextSettable, pathComputer, extendable],

        /**
         * Ensures that we always have a state object.
         */
        getInitialState: function () {
            return {
                clickTimer: null
            };
        },

        /**
         * Thanks to immutable objects, we can just do a start object identity check to know
         * whether or not we need to re-render.
         */
        shouldComponentUpdate: function (nextProps, nextState) {
            return nextProps.forceRender ||
                this.props.entry !== nextProps.entry ||
                this.props.extensions !== nextProps.extensions;
        },

        /**
         * If this node is newly selected, scroll it into view. Also, move the selection or
         * context boxes as appropriate.
         */
        componentDidUpdate: function (prevProps, prevState) {
            var wasSelected = prevProps.entry.get("selected"),
                isSelected  = this.props.entry.get("selected");

            if (isSelected && !wasSelected) {
                // TODO: This shouldn't really know about project-files-container
                // directly. It is probably the case that our React tree should actually
                // start with project-files-container instead of just the interior of
                // project-files-container and then the file tree will be one self-contained
                // functional unit.
                ViewUtils.scrollElementIntoView($("#project-files-container"), $(this.getDOMNode()), true);
            } else if (!isSelected && wasSelected && this.state.clickTimer !== null) {
                this.clearTimer();
            }
        },

        clearTimer: function () {
            if (this.state.clickTimer !== null) {
                window.clearTimeout(this.state.clickTimer);
                this.setState({
                    clickTimer: null
                });
            }
        },

        startRename: function () {
            if (!this.props.entry.get("rename")) {
                this.props.actions.startRename(this.myPath());
            }
            this.clearTimer();
        },

        /**
         * When the user clicks on the node, we'll either select it or, if they've clicked twice
         * with a bit of delay in between, we'll invoke the `startRename` action.
         */
        handleClick: function (e) {
            // If we're renaming, allow the click to go through to the rename input.
            if (this.props.entry.get("rename")) {
                return true;
            }

            if (e.button !== LEFT_MOUSE_BUTTON) {
                return;
            }

            if (this.props.entry.get("selected")) {
                if (this.state.clickTimer === null && !this.props.entry.get("rename")) {
                    var timer = window.setTimeout(this.startRename, CLICK_RENAME_MINIMUM);
                    this.setState({
                        clickTimer: timer
                    });
                }
            } else {
                this.props.actions.setSelected(this.myPath());
            }
            return false;
        },

        /**
         * When the user double clicks, we will select this file and add it to the working
         * set (via the `selectInWorkingSet` action.)
         */
        handleDoubleClick: function () {
            if (!this.props.entry.get("rename")) {
                if (this.state.clickTimer !== null) {
                    this.clearTimer();
                }
                this.props.actions.selectInWorkingSet(this.myPath());
            }
        },

        /**
         * Create the data object to pass to extensions.
         *
         * @return {{name: {string}, isFile: {boolean}, fullPath: {string}}} Data for extensions
         */
        getDataForExtension: function () {
            return {
                name: this.props.name,
                isFile: true,
                fullPath: this.myPath()
            };
        },

        render: function () {
            var fullname = this.props.name,
                extension = FileUtils.getSmartFileExtension(fullname),
                name = _getName(fullname, extension);

            if (extension) {
                extension = DOM.span({
                    className: "extension"
                }, "." + extension);
            }

            var nameDisplay,
                cx = React.addons.classSet;

            var fileClasses = cx({
                'jstree-clicked selected-node': this.props.entry.get("selected"),
                'context-node': this.props.entry.get("context")
            });

            if (this.props.entry.get("rename")) {
                nameDisplay = fileRenameInput({
                    actions: this.props.actions,
                    entry: this.props.entry,
                    name: this.props.name,
                    parentPath: this.props.parentPath
                });
            } else {
                // Need to flatten the argument list because getIcons returns an array
                var aArgs = _.flatten([{
                    href: "#",
                    className: fileClasses
                }, this.getIcons(), name, extension], true);
                nameDisplay = DOM.a.apply(DOM.a, aArgs);
            }

            return DOM.li({
                className: this.getClasses("jstree-leaf"),
                onClick: this.handleClick,
                onMouseDown: this.handleMouseDown,
                onDoubleClick: this.handleDoubleClick
            },
                DOM.ins({
                    className: "jstree-icon"
                }, " "),
                nameDisplay);
        }
    });

    /**
     * @private
     *
     * Creates a comparison function for sorting a directory's contents with directories
     * appearing before files.
     *
     * We're sorting the keys of the directory (the names) based partly on the values,
     * so we use a closure to capture the map itself so that we can look up the
     * values as needed.
     *
     * @param {Immutable.Map} contents The directory's contents
     * @return {function(string,string)} Comparator that sorts directories first.
     */
    function _buildDirsFirstComparator(contents) {
        function _dirsFirstCompare(a, b) {
            var aIsFile = FileTreeViewModel.isFile(contents.get(a)),
                bIsFile = FileTreeViewModel.isFile(contents.get(b));

            if (!aIsFile && bIsFile) {
                return -1;
            } else if (aIsFile && !bIsFile) {
                return 1;
            } else {
                return FileUtils.compareFilenames(a, b);
            }
        }
        return _dirsFirstCompare;
    }

    /**
     * @private
     *
     * Sort a directory either alphabetically or with subdirectories listed first.
     *
     * @param {Immutable.Map} contents the directory's contents
     * @param {boolean} dirsFirst true to sort subdirectories first
     * @return {Immutable.Map} sorted mapping
     */
    function _sortDirectoryContents(contents, dirsFirst) {
        if (dirsFirst) {
            return contents.keySeq().sort(_buildDirsFirstComparator(contents));
        } else {
            return contents.keySeq().sort(FileUtils.compareFilenames);
        }
    }

    // Forward references to keep JSLint happy.
    var directoryNode, directoryContents;

    /**
     * @private
     *
     * Component that provides the input for renaming a directory.
     *
     * Props:
     * * parentPath: the full path of the directory containing this file
     * * name: the name of the file, including the extension
     * * actions: the action creator responsible for communicating actions the user has taken
     */
    var directoryRenameInput = React.createClass({
        mixins: [renameBehavior],

        render: function () {
            var width = _measureText(this.props.name);

            return DOM.input({
                className: "jstree-rename-input",
                type: "text",
                defaultValue: this.props.name,
                autoFocus: true,
                onKeyDown: this.handleKeyDown,
                onKeyUp: this.handleKeyUp,
<<<<<<< HEAD
=======
                onBlur: this.handleBlur,
                ref: "name",
>>>>>>> 985c4bb0
                style: {
                    width: width
                },
                onClick: this.handleClick,
                ref: "name"
            });
        }
    });

    /**
     * @private
     *
     * Displays a directory (but not its contents) in the tree.
     *
     * Props:
     * * parentPath: the full path of the directory containing this file
     * * name: the name of the directory
     * * entry: the object with the relevant metadata for the file (whether it's selected or is the context file)
     * * actions: the action creator responsible for communicating actions the user has taken
     * * sortDirectoriesFirst: whether the directories should be displayed first when listing the contents of a directory
     * * extensions: registered extensions for the file tree
     * * forceRender: causes the component to run render
     */
    directoryNode = React.createClass({
        mixins: [contextSettable, pathComputer, extendable],

        /**
         * We need to update this component if the sort order changes or our entry object
         * changes. Thanks to immutability, if any of the directory contents change, our
         * entry object will change.
         */
        shouldComponentUpdate: function (nextProps, nextState) {
            return nextProps.forceRender ||
                this.props.entry !== nextProps.entry ||
                this.props.sortDirectoriesFirst !== nextProps.sortDirectoriesFirst ||
                this.props.extensions !== nextProps.extensions;
        },

        /**
         * If you click on a directory, it will toggle between open and closed.
         */
        handleClick: function (event) {
            if (event.button !== LEFT_MOUSE_BUTTON) {
                return;
            }

            var isOpen = this.props.entry.get("open"),
                setOpen = isOpen ? false : true;

            if (event.metaKey || event.ctrlKey) {
                // ctrl-alt-click toggles this directory and its children
                if (event.altKey) {
                    if (setOpen) {
                        // when opening, we only open the immediate children because
                        // opening a whole subtree could be really slow (consider
                        // a `node_modules` directory, for example).
                        this.props.actions.toggleSubdirectories(this.myPath(), setOpen);
                        this.props.actions.setDirectoryOpen(this.myPath(), setOpen);
                    } else {
                        // When closing, we recursively close the whole subtree.
                        this.props.actions.closeSubtree(this.myPath());
                    }
                } else {
                    // ctrl-click toggles the sibling directories
                    this.props.actions.toggleSubdirectories(this.props.parentPath, setOpen);
                }
            } else {
                // directory toggle with no modifier
                this.props.actions.setDirectoryOpen(this.myPath(), setOpen);
            }
            return false;
        },

        /**
         * Create the data object to pass to extensions.
         *
         * @return {{name: {string}, isFile: {boolean}, fullPath: {string}}} Data for extensions
         */
        getDataForExtension: function () {
            return {
                name: this.props.name,
                isFile: false,
                fullPath: this.myPath()
            };
        },

        render: function () {
            var entry = this.props.entry,
                nodeClass,
                childNodes,
                children = entry.get("children"),
                isOpen = entry.get("open"),
                directoryClasses = "";

            if (isOpen && children) {
                nodeClass = "open";
                childNodes = directoryContents({
                    parentPath: this.myPath(),
                    contents: children,
                    extensions: this.props.extensions,
                    actions: this.props.actions,
                    forceRender: this.props.forceRender,
                    platform: this.props.platform,
                    sortDirectoriesFirst: this.props.sortDirectoriesFirst
                });
            } else {
                nodeClass = "closed";
            }

            if (this.props.entry.get("selected")) {
                directoryClasses += " jstree-clicked sidebar-selection";
            }

            if (entry.get("context")) {
                directoryClasses += " context-node";
            }

            var nameDisplay, renameInput;
            if (entry.get("rename")) {
                renameInput = directoryRenameInput({
                    actions: this.props.actions,
                    entry: this.props.entry,
                    name: this.props.name,
                    parentPath: this.props.parentPath
                });
            }
            
            // Need to flatten the arguments because getIcons returns an array
            var aArgs = _.flatten([{
                href: "#",
                className: directoryClasses
            }, this.getIcons()], true);
            if (!entry.get("rename")) {
                aArgs.push(this.props.name);
            }
            
            nameDisplay = DOM.a.apply(DOM.a, aArgs);

            return DOM.li({
                className: this.getClasses("jstree-" + nodeClass),
                onClick: this.handleClick,
                onMouseDown: this.handleMouseDown
            },
                DOM.ins({
                    className: "jstree-icon"
                }, " "),
                nameDisplay,
                childNodes,
                renameInput);
        }
    });

    /**
     * @private
     *
     * Displays the contents of a directory.
     *
     * Props:
     * * isRoot: whether this directory is the root of the tree
     * * parentPath: the full path of the directory containing this file
     * * contents: the map of name/child entry pairs for this directory
     * * actions: the action creator responsible for communicating actions the user has taken
     * * sortDirectoriesFirst: whether the directories should be displayed first when listing the contents of a directory
     * * extensions: registered extensions for the file tree
     * * forceRender: causes the component to run render
     */
    directoryContents = React.createClass({

        /**
         * Need to re-render if the sort order or the contents change.
         */
        shouldComponentUpdate: function (nextProps, nextState) {
            return nextProps.forceRender ||
                this.props.contents !== nextProps.contents ||
                this.props.sortDirectoriesFirst !== nextProps.sortDirectoriesFirst ||
                this.props.extensions !== nextProps.extensions;
        },

        render: function () {
            var extensions = this.props.extensions,
                iconClass = extensions && extensions.get("icons") ? "jstree-icons" : "jstree-no-icons",
                ulProps = this.props.isRoot ? {
                    className: "jstree-brackets jstree-no-dots " + iconClass
                } : null;

            var contents = this.props.contents,
                namesInOrder = _sortDirectoryContents(contents, this.props.sortDirectoriesFirst);

            return DOM.ul(ulProps, namesInOrder.map(function (name) {
                var entry = contents.get(name);

                if (FileTreeViewModel.isFile(entry)) {
                    return fileNode({
                        parentPath: this.props.parentPath,
                        name: name,
                        entry: entry,
                        actions: this.props.actions,
                        extensions: this.props.extensions,
                        forceRender: this.props.forceRender,
                        platform: this.props.platform,
                        key: name
                    });
                } else {
                    return directoryNode({
                        parentPath: this.props.parentPath,
                        name: name,
                        entry: entry,
                        actions: this.props.actions,
                        extensions: this.props.extensions,
                        sortDirectoriesFirst: this.props.sortDirectoriesFirst,
                        forceRender: this.props.forceRender,
                        platform: this.props.platform,
                        key: name
                    });
                }
            }.bind(this)).toArray());
        }
    });

    /**
     * Displays the absolutely positioned box for the selection or context in the
     * file tree. Its position is determined by passed-in info about the scroller in which
     * the tree resides and the top of the selected node (as reported by the node itself).
     *
     * Props:
     * * selectionViewInfo: Immutable.Map with width, scrollTop, scrollLeft and offsetTop for the tree container
     * * visible: should this be visible now
     * * widthAdjustment: if this box should not fill the entire width, pass in a positive number here which is subtracted from the width in selectionViewInfo
     */
    var fileSelectionBox = React.createClass({

        /**
         * Sets up initial state.
         */
        getInitialState: function () {
            return {
                initialScroll: 0
            };
        },

        /**
         * When the component has updated in the DOM, reposition it to where the currently
         * selected node is located now.
         */
        componentDidUpdate: function () {
            if (!this.props.visible) {
                return;
            }

            var node = this.getDOMNode(),
                selectedNode = $(node.parentNode).find(this.props.selectedClassName),
                selectionViewInfo = this.props.selectionViewInfo;

            if (selectedNode.length === 0) {
                return;
            }

            node.style.top = selectedNode.offset().top - selectionViewInfo.get("offsetTop") + selectionViewInfo.get("scrollTop") - selectedNode.position().top + "px";
        },

        render: function () {
            var selectionViewInfo = this.props.selectionViewInfo;

            return DOM.div({
                style: {
                    overflow: "auto",
                    left: selectionViewInfo.get("scrollLeft"),
                    width: selectionViewInfo.get("width") - this.props.widthAdjustment,
                    display: this.props.visible ? "block" : "none"
                },
                className: this.props.className
            });
        }
    });

    /**
     * @private
     *
     * This is the root component of the file tree.
     *
     * Props:
     * * treeData: the root of the tree (an Immutable.Map with the contents of the project root)
     * * sortDirectoriesFirst: whether the directories should be displayed first when listing the contents of a directory
     * * parentPath: the full path of the directory containing this file
     * * actions: the action creator responsible for communicating actions the user has taken
     * * extensions: registered extensions for the file tree
     * * forceRender: causes the component to run render
     */
    var fileTreeView = React.createClass({

        /**
         * Update for any change in the tree data or directory sorting preference.
         */
        shouldComponentUpdate: function (nextProps, nextState) {
            return nextProps.forceRender ||
                this.props.treeData !== nextProps.treeData ||
                this.props.sortDirectoriesFirst !== nextProps.sortDirectoriesFirst ||
                this.props.extensions !== nextProps.extensions ||
                this.props.selectionViewInfo !== nextProps.selectionViewInfo;
        },

        render: function () {
            var selectionBackground = fileSelectionBox({
                ref: "selectionBackground",
                selectionViewInfo: this.props.selectionViewInfo,
                className: "filetree-selection",
                visible: this.props.selectionViewInfo.get("hasSelection"),
                widthAdjustment: 0,
                selectedClassName: ".selected-node",
                forceUpdate: true
            }),
                contextBackground = fileSelectionBox({
                    ref: "contextBackground",
                    selectionViewInfo: this.props.selectionViewInfo,
                    className: "filetree-context",
                    visible: this.props.selectionViewInfo.get("hasContext"),
                    widthAdjustment: 0,
                    selectedClassName: ".context-node",
                    forceUpdate: true
                });

            return DOM.div(
                null,
                selectionBackground,
                contextBackground,
                directoryContents({
                    isRoot: true,
                    parentPath: this.props.parentPath,
                    sortDirectoriesFirst: this.props.sortDirectoriesFirst,
                    contents: this.props.treeData,
                    extensions: this.props.extensions,
                    actions: this.props.actions,
                    forceRender: this.props.forceRender,
                    platform: this.props.platform
                })
            );
        }
    });

    /**
     * Renders the file tree to the given element.
     *
     * @param {DOMNode|jQuery} element Element in which to render this file tree
     * @param {FileTreeViewModel} viewModel the data container
     * @param {Directory} projectRoot Directory object from which the fullPath of the project root is extracted
     * @param {ActionCreator} actions object with methods used to communicate events that originate from the user
     * @param {boolean} forceRender Run render on the entire tree (useful if an extension has new data that it needs rendered)
     * @param {string} platform mac, win, linux
     */
    function render(element, viewModel, projectRoot, actions, forceRender, platform) {
        if (!projectRoot) {
            return;
        }

        React.renderComponent(fileTreeView({
            treeData: viewModel.treeData,
            selectionViewInfo: viewModel.selectionViewInfo,
            sortDirectoriesFirst: viewModel.sortDirectoriesFirst,
            parentPath: projectRoot.fullPath,
            actions: actions,
            extensions: _extensions,
            platform: platform,
            forceRender: forceRender
        }),
              element);
    }

    /**
     * @private
     *
     * Add an extension for the given category (icons, addClass).
     *
     * @param {string} category Category to which the extension is being added
     * @param {function} callback The extension function itself
     */
    function _addExtension(category, callback) {
        if (!callback || typeof callback !== "function") {
            console.error("Attempt to add FileTreeView", category, "extension without a callback function");
            return;
        }
        var callbackList = _extensions.get(category);
        if (!callbackList) {
            callbackList = Immutable.Vector();
        }
        callbackList = callbackList.push(callback);
        _extensions = _extensions.set(category, callbackList);
    }

    /**
     * Adds an icon provider. The icon provider is a function which takes a data object and
     * returns a React.DOM.ins instance for the icons within the tree. The callback can
     * alternatively return a string, DOM node or a jQuery object for the ins node to be added.
     *
     * The data object contains:
     *
     * * `name`: the file or directory name
     * * `fullPath`: full path to the file or directory
     * * `isFile`: true if it's a file, false if it's a directory
     */
    function addIconProvider(callback) {
        _addExtension("icons", callback);
    }

    /**
     * Adds an additional classes provider which can return classes that should be added to a
     * given file or directory in the tree.
     *
     * The data object contains:
     *
     * * `name`: the file or directory name
     * * `fullPath`: full path to the file or directory
     * * `isFile`: true if it's a file, false if it's a directory
     */
    function addClassesProvider(callback) {
        _addExtension("addClass", callback);
    }

    // Private API for testing
    exports._sortFormattedDirectory = _sortDirectoryContents;
    exports._fileNode = fileNode;
    exports._directoryNode = directoryNode;
    exports._directoryContents = directoryContents;
    exports._fileTreeView = fileTreeView;

    // Public API
    exports.addIconProvider = addIconProvider;
    exports.addClassesProvider = addClassesProvider;
    exports.render = render;
});<|MERGE_RESOLUTION|>--- conflicted
+++ resolved
@@ -187,11 +187,8 @@
                 autoFocus: true,
                 onKeyDown: this.handleKeyDown,
                 onKeyUp: this.handleKeyUp,
-<<<<<<< HEAD
                 onClick: this.handleClick,
-=======
                 onBlur: this.handleBlur,
->>>>>>> 985c4bb0
                 style: {
                     width: width
                 },
@@ -544,11 +541,7 @@
                 autoFocus: true,
                 onKeyDown: this.handleKeyDown,
                 onKeyUp: this.handleKeyUp,
-<<<<<<< HEAD
-=======
                 onBlur: this.handleBlur,
-                ref: "name",
->>>>>>> 985c4bb0
                 style: {
                     width: width
                 },
