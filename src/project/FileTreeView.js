--- conflicted
+++ resolved
@@ -450,13 +450,9 @@
      * * extensions: registered extensions for the file tree
      * * forceRender: causes the component to run render
      */
-<<<<<<< HEAD
-    var fileNode = React.createFactory(React.createClass({
+
+    var fileNode = Preact.createFactory(Preact.createClass({
         mixins: [contextSettable, pathComputer, extendable, dragAndDrop],
-=======
-    var fileNode = Preact.createFactory(Preact.createClass({
-        mixins: [contextSettable, pathComputer, extendable],
->>>>>>> 0485a447
 
         /**
          * Ensures that we always have a state object.
@@ -739,13 +735,10 @@
      * * extensions: registered extensions for the file tree
      * * forceRender: causes the component to run render
      */
-<<<<<<< HEAD
-    directoryNode = React.createFactory(React.createClass({
+
+    directoryNode = Preact.createFactory(Preact.createClass({
         mixins: [contextSettable, pathComputer, extendable, dragAndDrop],
-=======
-    directoryNode = Preact.createFactory(Preact.createClass({
-        mixins: [contextSettable, pathComputer, extendable],
->>>>>>> 0485a447
+
 
         getInitialState: function () {
             return {
@@ -1184,12 +1177,8 @@
                 };
 
             return DOM.div(
-<<<<<<< HEAD
                 args,
-=======
-                null,
                 contents,
->>>>>>> 0485a447
                 selectionBackground,
                 contextBackground,
                 extensionForSelection,
