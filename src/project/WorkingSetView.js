--- conflicted
+++ resolved
@@ -268,10 +268,7 @@
 
         $newItem.mousedown(function (e) {
             _reorderListItem(e);
-<<<<<<< HEAD
-=======
             
->>>>>>> 563ce4a7
             e.preventDefault();
         });
 
