--- conflicted
+++ resolved
@@ -173,27 +173,12 @@
     
     // Initialize items dependent on HTML DOM
     AppInit.htmlReady(function () {
-<<<<<<< HEAD
-        $sidebar                = $("#sidebar");
-        $sidebarMenuText        = $("#menu-view-hide-sidebar span");
-        $openFilesContainer     = $("#open-files-container");
-        $projectTitle           = $("#project-title");
-        $projectFilesContainer  = $("#project-files-container");
-        $workingSetViewsContainer  = $("#working-set-list-container");
-        
-        // When the working set changes, trigger a scroll on the project-files-container
-        // to make sure that everything is positioned properly.
-        $sidebar.on("contentChanged", ".open-files-container", function () {
-            $projectFilesContainer.triggerHandler("scroll");
-        });
-=======
         $sidebar                  = $("#sidebar");
         $gearMenu                 = $sidebar.find(".working-set-option-btn");
         $splitViewMenu            = $sidebar.find(".working-set-splitview-btn");
         $projectTitle             = $sidebar.find("#project-title");
         $projectFilesContainer    = $sidebar.find("#project-files-container");
         $workingSetViewsContainer = $sidebar.find("#working-set-list-container");
->>>>>>> b62de0a2
     
         function _resizeSidebarSelection() {
             var $element;
