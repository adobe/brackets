--- conflicted
+++ resolved
@@ -1,24 +1,24 @@
 /*
  * Copyright (c) 2012 Adobe Systems Incorporated. All rights reserved.
- *
+ *  
  * Permission is hereby granted, free of charge, to any person obtaining a
- * copy of this software and associated documentation files (the "Software"),
- * to deal in the Software without restriction, including without limitation
- * the rights to use, copy, modify, merge, publish, distribute, sublicense,
- * and/or sell copies of the Software, and to permit persons to whom the
+ * copy of this software and associated documentation files (the "Software"), 
+ * to deal in the Software without restriction, including without limitation 
+ * the rights to use, copy, modify, merge, publish, distribute, sublicense, 
+ * and/or sell copies of the Software, and to permit persons to whom the 
  * Software is furnished to do so, subject to the following conditions:
- *
+ *  
  * The above copyright notice and this permission notice shall be included in
  * all copies or substantial portions of the Software.
- *
+ *  
  * THE SOFTWARE IS PROVIDED "AS IS", WITHOUT WARRANTY OF ANY KIND, EXPRESS OR
- * IMPLIED, INCLUDING BUT NOT LIMITED TO THE WARRANTIES OF MERCHANTABILITY,
+ * IMPLIED, INCLUDING BUT NOT LIMITED TO THE WARRANTIES OF MERCHANTABILITY, 
  * FITNESS FOR A PARTICULAR PURPOSE AND NONINFRINGEMENT. IN NO EVENT SHALL THE
- * AUTHORS OR COPYRIGHT HOLDERS BE LIABLE FOR ANY CLAIM, DAMAGES OR OTHER
- * LIABILITY, WHETHER IN AN ACTION OF CONTRACT, TORT OR OTHERWISE, ARISING
- * FROM, OUT OF OR IN CONNECTION WITH THE SOFTWARE OR THE USE OR OTHER
+ * AUTHORS OR COPYRIGHT HOLDERS BE LIABLE FOR ANY CLAIM, DAMAGES OR OTHER 
+ * LIABILITY, WHETHER IN AN ACTION OF CONTRACT, TORT OR OTHERWISE, ARISING 
+ * FROM, OUT OF OR IN CONNECTION WITH THE SOFTWARE OR THE USE OR OTHER 
  * DEALINGS IN THE SOFTWARE.
- *
+ * 
  */
 
 
@@ -37,7 +37,7 @@
  */
 define(function (require, exports, module) {
     "use strict";
-
+    
     // Load dependent non-module scripts
     require("widgets/bootstrap-dropdown");
     require("widgets/bootstrap-modal");
@@ -45,7 +45,7 @@
     require("thirdparty/path-utils/path-utils.min");
     require("thirdparty/smart-auto-complete-local/jquery.smart_autocomplete");
 
-    // Load CodeMirror add-ons--these attach themselves to the CodeMirror module
+    // Load CodeMirror add-ons--these attach themselves to the CodeMirror module    
     require("thirdparty/CodeMirror2/addon/fold/xml-fold");
     require("thirdparty/CodeMirror2/addon/edit/matchtags");
     require("thirdparty/CodeMirror2/addon/edit/matchbrackets");
@@ -59,7 +59,7 @@
     require("thirdparty/CodeMirror2/addon/search/match-highlighter");
     require("thirdparty/CodeMirror2/addon/search/searchcursor");
     require("thirdparty/CodeMirror2/keymap/sublime");
-
+    
     // Load dependent modules
     var Global                  = require("utils/Global"),
         AppInit                 = require("utils/AppInit"),
@@ -106,7 +106,7 @@
         ViewCommandHandlers     = require("view/ViewCommandHandlers"),
         ThemeManager            = require("view/ThemeManager"),
         _                       = require("thirdparty/lodash");
-
+    
     // DEPRECATED: In future we want to remove the global CodeMirror, but for now we
     // expose our required CodeMirror globally so as to avoid breaking extensions in the
     // interim.
@@ -118,7 +118,7 @@
             return CodeMirror;
         }
     });
-
+    
     // Load modules that self-register and just need to get included in the main project
     require("command/DefaultMenus");
     require("document/ChangedDocumentTracker");
@@ -131,29 +131,25 @@
     require("extensibility/InstallExtensionDialog");
     require("extensibility/ExtensionManagerDialog");
     require("editor/ImageViewer");
-
+    
     // Deprecated modules loaded just so extensions can still use them for now
     require("utils/CollectionUtils");
     // Compatibility shims for filesystem API migration
     require("project/FileIndexManager");
     require("file/NativeFileSystem");
     require("file/NativeFileError");
-
+    
     PerfUtils.addMeasurement("brackets module dependencies resolved");
-
+    
     // Local variables
     var params = new UrlParams();
-
+    
     // read URL params
     params.parse();
-<<<<<<< HEAD
-
-=======
     
     /**
      * Setup test object
      */
->>>>>>> 085893af
     function _initTest() {
         // TODO: (issue #265) Make sure the "test" object is not included in final builds
         // All modules that need to be tested from the context of the application
@@ -207,12 +203,9 @@
         });
     }
 
-<<<<<<< HEAD
-=======
     /**
      * Setup Brackets
      */
->>>>>>> 085893af
     function _onReady() {
         PerfUtils.addMeasurement("window.document Ready");
 
@@ -229,16 +222,16 @@
 
         // Use quiet scrollbars if we aren't on Lion. If we're on Lion, only
         // use native scroll bars when the mouse is not plugged in or when
-        // using the "Always" scroll bar setting.
+        // using the "Always" scroll bar setting. 
         var osxMatch = /Mac OS X 10\D([\d+])\D/.exec(navigator.userAgent);
         if (osxMatch && osxMatch[1] && Number(osxMatch[1]) >= 7) {
             // test a scrolling div for scrollbars
             var $testDiv = $("<div style='position:fixed;left:-50px;width:50px;height:50px;overflow:auto;'><div style='width:100px;height:100px;'/></div>").appendTo(window.document.body);
-
+            
             if ($testDiv.outerWidth() === $testDiv.get(0).clientWidth) {
                 $(".sidebar").removeClass("quiet-scrollbars");
             }
-
+            
             $testDiv.remove();
         }
 
@@ -248,7 +241,7 @@
             // extensions fail to load.
             var extensionPathOverride = params.get("extensions");  // used by unit tests
             var extensionLoaderPromise = ExtensionLoader.init(extensionPathOverride ? extensionPathOverride.split(",") : null);
-
+            
             // Load the initial project after extensions have loaded
             extensionLoaderPromise.always(function () {
                 // Finish UI initialization
@@ -256,13 +249,13 @@
                 var initialProjectPath = ProjectManager.getInitialProjectPath();
                 ProjectManager.openProject(initialProjectPath).always(function () {
                     _initTest();
-
+                    
                     // If this is the first launch, and we have an index.html file in the project folder (which should be
                     // the samples folder on first launch), open it automatically. (We explicitly check for the
                     // samples folder in case this is the first time we're launching Brackets after upgrading from
                     // an old version that might not have set the "afterFirstLaunch" pref.)
                     var deferred = new $.Deferred();
-
+                    
                     if (!params.get("skipSampleProjectLoad") && !PreferencesManager.getViewState("afterFirstLaunch")) {
                         PreferencesManager.setViewState("afterFirstLaunch", "true");
                         if (ProjectManager.isWelcomeProjectPath(initialProjectPath)) {
@@ -280,13 +273,13 @@
                     } else {
                         deferred.resolve();
                     }
-
+                    
                     deferred.always(function () {
                         // Signal that Brackets is loaded
                         AppInit._dispatchReady(AppInit.APP_READY);
-
+                        
                         PerfUtils.addMeasurement("Application Startup");
-
+                        
                         if (PreferencesManager._isUserScopeCorrupt()) {
                             Dialogs.showModalDialog(
                                 DefaultDialogs.DIALOG_ID_ERROR,
@@ -297,9 +290,9 @@
                                     CommandManager.execute(Commands.FILE_OPEN_PREFERENCES);
                                 });
                         }
-
+                        
                     });
-
+                    
                     // See if any startup files were passed to the application
                     if (brackets.app.getPendingFilesToOpen) {
                         brackets.app.getPendingFilesToOpen(function (err, files) {
@@ -309,7 +302,7 @@
                 });
             });
         });
-
+        
         // Check for updates
         if (!params.get("skipUpdateCheck") && !brackets.inBrowser) {
             AppInit.appReady(function () {
@@ -318,14 +311,14 @@
             });
         }
     }
-
+    
     /**
      * Setup event handlers prior to dispatching AppInit.HTML_READY
      */
     function _beforeHTMLReady() {
         // Add the platform (mac or win) to the body tag so we can have platform-specific CSS rules
         $("body").addClass("platform-" + brackets.platform);
-
+        
         // Browser-hosted version may also have different CSS (e.g. since '#titlebar' is shown)
         if (brackets.inBrowser) {
             $("body").addClass("in-browser");
@@ -348,14 +341,14 @@
                 };
             }());
         }
-
+        
         // Localize MainViewHTML and inject into <BODY> tag
         $("body").html(Mustache.render(MainViewHTML, Strings));
-
+        
         // Update title
         $("title").text(brackets.config.app_title);
-
-        // Prevent unhandled drag and drop of files into the browser from replacing
+            
+        // Prevent unhandled drag and drop of files into the browser from replacing 
         // the entire Brackets app. This doesn't prevent children from choosing to
         // handle drops.
         $(window.document.body)
@@ -383,14 +376,14 @@
                     });
                 }
             });
-
+        
         // TODO: (issue 269) to support IE, need to listen to document instead (and even then it may not work when focus is in an input field?)
         $(window).focus(function () {
             // This call to syncOpenDocuments() *should* be a no-op now that we have
             // file watchers, but is still here as a safety net.
             FileSyncManager.syncOpenDocuments();
         });
-
+        
         // Prevent unhandled middle button clicks from triggering native behavior
         // Example: activating AutoScroll (see #510)
         $("html").on("mousedown", ".inline-widget", function (e) {
@@ -398,7 +391,7 @@
                 e.preventDefault();
             }
         });
-
+        
         // The .no-focus style is added to clickable elements that should
         // not steal focus. Calling preventDefault() on mousedown prevents
         // focus from going to the click target.
@@ -411,12 +404,12 @@
                     $target.is("input[type=password]") ||
                     $target.is("input:not([type])") || // input with no type attribute defaults to text
                     $target.is("textarea");
-
+    
             if (!isTextField) {
                 e.preventDefault();
             }
         });
-
+        
         // Prevent clicks on any link from navigating to a different page (which could lose unsaved
         // changes). We can't use a simple .on("click", "a") because of http://bugs.jquery.com/ticket/3861:
         // jQuery hides non-left clicks from such event handlers, yet middle-clicks still cause CEF to
@@ -437,7 +430,7 @@
             }
         }, true);
     }
-
+    
     // Wait for view state to load.
     var viewStateTimer = PerfUtils.markStart("User viewstate loading");
     PreferencesManager._smUserScopeLoading.always(function () {
