/*
 * Copyright (c) 2012 Adobe Systems Incorporated. All rights reserved.
 *  
 * Permission is hereby granted, free of charge, to any person obtaining a
 * copy of this software and associated documentation files (the "Software"), 
 * to deal in the Software without restriction, including without limitation 
 * the rights to use, copy, modify, merge, publish, distribute, sublicense, 
 * and/or sell copies of the Software, and to permit persons to whom the 
 * Software is furnished to do so, subject to the following conditions:
 *  
 * The above copyright notice and this permission notice shall be included in
 * all copies or substantial portions of the Software.
 *  
 * THE SOFTWARE IS PROVIDED "AS IS", WITHOUT WARRANTY OF ANY KIND, EXPRESS OR
 * IMPLIED, INCLUDING BUT NOT LIMITED TO THE WARRANTIES OF MERCHANTABILITY, 
 * FITNESS FOR A PARTICULAR PURPOSE AND NONINFRINGEMENT. IN NO EVENT SHALL THE
 * AUTHORS OR COPYRIGHT HOLDERS BE LIABLE FOR ANY CLAIM, DAMAGES OR OTHER 
 * LIABILITY, WHETHER IN AN ACTION OF CONTRACT, TORT OR OTHERWISE, ARISING 
 * FROM, OUT OF OR IN CONNECTION WITH THE SOFTWARE OR THE USE OR OTHER 
 * DEALINGS IN THE SOFTWARE.
 * 
 */


/*jslint vars: true, plusplus: true, devel: true, nomen: true, indent: 4, maxerr: 50 */
/*global require, define, brackets: true, $, window, navigator, Mustache */

/**
 * brackets is the root of the Brackets codebase. This file pulls in all other modules as
 * dependencies (or dependencies thereof), initializes the UI, and binds global menus & keyboard
 * shortcuts to their Commands.
 *
 * TODO: (issue #264) break out the definition of brackets into a separate module from the application controller logic
 *
 * Unlike other modules, this one can be accessed without an explicit require() because it exposes
 * a global object, window.brackets.
 */
define(function (require, exports, module) {
    "use strict";
    
    // Load dependent non-module scripts
    require("widgets/bootstrap-dropdown");
    require("widgets/bootstrap-modal");
    require("widgets/bootstrap-twipsy-mod");
    require("thirdparty/path-utils/path-utils.min");
    require("thirdparty/smart-auto-complete-local/jquery.smart_autocomplete");

    // Load CodeMirror add-ons--these attach themselves to the CodeMirror module    
    require("thirdparty/CodeMirror2/addon/fold/xml-fold");
    require("thirdparty/CodeMirror2/addon/edit/matchtags");
    require("thirdparty/CodeMirror2/addon/edit/matchbrackets");
    require("thirdparty/CodeMirror2/addon/edit/closebrackets");
    require("thirdparty/CodeMirror2/addon/edit/closetag");
    require("thirdparty/CodeMirror2/addon/scroll/scrollpastend");
    require("thirdparty/CodeMirror2/addon/selection/active-line");
    require("thirdparty/CodeMirror2/addon/mode/multiplex");
    require("thirdparty/CodeMirror2/addon/mode/overlay");
    require("thirdparty/CodeMirror2/addon/search/searchcursor");
    require("thirdparty/CodeMirror2/keymap/sublime");
    
    // Load dependent modules
    var Global                  = require("utils/Global"),
        AppInit                 = require("utils/AppInit"),
        LanguageManager         = require("language/LanguageManager"),
        ProjectManager          = require("project/ProjectManager"),
        DocumentManager         = require("document/DocumentManager"),
        EditorManager           = require("editor/EditorManager"),
        CSSInlineEditor         = require("editor/CSSInlineEditor"),
        JSUtils                 = require("language/JSUtils"),
        WorkingSetView          = require("project/WorkingSetView"),
        WorkingSetSort          = require("project/WorkingSetSort"),
        DocumentCommandHandlers = require("document/DocumentCommandHandlers"),
        FileViewController      = require("project/FileViewController"),
        FileSyncManager         = require("project/FileSyncManager"),
        KeyBindingManager       = require("command/KeyBindingManager"),
        Commands                = require("command/Commands"),
        CommandManager          = require("command/CommandManager"),
        CodeHintManager         = require("editor/CodeHintManager"),
        PerfUtils               = require("utils/PerfUtils"),
        FileSystem              = require("filesystem/FileSystem"),
        QuickOpen               = require("search/QuickOpen"),
        Menus                   = require("command/Menus"),
        FileUtils               = require("file/FileUtils"),
        MainViewHTML            = require("text!htmlContent/main-view.html"),
        Strings                 = require("strings"),
        Dialogs                 = require("widgets/Dialogs"),
        DefaultDialogs          = require("widgets/DefaultDialogs"),
        ExtensionLoader         = require("utils/ExtensionLoader"),
        SidebarView             = require("project/SidebarView"),
        Async                   = require("utils/Async"),
        UpdateNotification      = require("utils/UpdateNotification"),
        UrlParams               = require("utils/UrlParams").UrlParams,
        PreferencesManager      = require("preferences/PreferencesManager"),
        Resizer                 = require("utils/Resizer"),
        LiveDevelopmentMain     = require("LiveDevelopment/main"),
        NodeConnection          = require("utils/NodeConnection"),
        NodeDomain              = require("utils/NodeDomain"),
        ExtensionUtils          = require("utils/ExtensionUtils"),
        DragAndDrop             = require("utils/DragAndDrop"),
        ColorUtils              = require("utils/ColorUtils"),
        CodeInspection          = require("language/CodeInspection"),
        NativeApp               = require("utils/NativeApp"),
<<<<<<< HEAD
        DeprecationWarning      = require("utils/DeprecationWarning"),
=======
        ViewCommandHandlers     = require("view/ViewCommandHandlers"),
>>>>>>> 8971aeda
        _                       = require("thirdparty/lodash");
    
    // DEPRECATED: In future we want to remove the global CodeMirror, but for now we
    // expose our required CodeMirror globally so as to avoid breaking extensions in the
    // interim.
    var CodeMirror = require("thirdparty/CodeMirror2/lib/codemirror");

    Object.defineProperty(window, "CodeMirror", {
        get: function () {
            DeprecationWarning.deprecationWarning('Use brackets.getModule("thirdparty/CodeMirror2/lib/codemirror") instead of global CodeMirror.', true);
            return CodeMirror;
        }
    });
    
    // Load modules that self-register and just need to get included in the main project
    require("command/DefaultMenus");
    require("document/ChangedDocumentTracker");
    require("editor/EditorStatusBar");
    require("editor/EditorCommandHandlers");
    require("editor/EditorOptionHandlers");
    require("help/HelpCommandHandlers");
    require("search/FindInFiles");
    require("search/FindReplace");
    require("extensibility/InstallExtensionDialog");
    require("extensibility/ExtensionManagerDialog");
    require("editor/ImageViewer");
    
    // Deprecated modules loaded just so extensions can still use them for now
    require("utils/CollectionUtils");
    // Compatibility shims for filesystem API migration
    require("project/FileIndexManager");
    require("file/NativeFileSystem");
    require("file/NativeFileError");
    
    PerfUtils.addMeasurement("brackets module dependencies resolved");
    
    // Local variables
    var params = new UrlParams();
    
    // read URL params
    params.parse();
    
    function _initTest() {
        // TODO: (issue #265) Make sure the "test" object is not included in final builds
        // All modules that need to be tested from the context of the application
        // must to be added to this object. The unit tests cannot just pull
        // in the modules since they would run in context of the unit test window,
        // and would not have access to the app html/css.
        brackets.test = {
            PreferencesManager      : PreferencesManager,
            ProjectManager          : ProjectManager,
            DocumentCommandHandlers : DocumentCommandHandlers,
            FileViewController      : FileViewController,
            DocumentManager         : DocumentManager,
            EditorManager           : EditorManager,
            Commands                : Commands,
            WorkingSetView          : WorkingSetView,
            PerfUtils               : PerfUtils,
            JSUtils                 : JSUtils,
            CommandManager          : CommandManager,
            FileSyncManager         : FileSyncManager,
            FileSystem              : FileSystem,
            Menus                   : Menus,
            KeyBindingManager       : KeyBindingManager,
            CodeHintManager         : CodeHintManager,
            Dialogs                 : Dialogs,
            DefaultDialogs          : DefaultDialogs,
            DragAndDrop             : DragAndDrop,
            CodeInspection          : CodeInspection,
            CSSUtils                : require("language/CSSUtils"),
            LiveDevelopment         : require("LiveDevelopment/LiveDevelopment"),
            LiveDevServerManager    : require("LiveDevelopment/LiveDevServerManager"),
            DOMAgent                : require("LiveDevelopment/Agents/DOMAgent"),
            Inspector               : require("LiveDevelopment/Inspector/Inspector"),
            NativeApp               : NativeApp,
            ExtensionLoader         : ExtensionLoader,
            ExtensionUtils          : ExtensionUtils,
            UpdateNotification      : require("utils/UpdateNotification"),
            InstallExtensionDialog  : require("extensibility/InstallExtensionDialog"),
            RemoteAgent             : require("LiveDevelopment/Agents/RemoteAgent"),
            HTMLInstrumentation     : require("language/HTMLInstrumentation"),
            MultiRangeInlineEditor  : require("editor/MultiRangeInlineEditor").MultiRangeInlineEditor,
            LanguageManager         : LanguageManager,
            FindInFiles             : require("search/FindInFiles"),
            FileFilters             : require("search/FileFilters"),
            doneLoading             : false
        };

        AppInit.appReady(function () {
            brackets.test.doneLoading = true;
        });
    }
            
    function _onReady() {
        PerfUtils.addMeasurement("window.document Ready");

        EditorManager.setEditorHolder($("#editor-holder"));

        // Let the user know Brackets doesn't run in a web browser yet
        if (brackets.inBrowser) {
            Dialogs.showModalDialog(
                DefaultDialogs.DIALOG_ID_ERROR,
                Strings.ERROR_IN_BROWSER_TITLE,
                Strings.ERROR_IN_BROWSER
            );
        }

        // Use quiet scrollbars if we aren't on Lion. If we're on Lion, only
        // use native scroll bars when the mouse is not plugged in or when
        // using the "Always" scroll bar setting. 
        var osxMatch = /Mac OS X 10\D([\d+])\D/.exec(navigator.userAgent);
        if (osxMatch && osxMatch[1] && Number(osxMatch[1]) >= 7) {
            // test a scrolling div for scrollbars
            var $testDiv = $("<div style='position:fixed;left:-50px;width:50px;height:50px;overflow:auto;'><div style='width:100px;height:100px;'/></div>").appendTo(window.document.body);
            
            if ($testDiv.outerWidth() === $testDiv.get(0).clientWidth) {
                $(".sidebar").removeClass("quiet-scrollbars");
            }
            
            $testDiv.remove();
        }

        // Load default languages and preferences
        Async.waitForAll([LanguageManager.ready, PreferencesManager.ready]).always(function () {
            // Load all extensions. This promise will complete even if one or more
            // extensions fail to load.
            var extensionPathOverride = params.get("extensions");  // used by unit tests
            var extensionLoaderPromise = ExtensionLoader.init(extensionPathOverride ? extensionPathOverride.split(",") : null);
            
            // Load the initial project after extensions have loaded
            extensionLoaderPromise.always(function () {
                // Finish UI initialization
                ViewCommandHandlers.restoreFontSize();
                var initialProjectPath = ProjectManager.getInitialProjectPath();
                ProjectManager.openProject(initialProjectPath).always(function () {
                    _initTest();
                    
                    // If this is the first launch, and we have an index.html file in the project folder (which should be
                    // the samples folder on first launch), open it automatically. (We explicitly check for the
                    // samples folder in case this is the first time we're launching Brackets after upgrading from
                    // an old version that might not have set the "afterFirstLaunch" pref.)
                    var deferred = new $.Deferred();
                    
                    if (!params.get("skipSampleProjectLoad") && !PreferencesManager.getViewState("afterFirstLaunch")) {
                        PreferencesManager.setViewState("afterFirstLaunch", "true");
                        if (ProjectManager.isWelcomeProjectPath(initialProjectPath)) {
                            FileSystem.resolve(initialProjectPath + "index.html", function (err, file) {
                                if (!err) {
                                    var promise = CommandManager.execute(Commands.FILE_ADD_TO_WORKING_SET, { fullPath: file.fullPath });
                                    promise.then(deferred.resolve, deferred.reject);
                                } else {
                                    deferred.reject();
                                }
                            });
                        } else {
                            deferred.resolve();
                        }
                    } else {
                        deferred.resolve();
                    }
                    
                    deferred.always(function () {
                        // Signal that Brackets is loaded
                        AppInit._dispatchReady(AppInit.APP_READY);
                        
                        PerfUtils.addMeasurement("Application Startup");
                        
                        if (PreferencesManager._isUserScopeCorrupt()) {
                            Dialogs.showModalDialog(
                                DefaultDialogs.DIALOG_ID_ERROR,
                                Strings.ERROR_PREFS_CORRUPT_TITLE,
                                Strings.ERROR_PREFS_CORRUPT
                            )
                                .done(function () {
                                    CommandManager.execute(Commands.FILE_OPEN_PREFERENCES);
                                });
                        }
                        
                    });
                    
                    // See if any startup files were passed to the application
                    if (brackets.app.getPendingFilesToOpen) {
                        brackets.app.getPendingFilesToOpen(function (err, files) {
                            DragAndDrop.openDroppedFiles(files);
                        });
                    }
                });
            });
        });
        
        // Check for updates
        if (!params.get("skipUpdateCheck") && !brackets.inBrowser) {
            // check once a day, plus 2 minutes, 
            // as the check will skip if the last check was not -24h ago
            window.setInterval(UpdateNotification.checkForUpdate, 86520000);
            
            // Check for updates on App Ready
            AppInit.appReady(function () {
                UpdateNotification.checkForUpdate();
            });
        }
    }
    
    /**
     * Setup event handlers prior to dispatching AppInit.HTML_READY
     */
    function _beforeHTMLReady() {
        // Add the platform (mac or win) to the body tag so we can have platform-specific CSS rules
        $("body").addClass("platform-" + brackets.platform);
        
        // Browser-hosted version may also have different CSS (e.g. since '#titlebar' is shown)
        if (brackets.inBrowser) {
            $("body").addClass("in-browser");
        } else {
            $("body").addClass("in-appshell");
        }

        // Enable/Disable HTML Menus
        if (brackets.nativeMenus) {
            $("body").addClass("has-appshell-menus");
        } else {
            // (issue #5310) workaround for bootstrap dropdown: prevent the menu item to grab
            // the focus -- override jquery focus implementation for top-level menu items
            (function () {
                var defaultFocus = $.fn.focus;
                $.fn.focus = function () {
                    if (!this.hasClass("dropdown-toggle")) {
                        return defaultFocus.apply(this, arguments);
                    }
                };
            }());
        }
        
        // Localize MainViewHTML and inject into <BODY> tag
        $("body").html(Mustache.render(MainViewHTML, Strings));
        
        // Update title
        $("title").text(brackets.config.app_title);
            
        // Prevent unhandled drag and drop of files into the browser from replacing 
        // the entire Brackets app. This doesn't prevent children from choosing to
        // handle drops.
        $(window.document.body)
            .on("dragover", function (event) {
                var dropEffect = "none";
                if (event.originalEvent.dataTransfer.files) {
                    event.stopPropagation();
                    event.preventDefault();
                    // Don't allow drag-and-drop of files/folders when a modal dialog is showing.
                    if ($(".modal.instance").length === 0 &&
                            DragAndDrop.isValidDrop(event.originalEvent.dataTransfer.items)) {
                        dropEffect = "copy";
                    }
                    event.originalEvent.dataTransfer.dropEffect = dropEffect;
                }
            })
            .on("drop", function (event) {
                if (event.originalEvent.dataTransfer.files) {
                    event.stopPropagation();
                    event.preventDefault();
                    brackets.app.getDroppedFiles(function (err, files) {
                        if (!err) {
                            DragAndDrop.openDroppedFiles(files);
                        }
                    });
                }
            });
        
        // TODO: (issue 269) to support IE, need to listen to document instead (and even then it may not work when focus is in an input field?)
        $(window).focus(function () {
            // This call to syncOpenDocuments() *should* be a no-op now that we have
            // file watchers, but is still here as a safety net.
            FileSyncManager.syncOpenDocuments();
        });
        
        // Prevent unhandled middle button clicks from triggering native behavior
        // Example: activating AutoScroll (see #510)
        $("html").on("mousedown", ".inline-widget", function (e) {
            if (e.button === 1) {
                e.preventDefault();
            }
        });
        
        // The .no-focus style is added to clickable elements that should
        // not steal focus. Calling preventDefault() on mousedown prevents
        // focus from going to the click target.
        $("html").on("mousedown", ".no-focus", function (e) {
            // Text fields should always be focusable.
            var $target = $(e.target),
                isTextField =
                    $target.is("input[type=text]") ||
                    $target.is("input[type=number]") ||
                    $target.is("input[type=password]") ||
                    $target.is("input:not([type])") || // input with no type attribute defaults to text
                    $target.is("textarea");
    
            if (!isTextField) {
                e.preventDefault();
            }
        });
        
        // Prevent clicks on any link from navigating to a different page (which could lose unsaved
        // changes). We can't use a simple .on("click", "a") because of http://bugs.jquery.com/ticket/3861:
        // jQuery hides non-left clicks from such event handlers, yet middle-clicks still cause CEF to
        // navigate. Also, a capture handler is more reliable than bubble.
        window.document.body.addEventListener("click", function (e) {
            // Check parents too, in case link has inline formatting tags
            var node = e.target, url;
            while (node) {
                if (node.tagName === "A") {
                    url = node.getAttribute("href");
                    if (url && !url.match(/^#/)) {
                        NativeApp.openURLInDefaultBrowser(url);
                    }
                    e.preventDefault();
                    break;
                }
                node = node.parentElement;
            }
        }, true);
    }
    
    // Wait for view state to load.
    var viewStateTimer = PerfUtils.markStart("User viewstate loading");
    PreferencesManager._smUserScopeLoading.always(function () {
        PerfUtils.addMeasurement(viewStateTimer);
        // Dispatch htmlReady event
        _beforeHTMLReady();
        AppInit._dispatchReady(AppInit.HTML_READY);
        $(window.document).ready(_onReady);
    });
});<|MERGE_RESOLUTION|>--- conflicted
+++ resolved
@@ -100,11 +100,8 @@
         ColorUtils              = require("utils/ColorUtils"),
         CodeInspection          = require("language/CodeInspection"),
         NativeApp               = require("utils/NativeApp"),
-<<<<<<< HEAD
         DeprecationWarning      = require("utils/DeprecationWarning"),
-=======
         ViewCommandHandlers     = require("view/ViewCommandHandlers"),
->>>>>>> 8971aeda
         _                       = require("thirdparty/lodash");
     
     // DEPRECATED: In future we want to remove the global CodeMirror, but for now we
