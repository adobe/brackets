--- conflicted
+++ resolved
@@ -37,14 +37,12 @@
         KeyBindingManager       = require("KeyBindingManager").KeyBindingManager,
         KeyMap                  = require("KeyBindingManager").KeyMap,
         Commands                = require("Commands"),
-<<<<<<< HEAD
+        CommandManager          = require("CommandManager");
         FileIndexManager        = require("FileIndexManager"),
         QuickFileOpen           = require("QuickFileOpen"),
         CommandManager          = require("CommandManager");
-=======
         CommandManager          = require("CommandManager"),
         PerfUtils               = require("PerfUtils");
->>>>>>> 708864c9
 
     // Define core brackets namespace if it isn't already defined
     //
