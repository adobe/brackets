/*
 * Copyright (c) 2012 - present Adobe Systems Incorporated. All rights reserved.
 *
 * Permission is hereby granted, free of charge, to any person obtaining a
 * copy of this software and associated documentation files (the "Software"),
 * to deal in the Software without restriction, including without limitation
 * the rights to use, copy, modify, merge, publish, distribute, sublicense,
 * and/or sell copies of the Software, and to permit persons to whom the
 * Software is furnished to do so, subject to the following conditions:
 *
 * The above copyright notice and this permission notice shall be included in
 * all copies or substantial portions of the Software.
 *
 * THE SOFTWARE IS PROVIDED "AS IS", WITHOUT WARRANTY OF ANY KIND, EXPRESS OR
 * IMPLIED, INCLUDING BUT NOT LIMITED TO THE WARRANTIES OF MERCHANTABILITY,
 * FITNESS FOR A PARTICULAR PURPOSE AND NONINFRINGEMENT. IN NO EVENT SHALL THE
 * AUTHORS OR COPYRIGHT HOLDERS BE LIABLE FOR ANY CLAIM, DAMAGES OR OTHER
 * LIABILITY, WHETHER IN AN ACTION OF CONTRACT, TORT OR OTHERWISE, ARISING
 * FROM, OUT OF OR IN CONNECTION WITH THE SOFTWARE OR THE USE OR OTHER
 * DEALINGS IN THE SOFTWARE.
 *
 */

/*
 * This file first imports all of the shared LESS/CSS, and then defines
 * version-specific layout (e.g. layout for the App shell, or layout for
 * the In-Browser version on Firefox).
 *
 * Going forward, we may have different versions of this file for different
 * Versions (e.g. App, In-Browser, etc.)
 *
 * Anything that is general/reusable should be pushed up into a LESS file
 * in the "styles" directory. See "brackets_shared.less" for the organization
 *
 * Date: @DATE
 */

/* IMPORTANT: importing brackets_shared should be the first step in this file
 * This is so that imported CSS files (NOT LESS files) end up in the
 * right place
 */
@import "brackets_shared.less";

/* Overall layout */

html, body {
    color: @bc-text;
    height: 100%;
    overflow: hidden;

    /* Turn off selection for UI elements */
    .user-select(none);

    /* And make sure we get a pointer cursor even over text */
    cursor: default;

    &.platform-mac {
        // Use gray scale antialiasing for UI. Code view editor-holder
        // overrides this to use subpixel antialiasing on Mac, which then
        // can be overridden by setting "fontSmoothing" preference to
        // "antialiased". Gray scale AA is used for UI parts which use
        // SourceSansPro font, which does't look good with subpixel AA,
        // especially on low resolution monitors.
        -webkit-font-smoothing: antialiased;
    }

    .dark,
    &.dark {
         color: @dark-bc-text;
    }
}

.subpixel-aa{
    -webkit-font-smoothing: subpixel-antialiased;
}

.resizing-container {
    position: absolute;
    top: 0;
    width: 100%;
    height: 100%;
    z-index: @z-index-brackets-panel-resizer;

    &.horz-resizing {
        cursor: col-resize;
    }

    &.vert-resizing {
        cursor: row-resize;
    }
}

a, img {
    -webkit-user-drag: none;
}

.main-view {
    background: @bc-menu-bg; // to keep the theme background consistent
    height: 100%;

    .dark & {
        background: @dark-bc-menu-bg;
    }

    .sidebar, .content {
        height: 100%;
        position: absolute;
        top: 0;
    }

    .sidebar {
        .vbox;
        left: 0;
        width: @sidebar-width;  // changed dynamically via Resizer
        white-space: nowrap;
    }

    .content {
        padding: 0;
        left: @sidebar-width;  // changed dynamically via Resizer
        right: @main-toolbar-width;
    }

    .force-right-zero {
        right: 0;
    }
}

#titlebar, .modal-bar {
    border-bottom: 1px solid @bc-panel-border;
    box-shadow: 0 1px 3px @bc-shadow-small;

    // Make sure the bottom box-shadow goes above the editor (position: relative needed to start a new stacking group)
    position: relative;
    z-index: @z-index-brackets-toolbar;

    .dark & {
        border-bottom: 1px solid @dark-bc-shadow;
        box-shadow: 0 1px 3px @dark-bc-shadow-small;
    }
}

.forced-hidden {
    display: none !important;
}

.busyCursor {
    cursor: wait !important;
}

#status-bar {
    position: relative;
    background: @bc-bg-status-bar;
    border-top: 1px solid @bc-panel-border;
    box-sizing: border-box;
    color: @bc-text;
    font-family: @sansFontFamily;
    font-size: 11px;
    line-height: 25px;
    height: 26px;
    overflow: hidden;
    .dark & {
        background: @dark-bc-bg-status-bar;
        border-top: 1px solid @dark-bc-panel-separator;
        color: @dark-bc-text;
    }
}

#status-info {
    color: @bc-text;
    left: 10px;
    position: absolute;
    white-space: nowrap;

    .dark & {
        color: @dark-bc-text;
    }

    div {
        display: inline;
    }
}

#status-file {
    color: @bc-text-quiet;

    .dark & {
        color: @dark-bc-text-quiet;
    }
}

#status-indicators {
    background: @bc-bg-status-bar;
    color: @bc-text;
    position: absolute;
    right: 0;
    text-align: right;
    white-space: nowrap;

    .dark & {
        background: @dark-bc-bg-status-bar;
        color: @dark-bc-text;
    }

    > div {
        &:not(.spinner) {
            border-left: 1px solid @bc-panel-border;

            .dark & {
                border-left: 1px solid @dark-bc-panel-separator;
            }
        }
        float: right;
        padding: 0 10px;
    }
    .spinner {  // spinner is tiny & usually invisible; reduce margin so gap is less glaring
        margin: 6px 10px;
        padding: 0;
    }

    #status-language {
        border-right: 1px solid @bc-panel-border;
        padding: 0;
        margin: 0;

        .dark & {
            border-right: 1px solid @dark-bc-panel-separator;
        }
    }

    /* dropdown button styling */
    .btn-status-bar {
        border: 0;
        background-color: inherit;
        color: inherit;
        font: inherit;
        height: inherit;
        line-height: inherit;
        margin: 0;
        padding: 0 21px 0 10px;
        vertical-align: top;
        width: auto;
        cursor: pointer;
        border-radius: 0;
        box-shadow: none;
        text-shadow: none;

        &:focus {
            outline: 0;
        }
        &[disabled] {
            cursor: inherit;
            background: none;
            text-decoration: none;
        }
        &::after {
            top: 10px;
            right: 8px;
        }
    }

}

#status-indent > * {
    display: inline-block;
}

#status-indent > *.hidden {
    display: none;
}

#indent-type, #indent-width-label {
    cursor: pointer;
    margin-right: 3px;
}

#status-overwrite:hover, #indent-type:hover, #indent-width-label:hover {
    text-decoration: underline;
}

#indent-width-input {
    font-size: 11px;
    font-weight: @font-weight-semibold;
    height: 13px;
    line-height: 1;
    vertical-align: middle;
    color: @bc-text;
    margin: 0;
    padding: 0 3px 2px;
    position: relative;
    left: 0;
    top: -1px;
    width: 6px;
    transition: 0.1s linear all;

    .dark & {
        color: @dark-bc-text;
    }
}

#indent-width-input:focus {

}

#indent-width-input::-webkit-inner-spin-button {
    -webkit-appearance: none;
    margin: 0;
}

#status-overwrite {
    transition: background-color 3s;
    background-color: rgba(255, 255, 255, 0);
    color: @bc-text;
    cursor: pointer;

    .dark & {
        color: @dark-bc-text;
    }
}

#status-overwrite.flash {
    transition: background-color 1s;
    background-color: rgb(120, 178, 242);
}


#editor-holder {
    position: relative;

    /* Placeholder shown when there is no editor open */

    .view-pane {
        display: block !important;
        margin: 0;
        overflow: hidden;
    }

    .pane-content {
        display: block;
        margin: 0;
        overflow: hidden;
        height: 100%;
        width: 100%;
        box-sizing: border-box;

        /* Image Preview */
        .image-view {
            overflow: hidden;
            position: absolute;
            top: 0;
            right: 0;
            bottom: 0;
            left: 0;
            text-align: center;
            .image-centering {
                display: inline-block;
                vertical-align: middle;
                width: 90%; //As long as the width isn't set on the image itself theres no need for max-width/height
                height: 90%;
            }
            .image-data {
                font-weight: @font-weight-semibold;
            }
        }

        .image-view:before {
            content: '';
            display: inline-block;
            height: 100%;
            margin-right: -0.25em; /* Adjusts for spacing */
            vertical-align: middle;
        }

        .image-preview {
            background: url(images/preview-bg.svg);
            box-shadow: 0 1px 3px @bc-shadow;
            max-height: 100%;

            .dark & {
                background: url(images/preview-bg-dark.svg);
                box-shadow: 0 1px 3px @dark-bc-shadow;
            }
        }

        .image-header {
            display: block;
            width: 100%;
            height: 38px;
            margin-bottom: 15px;
        }

        .image-data,
        .image-path {
            text-align: left;
            .user-select(text);
            white-space: nowrap;
            text-overflow: ellipsis;
            overflow: hidden;
        }

        .image-data::selection,
        .image-path::selection {
            background: @selection-color-focused;
        }

        .image {
            position: relative;
            height: calc(~'100% - 53px');//.image-header height+margin
        }

        .image-guide,
        .image-tip,
        .image-scale {
            pointer-events: none;
        }

        .image-scale {
            display: block;
            position: absolute;
            top: 5px;
            left: 5px;
            width: 40px;
            text-align: center;
            background-color: rgba(0, 0, 0, 0.8);
            color: @bc-text-alt;
            border-radius: 3px;
            box-shadow: 0 1px 3px @bc-shadow;

            .dark & {
                color: @dark-bc-text-alt;
                box-shadow: 0 1px 3px @dark-bc-shadow;
            }
        }

        .image-tip {
            display: block;
            position: absolute;
            text-align: left;
            white-space: nowrap;
            padding: 6px 9px;
            color: @bc-text-alt;
            background-color: rgba(0, 0, 0, 0.8);
            font-size: 11px;
            font-family: @sourceFontFamily;
            line-height: 13px;
            border-radius: 3px;
            box-shadow: 0 1px 3px @bc-shadow;

            .dark & {
                color: @dark-bc-text-alt;
                box-shadow: 0 1px 3px @dark-bc-shadow;
            }
        }

        .x-value,
        .y-value {
            text-align: right;
        }

        .tip-container {
            border: 0;
        }

        .horz-guide {
            background-image: url("images/horizontal-dash.svg");
            background-repeat: repeat-x;
            width: 8px;
            height: 1px;
        }

        .vert-guide {
            background-image: url("images/vertical-dash.svg");
            background-repeat: repeat-y;
            width: 1px;
            height: 8px;
        }

        .horz-guide,
        .vert-guide {
            position: absolute;
            display: block;
        }
    }
    .pane-header {
        opacity: 0.7; // quieten inactive pane header
        box-sizing: border-box;
        border-bottom:  1px solid rgba(0, 0, 0, 0.05);
        padding: 5px 10px;
        background-color: @background;
        white-space: nowrap;
        overflow: hidden;
        text-overflow: ellipsis;

        &-text {
            display: inline;
        }

        .dark & {
            background-color: #1d1f21; // not using a variable on purpose.
            border-bottom-color: rgba(255, 255, 255, 0.05);
        }

        &-flipview-btn {
            position: relative;
            display: none;
            top: 0;
            padding-top: 2px;
            padding-right: 4px;
            padding-left: 4px;
            margin-left: 0;
            margin-bottom: 0;
            .sprite-icon(0, 0, 13px, 13px, "images/flip-view-icons.svg");
            background-origin: content-box;
            -webkit-transform: translateZ(0); // forces GPU mode for better filter rendering on retina
            transform: translateZ(0); // future proofing
            z-index: 1;
            vertical-align: middle;

            &:hover {
                background-image: url("images/flip-view-icons-hover.svg")
            }

            &.flipview-icon-none {
                display: none;
            }

            &.flipview-icon-top {
                background-position: center 1px;
            }

            &.flipview-icon-right {
                background-position: center -18px;
            }

            &.flipview-icon-bottom {
                background-position: center -35px;
            }

            &.flipview-icon-left {
                background-position: center -54px;
            }
        }

        &-close-btn {
            position: relative;
            display: none;
            height: 16px;
            width: 16px;
            float: right;
            margin-top: -2px;

            &:before {
                color: rgba(0, 0, 0, 0.5);
            }

            &:hover:before {
                color: rgba(0, 0, 0, 0.8);
            }

            .dark & {
                &:before {
                    color: rgba(255, 255, 255, 0.5);
                }

                &:hover:before {
                    color: rgba(255, 255, 255, 0.8);
                }
            }
        }

        &:hover, &.always-show-header-buttons {
            > .pane-header-flipview-btn:not(.flipview-icon-none) {
                display: inline-block;
            }

            > .pane-header-close-btn {
                display: inline;
            }
        }
    }

    .active-pane {

        .pane-header {
            opacity: 1;
            color: @bc-menu-text;

            .dark & {
                color: @dark-bc-menu-text;
            }
        }
    }
}

// moved this out of #editor-holder because we need to lower the specificity so theme authors can override the background color
.not-editor {
    height: 100%;
    .vbox;
    .box-pack(center);
    .box-align(center);
    background: #f8f8f8 url('images/no_content_bg.svg') no-repeat center 45%;

    .dark & {
        background: #1d1f21 url('images/no_content_bg_dark.svg') no-repeat center 45%;
    }
}

// Split View Separator Styles
.split-vertical #second-pane {
    border-left: 1px solid rgba(0, 0, 0, 0.17);
    .dark & {
        border-left: 1px solid rgba(255, 255, 255, 0.3);
    }
}

.split-horizontal #second-pane {
    border-top: 1px solid rgba(0, 0, 0, 0.17);
    .dark & {
        border-top: 1px solid rgba(255, 255, 255, 0.3);
    }
}

.vert-resizer {
    position: absolute;
    height: 6px;
    width: 100%;
    z-index: @z-index-brackets-panel-resizer;
    opacity: 0;
    cursor: row-resize;
}

.horz-resizer {
    position: absolute;
    height: 100%;
    width: 6px;
    z-index: @z-index-brackets-panel-resizer;
    opacity: 0;
    cursor: col-resize;
}

.bottom-panel {
    background-color: @bc-panel-bg;
    display: none;
    height: 200px;
    border-top: 1px solid @bc-panel-border;

    .dark & {
        background-color: @dark-bc-panel-bg;
        border-top: 1px solid @dark-bc-panel-border;
    }

    .check-all {
        margin: 7px 15px 7px 7px;
    }

    .toolbar {
        background-color: @bc-panel-bg-promoted;
        border-bottom: @bc-panel-separator;
        height: auto;
        padding-top: (@base-padding / 2);
        padding-bottom: (@base-padding / 2);
        z-index: @z-index-brackets-results-panel;
        box-shadow: inset 0 1px 0 @bc-highlight-hard, 0 -1px 3px @bc-shadow-small;

        .dark & {
            background-color: @dark-bc-panel-bg-promoted;
            border-bottom: @dark-bc-panel-separator;
            box-shadow: inset 0 1px 0 @dark-bc-highlight, 0 -1px 3px @dark-bc-shadow-small;
        }

        .title {
            color: @bc-text;
            font-size: @label-font-size;
            font-weight: @font-weight-semibold;

            .dark & {
                color: @dark-bc-text;
            }
        }
        .close {
            position: absolute;
            right: 10px;

            // vertically centers close button
            top: 50%;
            margin-top: -10px;
        }
    }

    .table-container {
        height: 170px;
        overflow: auto;

        .highlight {
            background: @bc-panel-bg-text-highlight;
            border-radius: 2px;

            .dark & {
                background: @dark-bc-panel-bg-text-highlight;
            }
        }

        tr.selected td {
            background-color: @bc-panel-bg-selected;
            color: @bc-text-thin;

            .dark & {
                background-color: @dark-bc-panel-bg-selected;
                color: @dark-bc-text-thin;
            }
        }
    }
}

.bottom-panel-table {
    td {
        font-size: 12px;
        padding-left: 15px;
        padding-right: 0;
        vertical-align: baseline;
    }

    .file-section > .checkbox-column {
        width: 15px;
    }

    .line-number {
        color: @bc-text-thin-quiet;
        font-family: @sourceFontFamily;
        font-size: 11px;
        padding: 4px 0 0 15px;
        text-align: right;
        white-space: nowrap;
        width: 5px;

        .dark & {
            color: @dark-bc-text-thin-quiet;
        }
    }

    .dialog-filename {
        font-size: 13px;
        font-weight: @font-weight-semibold;
    }

    .dialog-path {
        font-size: 11px;
        font-weight: normal;
    }

    .line-text {
        width: 100%;
    }
}


#update-notification {
    .sprite-icon(0, 0, 24px, 24px, "images/updateSprites.svg");
}

#toolbar-go-live {
    // background-position is 0 0 for 24x24 icons
    // Default icon is for the 'disconnected' state
    // The 'connecting failed' (.warning) state also maps here
    .sprite-icon(0, 0, 24px, 24px, "images/live_development_sprites.svg");
    // 'Connected' state
    &.success {
        .sprite-swap(0, 24px);
    }
    // 'Connection in progress' state
    &.info {
        .sprite-swap(0, 48px);
    }
    // 'Out-of-sync' state
    &.out-of-sync {
        .sprite-swap(0, 72px);
    }
    // 'sync-error'
    &.sync-error {
        .sprite-swap(0, 96px);
    }
}

#toolbar-extension-manager {
    .sprite-icon(0, 0, 24px, 24px, "images/extension-manager-sprite.svg");
    &.updatesAvailable {
        .sprite-icon(0, 24px, 24px, 24px, "images/extension-manager-sprite.svg");
    }
}

/* Project panel */

#working-set-list-container {
    background: @bc-sidebar-bg;

    > div:last-child ul {
        padding-bottom: 21px; // Adds working set bottom padding to the last UL.
    }
}

.working-set-header {
    position: relative;
    height: 19px;
    padding: 10px 0 9px 12px;
    background: @bc-sidebar-bg;
    color: @project-panel-text-2;
    text-shadow: none;
    overflow: hidden;

    > span {
        background: @bc-sidebar-bg;
        position: relative;
        z-index: 9;
    }

    > div {
        background-color: @dark-bc-sidebar-bg;
        opacity: 1;
    }
}

.working-set-option-btn {
    position: absolute;
    right: 30px;
    top: 7px;
    padding: 4px 6px;
    .sprite-icon(0, 0, 13px, 13px, "images/topcoat-settings-13.svg");
    background-position: center;
    opacity: 0.8;
    z-index: 1;
}

.working-set-splitview-btn {
    position: absolute;
    right: 4px;
    top: 7px;
    padding: 4px 6px;
    .sprite-icon(0, 0, 13px, 13px, "images/split-view-icons.svg");
    background-origin: content-box;  // center image within the 13x13 area - ignore button's padding
    -webkit-transform: translateZ(0); // forces GPU mode for better filter rendering on retina
    transform: translateZ(0); // future proofing
    -webkit-filter: drop-shadow(0 1px 0 rgba(0,0,0,0.36));
    filter: drop-shadow(0 1px 0 rgba(0,0,0,0.36));
    z-index: 1;
}

.splitview-icon-none {
    background-position: center 1px;
}
.splitview-icon-vertical {
    background-position: center -20px;
}
.splitview-icon-horizontal {
    background-position: center -41px;
}



// Show splitview icons on the button's dropdown menu too
#splitview-menu ul.dropdown-menu > li {
    .menu-name::before {
        display: inline-block;
        .sprite-icon(0, 0, 13px, 13px, "images/split-view-icons.svg");
        margin: 0 5px 0 -1px;
        vertical-align: -2px;

        .dark & {
            .sprite-icon(0, 0, 13px, 13px, "images/split-view-icons-dark.svg");
        }
    }
    &:nth-child(1) .menu-name::before {
        .splitview-icon-none();
    }
    &:nth-child(2) .menu-name::before {
        .splitview-icon-vertical();
    }
    &:nth-child(3) .menu-name::before {
        .splitview-icon-horizontal();
    }
}

#sidebar-resizer {
    position: absolute;
    width: 6px;
    height: 100%;
    z-index: @z-index-brackets-sidebar-resizer;
    opacity: 0;
    cursor: col-resize;
}

#project-files-header {
    border-top: 1px solid rgba(255, 255, 255, 0.05);
    padding: 8px 0 9px 12px;
    font-size: 13px;
    color: @project-panel-text-2;
    overflow: hidden;

    .btn-alt-quiet {
        background-color: #47484b;

        // relative positioning plus z-index make sure that the splitview button flows under the left aligned buttons in the project pane when there are no working set files
        position: relative;
        z-index: 9;
    }
}

.open-files-container {
    .box-flex(0);
    padding: 0;
    max-height: 200px; // TODO (Issue #276): it would be nicer to have this be 50%, but that doesn't seem to work


    ul {
        list-style-type: none;
        margin: 0 0 2px; // 2px bottom margin required to stop scrollbar from appearing when the cursor is hovering over the last opened file.
    }

    li {
        position: relative; // so that children can be positioned absolute
        line-height: 18px;
        padding: 0 0 0 8px;
        min-height: 18px;
        vertical-align: baseline;
        white-space: nowrap;

        &.selected a {
            color: @open-working-file-name-highlight;
        }

        &.selected .extension {
            color: @open-working-file-ext-highlight;
        }
    }

    a {
        color: @bc-text-alt;

        font-size: 13px;
        text-decoration: none;

        display: block;
        height: 16px;
        line-height: 15px;
        margin-left: 18px;
        padding: 3px 0 3px 0;

        cursor: default;

        .dark & {
            color: @dark-bc-text-alt;
        }

        .directory {
            font-size: 11px;
        }
    }

    .extension, .directory {
        color: @project-panel-text-2;
    }
}



.sidebar-selection, .filetree-selection {
    background: @bc-sidebar-selection;
    border-top: 1px solid @bc-shadow-small;
    border-bottom: 1px solid @bc-highlight;
    box-sizing: border-box;
    height: 23px;
    width: 100%;
    position: absolute;
}

.sidebar-selection-extension, .filetree-selection-extension {
    background: @bc-sidebar-selection;
    border-top: 1px solid @bc-shadow-small;
    border-bottom: 1px solid @bc-highlight;
    box-sizing: border-box;
    height: 23px;
    width: 9px; /* quiet scrollbar width */
    position: fixed;

    z-index: @z-index-brackets-selection-extension; /* scroller-shadow appears above the extension */
}

.filetree-context-extension {
    background: rgba(255, 255, 255, 0.06);
    box-sizing: border-box;
    height: 23px;
    width: 9px; /* quiet scrollbar width */
    position: fixed;

    z-index: @z-index-brackets-selection-extension; /* scroller-shadow appears above the extension */
}

.filetree-context {
    background: rgba(255, 255, 255, 0.06);
    box-sizing: border-box;
    position: absolute;
    height: 23px;
    width: 100%;
}

//Initially start with the open files hidden, they will get show as files are added
.open-files-container {
    display:none;
}

#project-files-container {
    .box-flex(1);

    div > ul {
        padding-bottom: 24px;
        padding-left: 8px;
    }
}

.scroller-shadow {
    background-size: 100%;
    background-repeat: no-repeat;
    height: 5px;
    position: fixed;
    z-index: @z-index-brackets-scroller-shadow;
    pointer-events: none; // serves as a "click through", so clicks go to the file tree behind (see #12684)

    &.top {
        #gradient > .vertical(rgba(0,0,0,0.1), rgba(0,0,0,0));
        background-position: 0 -5px;
        background-color: transparent; /* override background-color: @endColor from #gradient.vertical */
    }

    &.bottom {
        #gradient > .vertical(rgba(0,0,0,0), rgba(0,0,0,0.1));
        background-position: 0 5px;
        background-color: transparent; /* override background-color: @endColor from #gradient.vertical */
    }
}


@jstree-sprite-size: 18px;  // this is hardcoded in jsTree's JS code

/** Classes for icons from jsTreeSprites.svg
*/
.jstree-sprite {
    background-image: @jstree-sprite;
    background-repeat: no-repeat;
    background-color: transparent;
    vertical-align: middle;
    width: @jstree-sprite-size;
    height: @jstree-sprite-size;

    .dark & {
        background-image: @dark-jstree-sprite;
    }
}

/** Overriding jsTreeTheme.less
*/
.jstree-brackets .jstree-no-dots .jstree-open > ins {
    background-position: 7px -8px;
    -webkit-transform: translateZ(0) rotate(90deg);
    transform: translateZ(0) rotate(90deg);
    transition: -webkit-transform 190ms cubic-bezier(.01, .91, 0, .99);
    transition: transform 190ms cubic-bezier(.01, .91, 0, .99);
    -webkit-filter: drop-shadow(1px 0 1px @bc-shadow);
    filter: drop-shadow(1px 0 1px @bc-shadow);

    .dark & {
        -webkit-filter: drop-shadow(1px 0 1px @dark-bc-shadow);
        filter: drop-shadow(1px 0 1px @dark-bc-shadow);
    }
}

.jstree-brackets .jstree-no-dots .jstree-closed > ins {
    background-position: 7px -8px;
    -webkit-transform: translateZ(0); /* Need this to make sure that the svg isn't blurry on retina. */
    transform: translateZ(0);
    transition: -webkit-transform 90ms cubic-bezier(.01, .91, 0, .99);
    transition: transform 90ms cubic-bezier(.01, .91, 0, .99);
    -webkit-filter: drop-shadow(1px 0 1px @bc-shadow);
    filter: drop-shadow(1px 0 1px @bc-shadow);

    .dark & {
        -webkit-filter: drop-shadow(1px 0 1px @dark-bc-shadow);
        filter: drop-shadow(1px 0 1px @dark-bc-shadow);
    }
}

/** Unicode Icon container
*/
.unicode-icon-container {
    display: inline-block;
    width: 16px;
    height: 16px;
    font-size: 20px;
    line-height: 15px;
    text-align: center;
}

.file-status-icon {
    margin: 0 0 0 8px;
    position: absolute;
    left: 0;
    top: 0;

    &.dirty:before,
    &.can-close:before {
        .unicode-icon-container;
        color: rgba(255, 255, 255, 0.5);
    }

    &.dirty:before {
        content: "\2022";
        line-height: 1em;
    }

    &.can-close:before {
        content: "\00D7";
        line-height: 1.1em;
    }

    &.can-close:hover:before {
        color: rgba(255, 255, 255, 0.7);
    }

    &.can-close:active:before {
        color: rgba(255, 255, 255, 0.3);
    }
}

/* Styles for inline editors */

.inline-text-editor {
    line-height: 0;
}

.inline-widget {
    position: relative;
    overflow: hidden;
    outline: none;

    background-color: @bc-bg-inline-widget;
    min-width: 250px;
    cursor: default;

    .dark & {
        background-color: @dark-bc-bg-inline-widget;
    }

    &.animating {
        // Make the animation use the GPU--especially important for retina.
        -webkit-transform: translateZ(0);
        transform: translateZ(0);

        transition: height 250ms cubic-bezier(0, 1.02, 0.6, 1);
    }

    .CodeMirror {
        /* remove CodeMirror default height: 300px */
        height: auto;
    }

    .inline-text-editor {
        white-space: nowrap;
    }

    .inline-editor-header {
        display: inline-block;
        padding: 8px 10px 2px 40px;

        .filename {
            vertical-align: middle;
            font-family: @sansFontFamily;
            font-size: 13px;
            color: @bc-text-thin;

            // Filename header is clickable (it's an <a> tag, so we get underscore on hover by
            // default; but the hand cursor is shut off by Bootstrap's reset stylesheet)
            cursor: pointer;

            .dark & {
                color: @dark-bc-text-thin;
            }

            .dirty-indicator {
                .unicode-icon-container;
                color: @bc-text-quiet;
                overflow: hidden;
                position: relative;
                top: 1px;

                .dark & {
                    color: @dark-bc-text-quiet;
                }
            }

            .line-number {
                color: @accent-comment;
            }
        }
    }

    .shadow {
        display: block;
        height: 4px;
        width: 100%;
        position: absolute;
        content: " ";
        left: 0;
        z-index: @z-index-brackets-inline-editor-shadow;
    }

    .shadow.top {
        top: 0;
        background-image: linear-gradient(rgba(0, 0, 0, 0.1), rgba(0, 0, 0, 0));
    }

    .shadow.bottom {
        bottom: 0;
        background-image: linear-gradient(rgba(0, 0, 0, 0), rgba(0, 0, 0, 0.1));
    }

    .CodeMirror-scroll {
        background-color: transparent !important;

        .CodeMirror-linenumbers {
            background-color: @bc-bg-inline-widget;

            .dark & {
                background-color: @dark-bc-bg-inline-widget;
            }
        }
    }

    .close {
        position: absolute;
        left: 15px;
        top: 10px;
        margin-right: 30px;
    }

}

/* CSSInlineEditor rule list */
.related-container {
    @top-margin: 12px;

    float: right;
    position: relative;
    min-height: 100%;
    font-family: @sansFontFamily;
    width: 250px;
    max-width: 50%;
    overflow: hidden;
    background: @bc-panel-bg;

    // Without this, the "New Rule" button shows on top of the rule list if you resize
    // the window narrow enough. No idea why, since there's no z-index on the button, and
    // the other items in the header go behind the rule list.
    z-index: 1;

    .dark & {
        background: @dark-bc-panel-bg;
    }

    .selection {
        width: 100%;
        background: @bc-panel-bg-selected;
        position: absolute;
        border-top: none;
        border-bottom: none;
        top: @top-margin;

        .dark & {
            background: @dark-bc-panel-bg-selected;
        }

        &.animate {
            transition: top 0.1s ease-out;
        }
    }

    /*
     * CSS triangle hack with anti-alias workarounds:
     * (a) Use selection-background-color instead of transparent.
     * (b) Use transform scaleX and origin to adjust width.
     */
    .selection:before {
        content: " ";
        position: absolute;
        width: 0;
        height: 0;
        border-top: @inline-triangle-size solid transparent;
        border-bottom: @inline-triangle-size solid transparent;
        border-left: @inline-triangle-size solid @bc-bg-inline-widget;
        margin-top: -@inline-triangle-size;
        top: 50%;
        .scale-x(0.9, left, top);

        .dark & {
            border-left: @inline-triangle-size solid @dark-bc-bg-inline-widget;
        }
    }

    .related {
        font-size: 12px;
        position: absolute;
        top: 0;
        left: 1px;
        width: 100%;

        ul {
            margin: 0;
            padding: 10px 0 10px 5px;
            list-style: none;
        }

        li {
            color: @bc-text-emphasized;
            margin: 0;
            overflow: hidden;
            padding: 2px 0 2px 15px;
            text-overflow: ellipsis;
            white-space: nowrap;

            .dark & {
                color: @dark-bc-text-emphasized;
            }

            &.section-header {
                padding-left: 0;
                padding-bottom: 0;
                .disclosure-triangle {
                    .expand-collapse-triangle();
                }
                .filename {
                    font-weight: @font-weight-semibold;
                }
            }

            .related-file {
                color: @bc-text-thin-quiet;
                padding-left: 3px;

                .dark & {
                    color: @dark-bc-text-thin-quiet;
                }
            }
        }

        .selected {
            color: @bc-text-thin;
            transition: color 0.1s ease-out .15s;

            .dark & {
                color: @dark-bc-text-thin;
            }
        }
    }
}

.inline-editor-message {
    color: @bc-text-thin-quiet;
    font-family: @sansFontFamily;
    font-size: 12px;
    line-height: 17px;
    height: 20px;
    padding: 10px 0 40px 50px;

    .dark & {
        color: @dark-bc-text-thin-quiet;
    }
}

/* This text is used to force the code editor's font to be loaded early on if it's a
   web font. This is necessary in order for the editor's horizontal measurement of text
   to work properly.

   In the future, when we allow the user to switch fonts, we'll need to make sure to
   update the font for this text item whenever the user switches. We'll also need to
   wait to initiate a re-measure in CodeMirror until the new font is loaded (if they
   choose a web font). This library allows for checking if a web font is loaded:

     http://code.google.com/apis/webfonts/docs/webfont_loader.html
*/
.dummy-text {
    position: fixed;
    top: -10000px;
    .code-font();
}

.platform-mac .dummy-text {
    .code-font-mac();
}

/* Find in Files results panel - temporary UI, to be replaced with a richer search feature later */

.search-results .title {
    .sane-box-model;
    padding-right: 20px;
    width: 100%;
    line-height: 25px;

    .flex-box;
    .contracting-col {
        .flex-item(0);
        min-width: 1px;
        overflow: hidden;
        text-overflow: ellipsis;
    }
    .fixed-col {
        .flex-item(0, 0);
    }
    .pagination-col {
        .flex-item(0, 0);
        min-width: 100px;
        word-spacing: 0;
    }
    .pagination-col > span:hover {
        background-color: rgba(255, 255, 255, 0.3);
    }
    .pagination-col > span:active {
        background-color: @bc-shadow;

        .dark & {
            background-color: @dark-bc-shadow;
        }
    }
    .replace-col {
        .flex-item(1, 0);
        min-width: 120px;
        padding: 0 15px;
    }
    .first-page,
    .prev-page,
    .next-page,
    .last-page {
        .jstree-sprite;
        width: 18px;
        display: inline-block;
        margin: 0;
        background-position: 7px 6px;
        vertical-align: text-top;
        border-radius: 3px;
    }
    .first-page {
        background-position: 6px -78px;
        margin-left: 10px;
    }
    .prev-page {
        background-position: 6px -22px;
        margin-right: 5px;
    }
    .next-page {
        margin-left: 5px;
    }
    .last-page {
        background-position: 6px -50px;
    }
    .disabled,
    .disabled:hover,
    .disabled:active {
        background-color: transparent;
        opacity: 0.3;
    }
}

.search-results .disclosure-triangle,
#problems-panel .disclosure-triangle {
    .expand-collapse-triangle();
}
.expand-collapse-triangle() {
    .jstree-sprite;
    display: inline-block;
    background-position: 7px 5px;
    &.expanded {
        // Unfortunately, the way jsTree sprites are aligned within their 18px boxes doesn't look good in
        // other contexts, so we need some tweaks here instead of straight multiples of @jstree-sprite-size
        -webkit-transform: translateZ(0) rotate(90deg);
        transform: translateZ(0) rotate(90deg);
    }
}

/* Modal bar for Find/Quick Open */

.modal-bar {
    display: block;
    text-align: left;

    font-family: @sansFontFamily;
    font-size: 14px;
    color: @bc-text;
    background: @bc-panel-bg;
    overflow: visible;  // needed for .error popup
    padding: 5px 4px 4px 14px;

    -webkit-transform: translate(0, 0); // Prefix still required.
    transform: translate(0, 0);
    transition: -webkit-transform 66ms cubic-bezier(0, 0.62, 0.04, 0.99);
    transition: transform 66ms cubic-bezier(0, 0.62, 0.04, 0.99);
    z-index: @z-index-brackets-modalbar;

    .dark & {
        color: @dark-bc-text;
        background: @dark-bc-panel-bg;
    }

    body.in-browser &,
    body:not(.has-appshell-menus) & {
        // Separator line between us and the HTML menu/titlebar above
        border-top: 1px solid @bc-panel-border;

        .dark & {
            border-top: 1px solid @dark-bc-panel-border;
        }
    }

    &.popout {
        position: absolute;
        left: 0;
        right: 0;
        top: 0;
    }

    &.offscreen {
        -webkit-transform: translate(0, -100%);
        transform: translate(0, -100%);
        transition: -webkit-transform 266ms cubic-bezier(0, 0.56, 0, 1);
        transition: transform 266ms cubic-bezier(0, 0.56, 0, 1);
    }

    input {
        font-family: @sansFontFamily;
        outline: none;
        width: 20em;
        margin: 5px 5px 0;
        position: relative;
        top: -3px;
        &.no-results {
            border: 1px solid  @bc-btn-border-error;
            box-shadow: inset 0 1px 0 @bc-shadow-small, 0 0 0 1px @bc-btn-border-error-glow;

            .dark & {
                border: 1px solid  @dark-bc-btn-border-error;
                box-shadow: inset 0 1px 0 @dark-bc-shadow-small, 0 0 0 1px @dark-bc-btn-border-error-glow;
            }
        }
    }

    #find-what, #replace-with {
        width: 295px;
    }

    .search-input-container {
        position: relative;
        display: inline;

        .error {  // "popup" that hangs below search field
            position: absolute;
            left: 5px;
            top: 24px;
            min-width: 291px + 2px;  // to align with search field above it
            z-index: 1; // to appear above any controls that wrap below

            background-color: @bc-error;
            color: @bc-text-alt;
            font-size: 12px;
            padding: 3px 8px;
            border-radius: 0 0 3px 3px;
            box-shadow: 0 1px 3px @bc-shadow-small;

            .dark & {
                background-color: @dark-bc-error;
                color: @dark-bc-text-alt;
                box-shadow: 0 1px 3px @dark-bc-shadow-small;
            }
        }

        #find-what {
            padding-right: 78px;  // room for #find-counter overlay
            width: 295px - (62px - 6px);  // maintain width, accounting for differing padding
        }

        .dropdown-icon {
            background: url(images/dropdown-icon.svg) no-repeat scroll 15px 15px;
            background-position: center right;
            width: 20px;
            height: 20px;
        }

        #find-counter, .dropdown-icon {
            position: absolute;
            color: @bc-text-thin-quiet;
            top: 1px;
            right: 2px;
            font-size: 12px;

            .dark & {
                color: @dark-bc-text-thin-quiet;
            }
        }
    }

    .find-input-group {
        display: inline-block;
    }
    #find-group, #replace-group {
        display: inline-block;
        white-space: nowrap;
    }
    #replace-group.has-scope {
        // If scope controls are showing, force the replace controls to a second line.
        display: block;
    }

    .scope-group {
        display: inline-block;
        margin-left: 10px;
    }

    .indexing-group {
        display: inline-block;
        margin-left: 10px;
    }

    .indexing-message {
        display: inline-block;
        font-style: italic;
        margin-left: 5px;
    }

    .message, .no-results-message {
        display: inline-block;
    }

<<<<<<< HEAD
=======
    #find-case-sensitive, #find-regexp {
        padding: 1px 5px;
    }
    .button-icon {  // icons must be nested inside button so we can apply padding w/o tiling icon
        .sprite-icon(0, 0, 24px, 24px, @button-icon);
        background-repeat: no-repeat;

        .dark & {
            .sprite-icon(0, 0, 24px, 24px, @dark-button-icon);
        }
    }
    #find-regexp.active .button-icon {
        .sprite-swap(0, 24px);
    }
    #find-case-sensitive .button-icon {
        .sprite-swap(0, 48px);
    }
    #find-case-sensitive.active .button-icon {
        .sprite-swap(0, 72px);
    }
    #find-regexp.active,
    #find-regexp:active,
    #find-case-sensitive.active,
    #find-case-sensitive:active { // Make the toggle buttons' down states the same color as 'on' state to prevent a flash of different color.
        background-color: @bc-bg-highlight;

        .dark & {
            background-color: @dark-bc-bg-highlight;
        }
    }

>>>>>>> 9b7a4ee2
    .navigator {  // next/prev buttons
        display: inline-block;
    }
    button {
        margin: 2px 1px 3px;
    }
    #find-prev {
        border-top-right-radius: 0;
        border-bottom-right-radius: 0;
        margin-left: 5px;
    }

    // Make button pairs snug
<<<<<<< HEAD
    #find-prev, #replace-yes, #find-case-sensitive, #find-whole-word {
=======
    #find-prev, #replace-yes, #replace-batch, #find-case-sensitive {
>>>>>>> 9b7a4ee2
        border-right: none;
        margin-right: 0;
    }
    #find-next, #replace-all, #find-regexp, #find-whole-word {
        border-top-left-radius: 0;
        border-bottom-left-radius: 0;
        margin-left: 0;
    }
    #replace-batch {
        border-radius: 0;
        margin-left: 0;
    }
    #replace-batch.solo {
        border-top-right-radius: 3px;
        border-bottom-right-radius: 3px;
        border-left: none;
<<<<<<< HEAD
        margin-left: 0;
=======
        border-right: 1px solid @bc-btn-border;
        
        .dark & {
            border-right-color: @dark-bc-btn-border;
        }
>>>>>>> 9b7a4ee2
    }

    // Make find field snug with options buttons
    //    & replace snug with replace commands
<<<<<<< HEAD
    #find-what, #replace-with, #find-whole-word {
        margin-right: 0px;
=======
    #find-what, #replace-with {
        margin-right: 0;
>>>>>>> 9b7a4ee2
        border-top-right-radius: 0;
        border-bottom-right-radius: 0;
    }
    #find-case-sensitive, #replace-yes {
        border-left: none;
        margin-left: 0;
        border-radius: 0;
    }
}

.find-toggle {
    padding: 1px 5px;

    &.active, &:active { // Make the toggle buttons' down states the same color as 'on' state to prevent a flash of different color.
        background-color: @bc-bg-highlight;

        .dark & {
            background-color: @dark-bc-bg-highlight;
        }
    }
    
    .button-icon {  // icons must be nested inside button so we can apply padding w/o tiling icon
        .sprite-icon(0, 0, 24px, 24px, @button-icon);
        background-repeat: no-repeat;

        .dark & {
            .sprite-icon(0, 0, 24px, 24px, @dark-button-icon);
        }
    }
    &#find-regexp.active .button-icon {
        .sprite-swap(0, 24px);
    }
    &#find-case-sensitive .button-icon {
        .sprite-swap(0, 48px);
    }
    &#find-case-sensitive.active .button-icon {
        .sprite-swap(0, 72px);
    }
    &#find-whole-word .button-icon {
        .sprite-swap(0, 96px);
    }
    &#find-whole-word.active .button-icon {
        .sprite-swap(0, 120px);
    }
}

// File exclusion filter (used only in Find in Files search bar, for now)
.filter-trash-icon {
    position: absolute;
    left: 7px;
    width: 16px;
    height: 16px;
    font-size: 20px;
    color: rgba(0, 0, 0, 0.5);
    line-height: 15px;
    text-align: center;
    visibility: hidden;
}

.filter-trash-icon:hover {
    color: rgba(0, 0, 0, 1);
}

.filter-edit-icon {
    float: right;
    width: 13px;
    height: 13px;
    background-image: url("images/edit-icon.svg");
    background-repeat: no-repeat;
    opacity: 0.5;
    visibility: hidden;
    position: relative;
    top: 2px;
    right: -4px;
}

.filter-edit-icon:hover {
    opacity: 1;
}

li:hover .filter-trash-icon,
li:hover .filter-edit-icon {
    visibility: visible;
}

.recent-filter-name {
    margin-left: 12px;
}

.recent-filter-patterns {
    color: @bc-text-thin-quiet;
    padding-right: 52px;

    .dark & {
        color: @dark-bc-text-thin-quiet;
    }
}

button.file-filter-picker {
    margin-left: 10px;
}

// File exclusion filter editor dialog
input.exclusions-name {
    display: block;
    width: 100%;
    height: 30px;
    box-sizing: border-box; // needed for width: 100% since it has padding
    margin-top: 12px;
    margin-bottom: 0;
}
textarea.exclusions-editor {
    display: block;
    width: 100%;
    height: 120px;
    box-sizing: border-box; // needed for width: 100% since it has padding
    margin-top: 5px;
    margin-bottom: 0;
    .code-font();
}
.exclusions-name-characters-remaining {
    text-align: right;
    padding-top: 4px;
}
.exclusions-name-characters-limit-reached {
    color: red;
}
.exclusions-filecount {
    margin: 12px 0 -14px 0;
    padding: 4px 8px;
    background-color: @bc-bg-highlight;
    border-radius: @bc-border-radius;

    .dark & {
        background-color: @dark-bc-bg-highlight;
    }
}


// Find/Replace result highlighting
.CodeMirror-searching {
    background-color: @cm-match-highlight;
    box-shadow: 0 1px 3px @bc-shadow-small;
    color: @match-text !important;

    .dark & {
        box-shadow: 0 1px 3px @dark-bc-shadow-small;
    }

    &.searching-current-match {
        background-color: @cm-current-match-highlight;
    }
    &.searching-first {  // first in a contiguous run of highlights
        border-top-left-radius: @bc-border-radius-small;
        border-bottom-left-radius: @bc-border-radius-small;
    }
    &.searching-last {  // last in a contiguous run of highlights
        border-top-right-radius: @bc-border-radius-small;
        border-bottom-right-radius: @bc-border-radius-small;
    }
}
#find-counter {
    font-weight: @font-weight-semibold;
    padding: 0 5px;
    margin-right: 17px;
}

.tickmark-track {
    position: absolute;
    bottom: 0;
    top: 0;
    right: 0;
    width: 12px;
    z-index: @z-index-cm-max;
    pointer-events: none;

    .tickmark {
        position: absolute;
        width: 12px;
        height: 1px;
        background-color: #eddd23;
        border-top: 1px solid #e0d123;
        border-bottom: 1px solid #d4c620;
        opacity: 0.85;  // allow thumb to show through
        &.tickmark-current {
            background-color: #ed9823;
            border-top: 1px solid #dd9128;
            border-bottom: 1px solid #cb8320;
            z-index: 1;  // ensure this one appears above overlapping sibling highlights
        }
    }
}


/* Quick Open search bar & dropdown */

.find-dialog-label {
    background: @bc-input-bg;
    color: @bc-text-quiet;
    position: absolute;
    right: 15px;
    text-align: right;
    top: 12px;
    z-index: 9999;

    .dark & {
        background: @dark-bc-input-bg;
        color: @dark-bc-text-quiet;
    }
}

.quick-search-container {
    border: 1px solid @bc-panel-border;
    box-sizing: border-box;  // lets QuickSearchField size the width more nicely
    background-color: @bc-panel-bg;
    border-radius: 0 0 4px 4px;
    box-shadow: 0 5px 10px @bc-shadow;
    opacity: 0;

    .animation (autocomplete, 90ms, cubic-bezier(.01, .91, 0, .99));
    -webkit-animation-fill-mode: forwards;
    animation-fill-mode: forwards;
    -webkit-transform-origin: 0 0;
    transform-origin: 0 0;

    padding: 0;
    margin: 9px 0 0;

    z-index: @z-index-brackets-context-menu-base;

    .dark & {
        background-color: @dark-bc-panel-bg;
        border-radius: 0 0 4px 4px;
        box-shadow: 0 5px 10px @dark-bc-shadow;
    }

    .quick-open-path {
        color: @bc-text-medium;
        font-size: 11px;
        letter-spacing: 0.04em;
        line-height: 11px;

        .dark & {
            color: @dark-bc-text-medium;
        }
    }

    li {
        color: @bc-text-emphasized;
        line-height: 15px;
        list-style: none;
        cursor: default;
        padding: 6px 10px;

        .dark & {
            color: @dark-bc-text-emphasized;
        }

        &:nth-child(odd) {
            background-color: @bc-panel-bg-alt;

            .dark & {
                background-color: @dark-bc-panel-bg-alt;
            }
        }
        &:last-child {
            border-radius: 0 0 4px 4px;  // don't cover over quick-search-container's rounded corners
        }

        &:hover {
            background-color: @bc-panel-bg-hover;

            .dark & {
                background-color: @dark-bc-panel-bg-hover;
            }
        }

        &.highlight {
            background-color: @bc-bg-highlight;
            color: @bc-menu-text;

            .dark & {
                background-color: @dark-bc-bg-highlight;
                color: @dark-bc-menu-text;
            }
        }
    }
}

@-webkit-keyframes autocomplete {
    0%   { opacity: 0.6; -webkit-transform: translate3d(0, 0, 0) scale(0.6); }
    100% { opacity: 1; -webkit-transform: translate3d(0, 0, 0) scale(1); }
}
@keyframes autocomplete {
    0%   { opacity: 0.6; transform: translate3d(0, 0, 0) scale(0.6); }
    100% { opacity: 1; transform: translate3d(0, 0, 0) scale(1); }
}

.quicksearch-pathmatch,
.quicksearch-namematch {
    font-weight: @font-weight-semibold;
}

.quicksearch-pathmatch {
    color: @bc-text-medium;

    .dark & {
        color: @dark-bc-text-medium;
    }
}


/* Spinner */

.spinner {
    display: inline-block;
    box-sizing: border-box;
    width: 14px;
    height: 14px;
    border-left: 3px solid @bc-spinner;
    border-right: 3px solid @bc-spinner;
    overflow: hidden;
    position: relative;
    visibility: hidden;

    .dark & {
        border-left: 3px solid @dark-bc-spinner;
        border-right: 3px solid @dark-bc-spinner;
    }

    &:before,
    &:after {
        border-left: 3px solid @bc-spinner;
        border-right: 3px solid @bc-spinner;
        box-sizing: border-box;
        content: "";
        display: block;
        position: absolute;
        width: 100%;
        height: 3px;
        left: 0;

        .dark & {
            border-left: 3px solid @dark-bc-spinner;
            border-right: 3px solid @dark-bc-spinner;
        }
    }
    &:before {
        top: 0;
    }
    &:after {
        bottom: 0;
    }

    &.spin {
        -webkit-animation: spinner-rotateplane 1.2s infinite ease-in-out;
        animation: spinner-rotateplane 1.2s infinite ease-in-out;
        visibility: visible;
    }

    &.large {
        width: 36px;
        height: 36px;
        border-left: 9px solid @bc-spinner;
        border-right: 9px solid @bc-spinner;

        .dark & {
            border-left: 9px solid @dark-bc-spinner;
            border-right: 9px solid @dark-bc-spinner;
        }

        &:before,
        &:after {
            border-left: 7px solid @bc-spinner;
            border-right: 7px solid @bc-spinner;
            height: 9px;

            .dark & {
                border-left: 7px solid @dark-bc-spinner;
                border-right: 7px solid @dark-bc-spinner;
            }
        }
    }

    &.inline {
        margin-left: 8px;
        position: relative;
        top: 3px;
    }
}

@-webkit-keyframes spinner-rotateplane {
    0% { -webkit-transform: perspective(120px); }
    50% { -webkit-transform: perspective(120px) rotateY(180deg); }
    100% { -webkit-transform: perspective(120px) rotateY(180deg)  rotateX(180deg); }
}
@keyframes spinner-rotateplane {
    0% { transform: perspective(120px) rotateX(0deg) rotateY(0deg); }
    50% { transform: perspective(120px) rotateX(-180.1deg) rotateY(0deg); }
    100% { transform: perspective(120px) rotateX(-180deg) rotateY(-179.9deg); }
}



/* Problems panel & CodeInspection status bar indicator */

#status-indicators #status-inspection {
    border: none;
    cursor: default;
    width: 13px;

    &.inspection-errors {
        cursor: pointer;
    }
}

.inspection-disabled {
    background: url(images/topcoat-inactive-15.svg) 9px 5px no-repeat;
}

.inspection-errors {
    background: url(images/topcoat-warning-15.svg) 9px 5px no-repeat;
}

.inspection-errors:hover {
    background-color: rgba(0, 0, 0, 0.03);
}

.inspection-errors:active {
    background-color: rgba(0, 0, 0, 0.05);
}

.inspection-valid {
    background: url(images/topcoat-okay-15.svg) 9px 5px no-repeat;
}

#problems-panel {
    .user-select(text);  // allow selecting error messages for easy web searching
    .line {
        text-align: right;  // make line number line up with editor line numbers
    }

    .line-text {
        white-space: nowrap;
        width: auto;
    }

    .line-snippet {
        white-space: nowrap;
        width: 100%;
        padding-left: 10px;
    }

    .inspector-section > td {
        padding-left: 5px;
    }
}

/* Line up label text and input text */
label input {
    position: relative;
    top: -2px;
}

/* Live Preview */

// CodeMirror uses inline styles for active line number, so must use !important here to override
.live-preview-sync-error .CodeMirror-linenumber {
    background-color: @live-preview-sync-error-background !important;
    color: @live-preview-sync-error-color !important;
}

/* Quick Edit, Quick Docs */
.popover-message {
    position: absolute;
    top: 0;
    left: 0;
    z-index: @z-index-brackets-inline-editor-error;
    opacity: 1.0;

    -webkit-transform: scale(0);
    transform: scale(0);

    .text {
        padding: 5px 10px;
        background-color: @bc-error;
        border-radius: 3px;
        color: @bc-text-alt;
        box-shadow: 0 3px 9px @bc-shadow;
        white-space: nowrap;

        .dark & {
            background-color: @dark-bc-error;
            border-radius: 3px;
            color: @dark-bc-text-alt;
            box-shadow: 0 3px 9px @dark-bc-shadow;
        }
    }
    .arrowAbove {
        height: 0;
        width: 0;
        border-width: 0 10px 10px 10px;
        border-color: transparent transparent @bc-error transparent;
        border-style: solid;

        .dark & {
            border-color: transparent transparent @dark-bc-error transparent;
        }
    }
    .arrowBelow {
        height: 0;
        width: 0;
        border-width: 10px 10px 0 10px;
        border-color: @bc-error transparent transparent transparent;
        border-style: solid;

        .dark & {
            border-color: @dark-bc-error transparent transparent transparent;
        }
    }
    &.animateOpen {
        transition: -webkit-transform 125ms;
        transition: transform 125ms;
        -webkit-transform: scale(1);
        transform: scale(1);
    }
    &.animateClose {
        // Make the animation use the GPU--especially important for retina.
        -webkit-transform: translateZ(0);
        transform: translateZ(0);
        transition: opacity 500ms 5s ease-in, -webkit-transform 500ms 5s;
        transition: opacity 500ms 5s ease-in, transform 500ms 5s;
        opacity: 0.0;
    }
    &.open {
        -webkit-transform: scale(1);
        transform: scale(1);
    }
}

.emphasized {
    font-weight: 900;
    font-size: 1.01em;
}

/* Extension Manager */
#install-drop-zone {
    background-color: transparent;
    box-shadow: initial;
    font-weight: normal;
    border-style: dashed;
    position: relative;

    .dark & {
        border-color: #5f5f5f;
    }
}

#install-drop-zone .install-from-url {
    cursor: pointer;
}

#install-drop-zone-mask {
    position: absolute;
    top: -1px;
    left: -1px;

    padding: 1px;
    width: 100%;
    height: 100%;
    display: none;

    cursor: copy;
}

#install-drop-zone.drop #install-drop-zone-mask {
    display: block;
}

#install-drop-zone.drop {
    background: @bc-primary-btn-bg;
    box-shadow: initial;
    font-weight: normal;
    border: 1px solid @bc-primary-btn-bg;
    color: @bc-text-alt;
    text-shadow: none;

    .dark & {
        background: @dark-bc-primary-btn-bg;
        border: 1px solid @dark-bc-primary-btn-bg;
        color: @dark-bc-text-alt;
    }
}

.install-drag-message {
    display: none;
}

.install-drop-message {
    display: none;
}

.install-validating-message {
    display: none;
}

#install-drop-zone.drag .install-drag-message {
    display: inline;
}

#install-drop-zone.drop .install-drop-message {
    display: inline;
}

#install-drop-zone.validating .install-validating-message {
    display: inline;
}

#hidden-editors {
    display: none;
}

.theme-settings td {
    padding: 2px;
}

.theme-settings .modal-body {
    min-height: 300px;
    max-height: 300px;
}<|MERGE_RESOLUTION|>--- conflicted
+++ resolved
@@ -1634,8 +1634,6 @@
         display: inline-block;
     }
 
-<<<<<<< HEAD
-=======
     #find-case-sensitive, #find-regexp {
         padding: 1px 5px;
     }
@@ -1667,7 +1665,6 @@
         }
     }
 
->>>>>>> 9b7a4ee2
     .navigator {  // next/prev buttons
         display: inline-block;
     }
@@ -1681,11 +1678,7 @@
     }
 
     // Make button pairs snug
-<<<<<<< HEAD
-    #find-prev, #replace-yes, #find-case-sensitive, #find-whole-word {
-=======
-    #find-prev, #replace-yes, #replace-batch, #find-case-sensitive {
->>>>>>> 9b7a4ee2
+    #find-prev, #replace-yes, #replace-batch, #find-case-sensitive, #find-whole-word {
         border-right: none;
         margin-right: 0;
     }
@@ -1702,26 +1695,17 @@
         border-top-right-radius: 3px;
         border-bottom-right-radius: 3px;
         border-left: none;
-<<<<<<< HEAD
-        margin-left: 0;
-=======
         border-right: 1px solid @bc-btn-border;
         
         .dark & {
             border-right-color: @dark-bc-btn-border;
         }
->>>>>>> 9b7a4ee2
     }
 
     // Make find field snug with options buttons
     //    & replace snug with replace commands
-<<<<<<< HEAD
     #find-what, #replace-with, #find-whole-word {
-        margin-right: 0px;
-=======
-    #find-what, #replace-with {
         margin-right: 0;
->>>>>>> 9b7a4ee2
         border-top-right-radius: 0;
         border-bottom-right-radius: 0;
     }
