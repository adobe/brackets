--- conflicted
+++ resolved
@@ -730,12 +730,7 @@
 }
 
 .modal-bar input {
-<<<<<<< HEAD
     font-family: @sansFontFamily;
-    border: 1px solid @content-color-weaker;
-=======
-    font-family: @fontstack-sans-serif;
->>>>>>> dc745709
     outline: none;
     width: 20em;
     margin: .3em .3em;
