--- conflicted
+++ resolved
@@ -1194,14 +1194,8 @@
 
     .tickmark {
         position: absolute;
-<<<<<<< HEAD
-        width: 16px;
-        body.platform-mac & { width: 15px; }
-
-=======
         width: 12px;
         
->>>>>>> 56dc2845
         height: 1px;
         background-color: #eddd23;
         border-top: 1px solid #e0d123;
