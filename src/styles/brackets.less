--- conflicted
+++ resolved
@@ -170,15 +170,11 @@
     }
 
     #status-language {
-<<<<<<< HEAD
         border-right: 1px solid @bc-panel-border;
-=======
-        border-right: 1px solid rgba(0, 0, 0, 0.1);
         padding: 0px;
         margin: 0px;
->>>>>>> b409212b
-    }
-    
+    }
+
     /* dropdown button styling */
     .btn-status-bar {
         border: 0;
@@ -201,7 +197,7 @@
             text-decoration: none;
         }
     }
-    
+
 }
 
 #status-indent > * {
