--- conflicted
+++ resolved
@@ -799,7 +799,6 @@
         padding-left: 3px;
         vertical-align: baseline;
     }
-<<<<<<< HEAD
 
     .dialog-filename {
         font-size: 13px;
@@ -823,8 +822,6 @@
     .line-text {
         width: 100%;
     }
-=======
->>>>>>> f252f5a8
 }
 
 /* Find-Replace All UI */
