--- conflicted
+++ resolved
@@ -307,19 +307,10 @@
     }
 }
 
-<<<<<<< HEAD
-#update-notification {
-    .sprite-icon(0, 0, 24px, 24px, "images/updateSprites.svg");
-    //&:hover {
-    //    .sprite-swap(0,14px);
-    //}
-    display:none;
-=======
 #main-toolbar #update-notification {
     //#main-toolbar required for specificity
     .sprite-icon(0, 0, 24px, 24px, "images/updateSprites.svg");
     display: none;
->>>>>>> 275dc3e5
 }
 
 #toolbar-go-live {
