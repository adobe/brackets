
// Copyright (c) 2012 - present Adobe Systems Incorporated. All rights reserved.
//
// Permission is hereby granted, free of charge, to any person obtaining a
// copy of this software and associated documentation files (the "Software"),
// to deal in the Software without restriction, including without limitation
// the rights to use, copy, modify, merge, publish, distribute, sublicense,
// and/or sell copies of the Software, and to permit persons to whom the
// Software is furnished to do so, subject to the following conditions:
//
// The above copyright notice and this permission notice shall be included in
// all copies or substantial portions of the Software.
//
// THE SOFTWARE IS PROVIDED "AS IS", WITHOUT WARRANTY OF ANY KIND, EXPRESS OR
// IMPLIED, INCLUDING BUT NOT LIMITED TO THE WARRANTIES OF MERCHANTABILITY,
// FITNESS FOR A PARTICULAR PURPOSE AND NONINFRINGEMENT. IN NO EVENT SHALL THE
// AUTHORS OR COPYRIGHT HOLDERS BE LIABLE FOR ANY CLAIM, DAMAGES OR OTHER
// LIABILITY, WHETHER IN AN ACTION OF CONTRACT, TORT OR OTHERWISE, ARISING
// FROM, OUT OF OR IN CONNECTION WITH THE SOFTWARE OR THE USE OR OTHER
// DEALINGS IN THE SOFTWARE.


/* Brackets patterns (and overrides and re-definitions of Bootstrap patterns)
 *
 * This file should contain all _reusable_ UI elements / LESS definitions
 * That is, things that will either a.) be used for more than one element or
 * b.) exist in multiple versions of brackets (e.g. App, In-Browser, etc.)
 *
 * Note that if you want a UI element to be themeable, you should put the
 * themeable part in "brackets_theme_default" as variables/mixins.
 *
 */

/* Links */

a {
    color: @bc-text-link;
    text-decoration: none;

    .dark & {
        color: @dark-bc-text-link;
    }
}

a:hover {
    color: @bc-text-link;
    text-decoration: underline;

    .dark & {
        color: @dark-bc-text-link;
    }
}

a:focus {
    color: @bc-text-link;
    outline: 0;
    box-shadow: 0 0 0 1px @bc-btn-border-focused-glow;
    text-decoration: none;

    .dark & {
        color: @dark-bc-text-link;
        box-shadow: 0 0 0 1px @dark-bc-btn-border-focused;
    }
}

.panel {
    .vbox;
    .box-flex(1);

    padding: 0;
    margin: 0;

    background: @project-panel-base-color;
    color: #bbb;
    letter-spacing: .01em;
    text-shadow: 0 1px 2px @bc-shadow-large;

    .dark & {
        text-shadow: 0 1px 2px @dark-bc-shadow-large;
    }
}

/* working set drag ghost styles */

.wsv-drag-ghost {
    letter-spacing: .01em;
    position: absolute;
    z-index: @z-index-brackets-drag-ghost;
    background-color: transparent;

    text-shadow: 0 1px 2px @bc-shadow-large;

    .dark & {
        text-shadow: 0 1px 2px @dark-bc-shadow-large;
    }
}

.wsv-drag-ghost.dragging-current-file {
    background-color: @bc-sidebar-selection;
}

#working-set-list-container .drag-show-as-selected {
    background-color: @bc-sidebar-selection;
}

/* Toolbar-related styles */

/* Simple toolbar layout (project panel, find in files, etc.)
   We don't set this directly on .toolbar because it'd be a pain to override all the pieces
   if other code (e.g. #main-toolbar) wants to do a different layout */
.simple-toolbar-layout.toolbar {
    .hbox;
    .box-align(center);
    overflow: hidden;

    .title-wrapper {
        /* This is necessary because text-overflow: ellipsis doesn't work when it's set
           directly on a flexing box in Chrome currently. */
        .box-flex(1);
    }
    .buttons {
        .hbox;
        margin-left: 4px;
    }
}

/* Horizontal titlebar/menubar (in-browser only)

   CSS hack based on this code: http://jsfiddle.net/cD657/3/ (via StackOverflow)
   This center-aligns the title across the full width of the toolbar (ignoring the width of the nav floated
   left and buttons floated right), yet still have the browser automatically wrap the floats onto a 2nd row
   if they collide with the title. But the centered content must be a block element with fixed width. Since
   the editor title (filename) varies in width, we rely on JS code to update the width whenever the string
   changes.

   Another wrinkle: wrapping to/from the two-line toolbar layout requires notifying the CodeMirror editor that
   its height changed. Currently, we assume this can ONLY happen in two cases:
    - the window resizes (handled by general listener in EditorManager)
    - title content changes (the same JS code that sets .title-wrapper's fixed width is expected to handle this)
*/
#titlebar {
    // Visible only in-browser
    body.has-appshell-menus & {
        display: none;
    }

    text-align: center;
    .nav {  // menubar
        float: left;
        text-align: left;
        > li {
            float: left;
        }
        .dropdown-menu {
            //max-height: calc(~"100vh - 34px"); doesn't seem to work...
            max-height: 90vh;
            overflow-y: auto;
            -webkit-animation: none;
            animation: none;
        }
    }
    .title {
        float: none;
        display: inline;  // must be an inline for JS to measure text size
    }
    .title-wrapper {
        margin: 0 auto;
        display: block;  // must be a block for the fixed width applied by JS to be respected
        // width set in px is appled/updated by JavaScript in DocumentCommandHandlers
    }
}

/* Vertical icon toolbar on right */
#main-toolbar {
    position: absolute;
    top: 0;
    right: 0;
    width: @main-toolbar-width;
    height: 100%;
    box-sizing: border-box;

    background: @main-toolbar-background-color;
    padding: 7px 0;

    // Ensure icons are vertically stacked & horizontally centered
    .vbox;
    .box-flex(1);
    text-align: center;

    // Ensure that it stays on top
    z-index: @z-index-brackets-main-toolbar;

    .buttons,
    .bottom-buttons {
        text-align: center;
        margin: 0;

        > a {
            border-radius: @bc-border-radius;
            background-repeat: no-repeat;
            display: block;
            height: 24px;
            margin: 7px 0 0 3px;
            width: 24px;
        }

        > a:hover {
            background-color: @bc-shadow !important;

            .dark & {
                background-color: @dark-bc-shadow !important;
            }
        }

        > a:active {
            background-color: @bc-shadow-large !important;

            .dark & {
                background-color: @dark-bc-shadow-large !important;
            }
        }
    }

    .bottom-buttons {
        position: absolute;
        bottom: 5px;
    }
}

/* Toolbar appearance - shared by all toolbars, independent of layout */

@toolbar-top-gap-px: 5px;

.toolbar {
    font-size: @label-font-size;
    padding: 4px 8px;
    background-color: @bc-menu-bg;
    color: @bc-menu-text;

    position: relative;  // needed for abs-positioned elements in toolbar (e.g. right-aligned "X")

    .dark & {
        background-color: @dark-bc-panel-bg-promoted;
        color: @dark-bc-menu-text;
    }

    .title-wrapper {
        // Title is taller than menu text, so reduce top padding to keep its baseline aligned
        padding: (@toolbar-top-gap-px - 3px) 0 3px 0;
    }
    .title {
        font-size: @title-font-size;
        line-height: normal;
        font-weight: @font-weight-light;

        // On Win, the size+weight combo used above does not look good for the bullet character
        .dirty-dot {
            font-weight: normal;
        }

        white-space: nowrap;
        overflow: hidden;
        text-overflow: ellipsis;
    }

    .buttons {
        margin: @toolbar-top-gap-px 0 0 4px;

        span, a {
            cursor: default;
        }
    }
}


/* Menu-related styles */

@menubar-top-padding: 8px;
@menubar-bottom-padding: 6px;
@menubar-h-padding: 9px;

// Dropdown Menu Animation
.dropdown-menu {
    .animation(dropdown, 90ms, cubic-bezier(0, .97, .2, .99));
    -webkit-transform-origin: 0 0;
    transform-origin: 0 0;
    border: none;
    border-radius: @bc-border-radius;

    .dark & {
        border: 1px solid rgba(255, 255, 255, 0.09) !important;
    }
}

@-webkit-keyframes dropdown {
    0%   { opacity: 0.5; -webkit-transform: translate3d(0, 0, 0) scale(0.5); }
    100% { opacity: 1; -webkit-transform: translate3d(0, 0, 0) scale(1); }
}
@keyframes dropdown {
    0%   { opacity: 0.5; transform: translate3d(0, 0, 0) scale(0.5); }
    100% { opacity: 1; transform: translate3d(0, 0, 0) scale(1); }
}

// Code hints don't need scaling navigation so we're removing it

.codehint-menu.open .dropdown-menu {
    -webkit-animation: none;
    animation: none;
}

.toolbar .nav, .context-menu, .codehint-menu {

    // The 1px adjustments here are to account for the border around the top-level menu items.
    margin: (@toolbar-top-gap-px - @menubar-top-padding - 1) 0 (-@menubar-bottom-padding + 1) (-@menubar-h-padding + 4);

    // General item appearance
    a {
        color: @bc-menu-text;
        text-shadow: none;
        cursor: default;

        .dark & {
            color: @dark-bc-menu-text;
        }
    }

    // Menubar item appearance
    .dropdown-toggle {
        padding: @menubar-top-padding @menubar-h-padding @menubar-bottom-padding;
        border: 1px solid rgba(0, 0, 0, 0); // transparent border just to hold the layout so it doesn't shift on hover
        color: fadeout(@bc-menu-text, 25%);

        .dark & {
            color: fadeout(@dark-bc-menu-text, 25%);
        }
    }
    .dropdown-toggle:focus {
        background-color: @bc-menu-bg;
        outline: 0;

        .dark & {
            background-color: @dark-bc-menu-bg;
        }
    }
    .dropdown-toggle:hover, .dropdown.open .dropdown-toggle {
        /* Note: we need several selectors for this in order to match the specificity of all the various Bootstrap
           color rules we need to override (and Bootstrap has several selectors because the colors really differ
           in their defaults). */
        color: @bc-menu-text;
        background: @bc-bg-highlight;
        border-color: @bc-bg-highlight;

        .dark & {
            color: @dark-bc-menu-text;
            background: @dark-bc-bg-highlight;
            border-color: @dark-bc-bg-highlight;
        }
    }

    // no triangle icon after menu items
    .dropdown-toggle:after {
        border: 0;
        margin: 0;
    }

    // Menu dropdown appearance
    .dropdown-menu {
        // Offset for better alignment with button
        top: 34px;
        margin-top: 0;

        // Fix for #4593: don't let narrow parent (menubar item) cause text wrap at the float boundary between
        // the menu item label and keyboard shortcut. This takes away the "gotta get narrower" pressure.
        // This technique won't work on all browsers; see comments in #4593 for alternative options.
        width: -webkit-max-content;
        width: -moz-max-content;
        width: max-content;

        background-color: @bc-menu-bg;
        border-radius: 0 0 3px 3px;
        box-shadow: 0 3px 9px @bc-shadow;
        border: none;

        .dark & {
            background-color: @dark-bc-menu-bg;
            box-shadow: 0 3px 9px @dark-bc-shadow;
        }

        // Menu items
        li {
            a {
                font-size: @menu-item-font-size;
                line-height: 18px;

                // Slightly less padding on left to account for checkmark.
                // More padding on top than bottom to center font within its bg highlight better.
                padding: 2px 10px 0 6px;

                color: @bc-menu-text;
                text-shadow: none;
                white-space: nowrap;
                .box-shadow(none);

                .dark & {
                    color: @dark-bc-menu-text;
                }

                &.wide-result {
                    white-space: normal;
                }

                &:hover, &.highlight {
                    color: @bc-menu-text;
                    background: @bc-bg-highlight;

                    .dark & {
                        color: @dark-bc-menu-text;
                        background: @dark-bc-bg-highlight;
                    }
                }

                &.disabled {
                    color: @bc-text-thin-quiet;

                    .dark & {
                        color: @dark-bc-text-thin-quiet;
                    }

                    &:hover {
                        background: @bc-menu-bg;

                        .dark & {
                            background: @dark-bc-menu-bg;
                        }
                    }
                }

                /* hidden checkmark for all list item content ensures consistent left spacing */
                &::before {
                    content: "✓\00a0"; /* non-breaking space */
                    visibility: hidden;
                }
                /* toggle checkmark visibility */
                &.checked::before {
                    visibility: visible;
                }
            }
        }

        .divider {
            background-color: @bc-menu-separator;
            border: 0;
            margin: 5px 1px;

            .dark & {
                 background-color: @dark-bc-menu-separator;
            }
        }
    }

    // Ensure a minimum amount of space to the left of the shortcut
    .menu-shortcut {
        float: right;
        margin-left: 15px;
    }
}


/* Context menu styles */


.context-menu, .codehint-menu {
    position: absolute;
    z-index: @z-index-brackets-context-menu-base;
    list-style-type: none;

    .dropdown-menu {
        border-radius: 3px;
        box-shadow: 0 3px 9px @bc-shadow;

        .dark & {
            box-shadow: 0 3px 9px @dark-bc-shadow;
        }
    }

    .menu-shortcut {
        float: right;
    }
}

.codehint-menu {
    opacity: 0;
    .dropdown-menu {
        box-shadow: 0 3px 9px @bc-shadow;
        max-height: 160px;
        overflow-y: auto;
        padding: 0;

        .dark & {
            box-shadow: 0 3px 9px @dark-bc-shadow;
        }

        li {
            a {
                // Less padding than on menus. More padding on top than bottom
                // to center font within its bg highlight better.
                padding: 2px 20px 0 0;

                // Don't show highlighting on hover for code hints...
                &:hover {
                    color: @bc-menu-text;
                    background-color: @bc-menu-bg;

                    .dark & {
                        color: @dark-bc-menu-text;
                        background-color: @dark-bc-menu-bg;
                    }
                }

                // ...except for selected item
                &.highlight:hover {
                    color: @bc-menu-text;
                    background-color: @bc-bg-highlight;

                    .dark & {
                        color: @dark-bc-menu-text;
                        background-color: @dark-bc-bg-highlight;
                    }
                }

                .color-swatch {
                    border-radius: 2px;
                    width: 12px;
                    height: 12px;
                    float: left;
                    margin: 2px -8px 0 4px;
                    box-shadow: inset 0 0 2px rgba(0, 0, 0, 0.24);

                    .dark & {
                        box-shadow: inset 0 0 1px rgba(255, 255, 255, 0.24);
                    }
                }

                // Used to align non-swatch items with the others. Only applied
                // if there's at least one item with a swatch in the list
                .no-swatch-margin {
                    margin-left: 8px;
                }
            }
        }
    }
}

.codehint-menu.open {
    opacity: 1;
    transition: opacity 67ms cubic-bezier(0.03, 0.78, 0.17, 0.97);
}

.codehint-menu.apply-transition {
    transition: right 167ms, left 167ms;
}

#context-menu-bar {
    margin: 0;
}

/* DropdownButton widget */

.btn-dropdown, .btn-dropdown.btn-mini {
    position: relative;   // needed to position ::after arrow
    padding-right: 24px;  // makes room for ::after arrow
}
.btn-dropdown::after {
    content: "";
    display: block;
    height: 0;
    width: 0;
    position: absolute;
    right: 7px;
    top: 11px;

    /* dropdown triangle */
    border-top: 5px solid @bc-btn-triangle;
    border-left: 4px solid transparent;
    border-right: 4px solid transparent;

    .dark & {
        border-top: 5px solid @dark-bc-btn-triangle;
    }
}
.btn-dropdown.btn-mini::after {
    top: 7px;
}

.dropdownbutton-popup {
    &.dropdown-menu:focus {
        outline: none;
    }

    &.dropdown-menu {
        border: none;
        border-radius: @bc-border-radius;
        padding: 5px 0;
        position: absolute;
        display: block;
        box-shadow: 0 3px 9px @bc-shadow;
        max-height: 160px;
        overflow-y: auto;
        max-width: none;
        min-width: 200px;
        z-index: @z-index-brackets-stylesheet-menu;

        .dark & {
            box-shadow: 0 3px 9px @dark-bc-shadow;
        }
    }

    &.dropdown-menu li a {
        padding: 1px 15px 1px 15px;
        color: @bc-menu-text;

        .dark & {
            color: @dark-bc-menu-text;
        }

        &.disabled {
            color: @bc-text-thin-quiet;

            .dark & {
                color: @dark-bc-text-thin-quiet;
            }
        }
    }

    &.dropdown-menu .stylesheet-link {
        display: block;
    }

    &.dropdown-menu a.selected {
        background: @bc-bg-highlight;
        color: @bc-menu-text !important;

        .dark & {
            background: @dark-bc-bg-highlight;
            color: @dark-bc-menu-text !important;
        }
    }

    &.dropdown-menu a {
        &::before {
            position: absolute;
            left: 10px;
            text-align: center;
            content: "✓";
            display: none;
        }
        /* toggle checkmark visibility */
        &.checked::before {
            display: inline-block;
        }
    }

    &.dropdown-menu a:hover {
        /* toggle checkmark visibility */
        &.checked::before {
            display: none;
        }
    }

    &.dropdown-menu a:not(.selected):hover {
        background: none;
    }

    .divider {
        margin: 5px 1px;
    }

}

/* Status bar language picker's DropdownButton */
.dropdownbutton-popup.dropdown-status-bar {
    -webkit-transform-origin: 0 100%;
    transform-origin: 0 100%;
    height: auto;
    max-height: 80%;

    // Improve how bottom of the dropdown joins with top of status bar button
    margin-top: -6px;
    border-bottom-left-radius: 0;
    border-bottom-right-radius: 0;

    li a .default-language {
        font-style: italic;
        color: @bc-text-quiet;

        .dark & {
            color: @dark-bc-text-quiet;
        }
    }

    li a .checked-language::before {
        content: "✓";
        margin-left: -11px;
        margin-right: 3px;
    }
}

/* Inline editor stylesheet-picker DropdownButton */

.stylesheet-button.btn-mini {
    margin-left: 8px;
    top: -1px;
}

.dropdownbutton-popup {
    .stylesheet-link, .stylesheet-name {
        white-space: nowrap;
    }

    .stylesheet-name {
        color: @bc-text;

        .dark & {
            color: @dark-bc-text;
        }
    }

    .stylesheet-dir {
        color: @bc-text-quiet;

        .dark & {
            color: @dark-bc-text-quiet;
        }
    }
}

/* Dialog-related styles */

.modal-wrapper {
    width: 100%;
    height: 100%;
    position: absolute;
    top: 0;
    left: 0;
    overflow: auto;
    display: table;
}

.modal-inner-wrapper {
    display: table-cell;
    vertical-align: middle;
}

.modal {
    background-color: @bc-panel-bg;
    border: 1px solid @bc-panel-border;
    min-width: 200px;
    position: relative;
    top: 0;
    margin: auto;
    .animation(modal, 240ms, cubic-bezier(0, 1.05, .35, 1));

    .dark & {
        background-color: @dark-bc-panel-bg;
        border: 1px solid @dark-bc-panel-border;
    }
}

.modal .close {
    cursor: default;
    margin: 7px 5px 0 0;
}

.modal-header {
    background: @bc-panel-bg-promoted;;
    border-radius: 4px 4px 0 0;
    border-bottom: 1px solid @bc-panel-separator;
    box-shadow: inset 0 1px 0 @bc-highlight;

    .dark & {
        background: @dark-bc-panel-bg-promoted;;
        border-bottom: 1px solid @dark-bc-panel-separator;
        box-shadow: inset 0 1px 0 @dark-bc-highlight;
    }
}

.modal-body {
    background-color: @bc-panel-bg;

    .dark & {
        background-color: @dark-bc-panel-bg;
    }
}

.modal-body.no-padding {
    padding: 0;
}

.modal-body.no-padding td:first-child,
.modal-body.no-padding th:first-child {
    padding-left: 15px;
}

.modal-body.no-padding td:last-child,
.modal-body.no-padding th:last-child {
    padding-right: 15px;
}

.modal-body, .modal-header, .modal-footer {
    /* See styles/bootstrap/patterns.less .modal class.
       Pushing this value down to .modal-header and .modal-body
       to allow the overall modal to take the width of the footer */
    width: auto;
}

.modal-footer {
    text-align: right;
    background-color: @bc-panel-bg;
    border-top: 1px solid @bc-panel-separator;
    box-shadow: none;
    padding: 10px 15px 12px;
    white-space: nowrap;

    .dark & {
        background-color: @dark-bc-panel-bg;
        border-top: 1px solid @dark-bc-panel-separator;
    }
}

.modal-footer .btn {
    float: none;
}
.modal-footer .left {
    float: left;

    /* Transfer the margin to the right of each left-aligned button, so the left side lines up properly
     * with the title.
     */
    margin-left: 0;
    margin-right: 5px;
}
.modal-footer .btn:not(.left) {
    margin-left: 5px;
}

.platform-win {
    /* Reverse Save/Cancel button order on Win */
    .modal-footer {
        text-align: left;
    }
    .modal-footer .btn:not(.left) {
        float: right;
    }
}

.modal-body ul {
    /* Bootstrap's type.less defines a heavy margin-bottom on ul/ol that we don't want in dialogs
       since they have heavy padding instead. */
    margin-bottom: 0;
}

.modal-backdrop {
    .animation (backdrop, 200ms, linear);
    opacity: @bc-modal-backdrop-opacity;

    .dark & {
        opacity: @dark-bc-modal-backdrop-opacity;
    }
}

@-webkit-keyframes backdrop {
    0%   { opacity: 0; -webkit-transform: translate3d(0, 0, 0); }
    100% { opacity: 0.4; -webkit-transform: translate3d(0, 0, 0); }
}
@keyframes backdrop {
    0%   { opacity: 0; transform: translate3d(0, 0, 0); }
    100% { opacity: 0.4; transform: translate3d(0, 0, 0); }
}

@-webkit-keyframes modal {
    0%   { opacity: 0; -webkit-transform: translate3d(0, 0, 0) scale(0); }
    100% { opacity: 1; -webkit-transform: translate3d(0, 0, 0) scale(1); }
}
@keyframes modal {
    0%   { opacity: 0; transform: translate3d(0, 0, 0) scale(0); }
    100% { opacity: 1; transform: translate3d(0, 0, 0) scale(1); }
}


.dialog-title {
    color: @bc-text-thin;
    margin-bottom: 0;
    margin-top: 0;
    font-size: 22px;
    line-height: 30px;
    font-weight: normal;

    .dark & {
        color: @dark-bc-text-thin;
    }
}

.dialog-message {
    color: @bc-text;
    font-size: 14px;
    line-height: 20px;
    margin-bottom: 20px;
    font-weight: normal;

    .dark & {
        color: @dark-bc-text;
    }
}

.dialog-message li {
    line-height: 20px;
    color: @bc-text-thin;
    padding: 0 0 5px;

    .dark & {
        color: @dark-bc-text-thin;
    }
}

.dialog-message select {
    margin-left: 10px;
}

.dialog-message select {
    margin-left: 10px;
}

.dialog-list {
    list-style: none;
    margin: 5px 0 20px 10px;
}

.dialog-list > li:before {
    content: "•  ";
    color: @bc-text-quiet;
    font-size: 1.5em;
    position: relative;
    top: 2px;

    .dark & {
        color: @dark-bc-text-quiet;
    }
}

.dialog-filename {
    word-wrap: break-word;

    font-weight: @font-weight-semibold;
}

/* Any Dialog text in this style is automatically turned into a link that opens in the browser. Use href for the link's target. */
a[href^="http"] {
    cursor: pointer;
}

/* Update dialog */
.update-dialog .modal-body {
    position: relative;
    .update-icon {
        position: absolute;
        left: 30px; // relative to border of modal-body
        top: 20px;
        width: 80px;
        height: 80px;
    }
    .update-text {
        // Icon is 120px, so we need at least that much left padding/margin to avoid overlap
        margin-left: 130px;

        padding-top: 20px;
        max-height: 280px;
        overflow: auto;

        .update-info {
            margin-right: 10px;
            // Enable text selection
            cursor: auto;
            .user-select(text);

            h3 {
                font-weight: normal;
                margin: 0 0 10px;
            }

            ul {
                margin-bottom: 0 0 20px;

                > li {
                    margin-bottom: 10px;
                }
            }
        }
    }
}

/* Project Settings and Install Extension dialogs */
.project-settings-dialog .modal-body, .install-extension-dialog .modal-body {
    text-align: center;

    .field-container {
        display: inline-block;
    }
    label {
        float: none;
    }
    input.url {
        display: inline;
    }
}

.project-settings-dialog .modal-body input.url {
    margin: 0 0 0 5px;
    width: 400px;
}

.install-extension-dialog .modal-body input.url {
    margin: 10px 0;
    width: 550px;
}

<<<<<<< HEAD
.nav-tabs-override() {
    border-bottom: none;
    padding: 0;

    .nav-tabs {
        margin: 0;
        border-color: @bc-panel-separator;

        .dark & {
            border-color: @dark-bc-panel-separator;
        }

        /* Tab styling */
        > li > a {
            min-width: 80px;
            min-height: 36px;
            color: @bc-text-thin;
            cursor: default;
            font-size: 12px;

            .box;
            box-sizing: border-box;
            .box-align(center);
            .box-pack(center);
            padding: 0;
=======
/* Extension Manager dialog */
.extension-manager-dialog {
    background-color: @bc-panel-bg-promoted;
    min-width: @extension-manager-min-width;

    .dark & {
        background-color: @dark-bc-panel-bg-promoted;
    }

    .modal-header {
        border-bottom: none;
        padding: 0;

        .nav-tabs {
>>>>>>> 51e9e8c6
            margin: 0;

            text-align: center;

            .dark & {
                color: @dark-bc-text-thin;
            }

            &:hover {
                background-color: @bc-panel-bg-hover-alt;
                border-color: @bc-panel-bg-hover-alt;

                .dark & {
                    background-color: @dark-bc-panel-bg-hover-alt;
                    border-color: @dark-bc-panel-bg-hover-alt;
                }
            }

            &:focus {
                background-color: @bc-menu-bg;
                border-color: @bc-menu-bg;

                .dark & {
                    background-color: @dark-bc-menu-bg;
                    border-color: @dark-bc-menu-bg;
                }
            }

            > img {
                margin-top: 5px;
                padding-bottom: 2px;
            }
        }

        /* Remove border-left from the first tab */
        > li:nth-child(1) > a {
            border-left: transparent;
        }

        /* Colors for the active tab, remove bottom border */
        > .active > a,
        > .active > a:hover {
            background-color: @bc-panel-bg;
            border-color: @bc-btn-border @bc-btn-border transparent @bc-btn-border;

            .dark & {
                background-color: @dark-bc-panel-bg;
                border-color: @dark-bc-btn-border @dark-bc-btn-border transparent @dark-bc-btn-border;
            }
        }

        > .active > a:focus {
            background-color: @bc-panel-bg;
            border-color: @bc-btn-border-focused @bc-btn-border-focused transparent @bc-btn-border-focused;
            box-shadow: none;

            .dark & {
                background-color: @dark-bc-panel-bg;
                border-color: @dark-bc-btn-border-focused @dark-bc-btn-border-focused transparent @dark-bc-btn-border-focused;
            }
<<<<<<< HEAD
        }

        > li {
            position: relative;  // for positioning .notification icon
            .notification {
                display: none;  // hidden by default
                background-color: @bc-secondary-btn-bg;
                color: @bc-text-alt;
                border-radius: 16px;
                padding: 0 5px;
                position: absolute;
                right: 19px;
                top: 8px;
=======

            > .active > a:focus {
                background-color: @bc-panel-bg;
                border-color: @bc-btn-border-focused @bc-btn-border-focused transparent @bc-btn-border-focused;
                box-shadow: none;
>>>>>>> 51e9e8c6

                .dark & {
                    background-color: @dark-bc-secondary-btn-bg;
                    color: @dark-bc-text-alt;
                }
            }
        }
    }
}

/* Extension Manager dialog */
.extension-manager-dialog {
    background-color: @bc-panel-bg-promoted;
    width: 760px;

    .dark & {
        background-color: @dark-bc-panel-bg-promoted;
    }

    .modal-header {
        .nav-tabs-override();

        .nav-tabs {
            > li > a {
                min-height: 60px;
            }
        }

        /* Search box */
        > :nth-child(2) {
            @media (max-width: (@extension-manager-min-width - 1px)) {
                display: flex;
                overflow: hidden;
                padding: 8px 1em;
            }

            @media (min-width: @extension-manager-min-width) {
                position: absolute;
                top: 15px;
                right: 15px;
            }
        }

        .search-container {
            float: right;
            .flex-item(1);
        }

        .search {
            @media (max-width: (@extension-manager-min-width - 1px)) {
                width: calc(~'100% - 27px - 20px'); // 100% minus padding etc.
            }

            background: @bc-input-bg url("images/topcoat-search-20.svg") 2px 2px no-repeat;
            margin: 0;
            padding-left: 27px;
            padding-right: 20px;

            .dark & {
                background: @dark-bc-input-bg url("images/topcoat-search-20.svg") 2px 2px no-repeat;
            }
        }
        .search-clear {
            background: transparent;
            position: relative;
            display: block;
            float: right;
            font-size: 20px;
            left: -6px;
            line-height: 0;
            margin: 6px 0 0 -20px;
            opacity: 0.5;
            padding: 0;
            width: 16px;
            height: 16px;
            z-index: 1;
            border: 0;

            &:disabled {
                opacity: 0.3;
                cursor: default;
            }
        }
        .search-clear:active {
            opacity: 0.7;
            &:disabled {
                opacity: 0.3;
            }
        }
        .sort-extensions {
            float: left;
            margin-right: 10px;
            margin-bottom: 0;
            width: auto;
            padding-right: 18px;
            border-bottom-left-radius: 0px;
            border-top-left-radius: 0px;
            border-color: #707070;
            border-left: 0px;
        }
        .ext-sort-group {
            float: left;
        }
        #sort-attributes-icon {
            width: 15px;
            height: 14px;
            float:left;
            padding: 6px;
            border-bottom-left-radius: 3px;
            border-top-left-radius: 3px;
            border: 1px solid #707070;
            box-shadow: inset 0 1px rgba(255, 255, 255, 0.12);
            background: @bc-btn-bg url("images/sort-by-attributes.svg") no-repeat right 5px center;
            .dark & {
                box-shadow: inset 0 1px rgba(255, 255, 255, 0.06);
                background-color: @dark-bc-btn-bg;
            }
        }
    }
    .modal-body {
        height: 400px;
        overflow-y: scroll;
        background-color: @bc-panel-bg;
        padding: 0;

        .dark & {
            background-color: @dark-bc-panel-bg;
        }

        .empty-message {
            position: absolute;
            top: 50%;
            width: 100%;
            margin-top: -1em;
            text-align: center;
        }

        .info-message {
            background-color: @bc-panel-bg;
            color: @bc-text-thin-quiet;
            padding: 1em;

            .dark & {
                background-color: @dark-bc-panel-bg;
                color: @dark-bc-text-quiet;
            }
        }

        .spinner {
            position: absolute;
            top: 50%;
            left: 50%;
            margin-top: -18px;
            margin-left: -18px;
        }

        .extension-list {
            td {
                height: 2em;
            }
            .ext-info {
                padding-left: 15px;
                width: 220px;
            }
            .ext-name {
                color: @bc-text;
                display: block;
                font-size: 15px;
                font-weight: normal;
                .user-select(text);
                cursor: text;

                .dark & {
                    color: @dark-bc-text;
                }
            }
            .ext-desc {
                width: auto;
                color: @bc-text;
                font-weight: normal;
                .user-select(text);
                cursor: text;

                .dark & {
                    color: @dark-bc-text;
                }
            }
            .ext-translated,
            .muted {
                color: @bc-text-thin-quiet;

                .dark & {
                    color: @dark-bc-text-quiet;
                }
            }
            .alert {
                font-size: 11px;
                margin: 0 0 10px;

                .dark & {
                    background: @dark-bc-warning-bg;
                    border-radius: 2px;
                    color: @dark-bc-warning-text;
                }
            }
            .error {
                font-weight: @font-weight-semibold;
                color: @bc-error;

                .dark & {
                    color: @dark-bc-error;
                }
            }
            .ext-version,
            .ext-date,
            .ext-author {
                font-size: 11px;
            }
            .ext-author {
                display: block;
            }
            .ext-action {
                font-size: 12px;
                padding-right: 15px;
                text-align: right;
                vertical-align: middle;
                width: 150px;
            }
            .load-error {
                display: inline-block;
                margin-top: 240px;
            }
        }
    }
}

/* About dialog */
.about-dialog .modal-body {
    // Simple two-column layout: image on left, text taking up remaining space on right
    position: relative;
    .about-icon {
        position: absolute;
        left: 19px;  // relative to border of modal-body (bounds outside padding)
        top:  15px;
        width: 100px;
        height: 100px;
    }
    .about-text {
        // Icon is 120px, so we need at least that much left padding/margin to avoid overlap
        margin-left: 130px;
        overflow: auto;

        #about-build-number {
            color: @bc-text-thin-quiet;

            .dark & {
                color: @dark-bc-text-thin-quiet;
            }
        }
        .about-info {
            max-height: 300px;
            margin-right: 10px;
        }
        .about-contributors {
            min-height: 100px;
            padding-bottom: 13px;

            a {
                text-decoration: none;
            }
            img {
                opacity: 0;
                transition: opacity 1s;

                .dark & {
                    background-color: #f0f0f0; // same as GitHub's avatar background color.
                }
            }
        }
    }

    h2 {
        font-weight: normal;
        font-size: 25px;
        margin-bottom: -4px;
        margin-top: 13px;
    }
    .dialog-message {
        font-size: 14px;
        line-height: 17px;

        // Enable text selection
        cursor: auto;
        .user-select(text);
    }
}

/* Input */
textarea,
input[type="text"],
input[type="password"],
input[type="datetime"],
input[type="datetime-local"],
input[type="date"],
input[type="month"],
input[type="time"],
input[type="week"],
input[type="number"],
input[type="email"],
input[type="url"],
input[type="search"],
input[type="tel"],
input[type="color"],
.uneditable-input {
    background-color: @bc-input-bg;
    border: 1px solid @bc-btn-border;
    color: @bc-text-thin;
    font-size: (@baseFontSize + 1px);
    font-weight: normal;
    -webkit-font-smoothing: antialiased;
    box-shadow: inset 0 1px 0 @bc-shadow-small;
    border-radius: @bc-border-radius;
    .transition(~"border linear 180ms, box-shadow linear 180ms");

    .dark & {
        background-color: @dark-bc-input-bg;
        border: 1px solid @dark-bc-btn-border;
        color: @dark-bc-text-thin;
        box-shadow: inset 0 1px 0 @dark-bc-shadow-small;
    }

    &::-webkit-input-placeholder {
        color: @bc-text-thin-quiet;
        font-weight: normal;
        -webkit-font-smoothing: antialiased;

        .dark & {
            color: @dark-bc-text-thin-quiet;
        }
    }

    &:focus {
        outline: 0;
        background-color: @bc-input-bg;
        text-shadow: none;
        border: 1px solid @bc-btn-border-focused;
        box-shadow: inset 0 1px 0 @bc-shadow-small, 0 0 0 1px @bc-btn-border-focused-glow;

        .dark & {
            background-color: @dark-bc-input-bg;
            border: 1px solid @dark-bc-btn-border-focused;
            box-shadow: inset 0 1px 0 @dark-bc-shadow-small, 0 0 0 1px @dark-bc-btn-border-focused-glow;
        }
    }

    &:disabled {
        opacity: @bc-disabled-opacity;
        cursor: default;

        .dark & {
            opacity: @dark-bc-disabled-opacity;
        }
    }
}

/* Twipsy tooltips */

.tooltip {
    &.in { opacity: 1; }
}

.tooltip-inner {
    background: @bc-menu-bg;
    box-shadow: 0 3px 9px @bc-shadow;
    color: @bc-menu-text;
    max-width: 220px;
    text-align: left;

    .dark & {
        background: @dark-bc-menu-bg;
        box-shadow: 0 3px 9px @dark-bc-shadow;
        color: @dark-bc-menu-text;
    }
}

.tooltip {
    &.top .tooltip-arrow {
        border-top-color: @bc-menu-bg;
        left: 50%;

        .dark & {
            border-top-color: @dark-bc-menu-bg;
        }
    }
    &.right .tooltip-arrow {
        border-right-color: @bc-menu-bg;
        top: 15px;

        .dark & {
            border-right-color: @dark-bc-menu-bg;
        }
    }
    &.left .tooltip-arrow {
        border-left-color: @bc-menu-bg;
        top: 15px;

        .dark & {
            border-left-color: @dark-bc-menu-bg;
        }
    }
    &.bottom .tooltip-arrow {
        border-bottom-color: @bc-menu-bg;
        left: 50%;

        .dark & {
            border-bottom-color: @dark-bc-menu-bg;
        }
    }
}

/* Buttons */

// Base .btn styles

.btn:hover,
.btn:focus,
.btn.disabled,
.btn[disabled] {
    background-color: @bc-btn-bg;
    color: @bc-text;

    .dark & {
        background-color: @dark-bc-btn-bg;
        color: @dark-bc-text;
    }
}

.btn.primary:hover,
.btn.primary:focus,
.btn.primary.disabled,
.btn.primary[disabled] {
    background-color: @bc-primary-btn-bg;

    .dark & {
        background-color: @dark-bc-primary-btn-bg;
    }
}

.btn {
    // Button Base
    background-image: none;

    background-color: @bc-btn-bg;
    color: @bc-text;
    cursor: default;
    font-size: (@baseFontSize + 1);
    font-weight: @font-weight-semibold;
    line-height: normal;
    border: 1px solid @bc-btn-border;
    border-radius: @bc-border-radius;
    box-shadow: inset 0 1px @bc-highlight-hard;
    -webkit-font-smoothing: antialiased;
    text-shadow: none;
    margin: 3px 0 3px 3px;

    .dark & {
        background-color: @dark-bc-btn-bg;
        color: @dark-bc-text;
        border: 1px solid @dark-bc-btn-border;
        box-shadow: inset 0 1px @dark-bc-highlight;
    }

    &:hover {
        background-color: @bc-btn-bg;
        color: @bc-text;

        .dark & {
            background-color: @dark-bc-btn-bg;
            color: @dark-bc-text;
        }
    }

    // Focus state for keyboard and accessibility
    &:focus {
        border: 1px solid @bc-btn-border-focused;
        box-shadow: inset 0 1px 0 @bc-highlight, 0 0 0 1px @bc-btn-border-focused-glow;
        color: @bc-text;
        outline: none;

        .dark & {
            border: 1px solid @dark-bc-btn-border-focused;
            box-shadow: inset 0 1px 0 @dark-bc-highlight, 0 0 0 1px @dark-bc-btn-border-focused-glow;
            color: @dark-bc-text;
        }
    }

    // Active and Disabled states
    &.active:active {
        background-color: @bc-bg-highlight !important;

        .dark & {
            background-color:@dark-bc-bg-highlight !important;
        }
    }

    &.active:not([disabled]) {
        background-image: none;
        background-color: @bc-bg-highlight;
        box-shadow: inset 0 1px 0 @bc-shadow-small;
        color: @bc-text-alt;

        .dark & {
            background-color:@dark-bc-bg-highlight;
            box-shadow: inset 0 1px 0 @dark-bc-shadow-small;
            color: @dark-bc-text-alt;
        }
    }

    &:active:not([disabled]) {
        background-image: none;
        background-color: @bc-btn-bg-down;
        box-shadow: inset 0 1px 0 @bc-shadow-small;
        color: @bc-text;

        .dark & {
            background-color: @dark-bc-btn-bg-down;
            box-shadow: inset 0 1px 0 @dark-bc-shadow-small;
            color: @dark-bc-text;
        }
    }

    &.disabled, &[disabled] {
        opacity: @bc-disabled-opacity;

        .dark & {
            opacity: @dark-bc-disabled-opacity;
        }
    }

    // Primary Button Type
    &.primary {
        background-image: none;
        background-color: @bc-primary-btn-bg;
        border: 1px solid  @bc-primary-btn-border;
        box-shadow: inset 0 1px 0 @bc-highlight;
        color: @bc-text-alt;
        text-shadow: none;

        .dark & {
            background-color: @dark-bc-primary-btn-bg;
            border: 1px solid  @dark-bc-primary-btn-border;
            box-shadow: inset 0 1px 0 @dark-bc-highlight;
            color: @dark-bc-text-alt
        }

        &.active,
        &:active {
            background-image: none;
            background-color: @bc-primary-btn-bg-down;
            box-shadow: inset 0 1px 0 @bc-shadow-small;
            color: @bc-text-alt;

            .dark & {
                background-color: @dark-bc-primary-btn-bg-down;
                box-shadow: inset 0 1px 0 @dark-bc-shadow-small;
                color: @dark-bc-text-alt;
            }
        }

        &:focus {
            border: 1px solid @bc-primary-btn-border;
            box-shadow: inset 0 1px 0 @bc-highlight, 0 0 0 1px @bc-btn-border-focused-glow;
            outline: none;

            .dark & {
                border: 1px solid @dark-bc-primary-btn-border;
                box-shadow: inset 0 1px 0 @dark-bc-highlight, 0 0 0 1px @dark-bc-btn-border-focused-glow;
            }
        }
    }

    // Update Button Type
    &.update {
        background-color: @bc-secondary-btn-bg;
        border-color: @bc-secondary-btn-border;
        box-shadow: inset 0 1px 0 @bc-highlight;
        color: @bc-text-alt;
        font-weight: @font-weight-semibold;
        text-shadow: 0 -1px 0 @bc-shadow-small;

        .dark & {
            background-color: @dark-bc-secondary-btn-bg;
            border-color: @dark-bc-secondary-btn-border;
            box-shadow: inset 0 1px 0 @dark-bc-highlight;
            color: @dark-bc-text-alt;
            text-shadow: 0 -1px 0 @dark-bc-shadow-small;
        }

        &:active {
            background-color: @bc-secondary-btn-bg-down;
            border-color: @bc-secondary-btn-border;
            box-shadow: inset 0 1px 0 @bc-shadow-small;
            color: @bc-text-alt;

            .dark & {
                background-color: @dark-bc-secondary-btn-bg-down;
                border-color: @dark-bc-secondary-btn-border;
                box-shadow: inset 0 1px 0 @dark-bc-shadow-small;
                color: @dark-bc-text-alt
            }
        }
    }

    // Button Sizes
    &.large {
        font-size: (@baseFontSize + 1px);
        border-radius: @bc-border-radius;
    }
    &.small {
        font-size: (@baseFontSize - 1px);
    }
}

.btn-alt-quiet {    // No dark style required because these reside in the sidebar.
    border: 1px solid transparent;
    border-radius: @bc-border-radius;
    text-decoration: none;

    &:hover {
        border: 1px solid @bc-shadow;
        box-shadow: inset 0 1px 0 @bc-highlight;
    }
    &:active {
        background-color: @bc-btn-bg-down-alt;
        border: 1px solid @bc-shadow;
        box-shadow: inset 0 1px 0 @bc-shadow-small;
    }
}

.btn-mini {
    padding: 2px 6px;
    font-size: 11px;
    font-weight: normal;
    line-height: 14px;
    &:focus {
        border: 1px solid @bc-btn-border-focused;
        box-shadow: 0 0 0 1px @bc-btn-border-focused-glow;
        outline: none;

        .dark & {
            border: 1px solid @dark-bc-btn-border-focused;
            box-shadow: 0 0 0 1px @dark-bc-btn-border-focused-glow;
        }
    }
}


/* Tables */

.table, table {
    th {
        font-weight: @font-weight-semibold;
    }
    td {
        border-top: 1px solid transparent;
    }
    tbody th {
        border-top: 1px solid transparent;
    }
    .right {
        text-align: right;
    }
}

.table-striped tbody {
    tr:nth-child(odd) td,
    tr:nth-child(odd) th {
        background-color: @bc-panel-bg-alt;

        .dark & {
            background-color: @dark-bc-panel-bg-alt;
        }
    }
    tr:nth-child(even) td,
    tr:nth-child(even) th {
        background-color: @bc-panel-bg; // turn off bootstrap hover highlight

        .dark & {
            background-color: @dark-bc-panel-bg;
        }
    }
}
.row-highlight tbody {
    tr:hover td,
    tr:hover th {
        background-color: @bc-bg-highlight;
        color: @bc-menu-text;

        .dark & {
            background-color: @dark-bc-bg-highlight;
            color: @dark-bc-menu-text;
        }
    }
}

/* Emphasis */

strong {
    font-weight: @font-weight-semibold;
}

/* Type */

code {
    color: @bc-text;
    background-color: transparent;

    .dark & {
        color: @dark-bc-text;
    }
}

label {
    font-size: @label-font-size;
}

label.inline {
    display: inline;
}

/* Overriding Bootstrap's bold properties */

h1,
h2,
h3,
h4,
h5,
h6,
b,
strong,
dt,
.label {
    color: @bc-text;
    font-weight: @font-weight-semibold;

    .dark & {
        color: @dark-bc-text;
    }
}

.alert-message a,
.form-stacked label {
    font-weight: @font-weight-semibold;
}

.alert {
    text-shadow: none;
    background-color: @bc-warning-bg;
    border: none;

    .dark & {
        color: @dark-bc-warning-bg;
    }
}
.alert h4 {
    // Specified for the h4 to prevent conflicts of changing @headingsColor
    color: @bc-warning-bg;

    .dark & {
        color: @dark-bc-text;
    }
}

input[type="radio"],
input[type="checkbox"] {
    margin: 0 5px 0 0;
}

input[type="checkbox"] {
    height: 13px;
    width: 13px;
    vertical-align: middle;
    border: 1px solid @bc-btn-border;
    border-radius: @bc-border-radius;
    background-color: @bc-btn-bg;
    -webkit-appearance: none;
    box-shadow: inset 0 1px 0 @bc-highlight;

    .dark & {
        border: 1px solid @dark-bc-btn-border;
        background-color: @dark-bc-btn-bg;
        box-shadow: inset 0 1px 0 @dark-bc-highlight;
    }
}

input[type="checkbox"]:active:not(:disabled) {
    background-color: @bc-btn-bg-down;
    box-shadow: inset 0 1px 0 @bc-shadow-small;

    .dark & {
        background-color: @dark-bc-btn-bg-down;
        box-shadow: inset 0 1px 0 @dark-bc-shadow-small;
    }
}

select:focus,
input[type="checkbox"]:focus {
    outline:none;
    border: 1px solid @bc-btn-border-focused;
    box-shadow: 0 0 0 1px @bc-btn-border-focused-glow;

    .dark & {
        border: 1px solid @dark-bc-btn-border-focused;
        box-shadow: 0 0 0 1px @dark-bc-btn-border-focused-glow;
    }
}

select {
    background: @bc-btn-bg url("images/select-triangles.svg") no-repeat right 7px center;
    border: 1px solid @bc-btn-border;
    border-radius: @bc-border-radius;
    box-shadow: inset 0 1px @bc-highlight;
    color: @bc-text;
    line-height: 1.3;
    position: relative;
    -webkit-appearance: none;

    &:active {
        background-color: @bc-btn-bg-down;
        box-shadow: inset 0 1px 0 @bc-shadow-small;

        .dark & {
            background-color: @dark-bc-btn-bg-down;
            box-shadow: inset 0 1px 0 @dark-bc-shadow-small;
        }
    }

    > option { // Windows (but not Mac) lets you style the dropdown items
        background-color: @bc-menu-bg;
        color: @bc-menu-text;

        .dark & {
            background: @dark-bc-menu-bg;
            color: @dark-bc-menu-text;
        }
    }

    .dark & {
        background-color: @dark-bc-btn-bg;
        border: 1px solid @dark-bc-btn-border;
        box-shadow: inset 0 1px @dark-bc-highlight;
        color: @dark-bc-text;
    }
}

input[type="checkbox"]:checked:before {
    font-weight: bold;
    color: @bc-text;
    content: '\2713';
    -webkit-margin-start: 0;
    position: relative;
    left: 2px;
    top: -7px;
    font-size: 16px;

    .dark & {
        color: @dark-bc-text;
    }
}

code {
    border: none;
}


.close {
    color: @bc-text;
    text-shadow: none;
    opacity: 0.7;
    filter: alpha(opacity=70);

    .dark & {
        color: @dark-bc-text;
    }
}

.close:hover {
    color: @bc-text;
    opacity: 1;
    filter: alpha(opacity=100);

    .dark & {
        color: @dark-bc-text;
    }
}

.dropdown-menu {
    background-color: @bc-menu-bg;
    color: @bc-menu-text;

    .dark & {
        background-color: @dark-bc-menu-bg;
        color: @dark-bc-menu-text;
    }

    .divider {
        background-color: @bc-menu-separator;
        border: none;

        .dark & {
            background-color: @dark-bc-menu-separator;
        }
    }
}

.form-horizontal {
    .controls {
        margin-left: 170px;

        input[type='checkbox'] {
             margin-top: 8px;
        }
     }
 }<|MERGE_RESOLUTION|>--- conflicted
+++ resolved
@@ -1023,7 +1023,6 @@
     width: 550px;
 }
 
-<<<<<<< HEAD
 .nav-tabs-override() {
     border-bottom: none;
     padding: 0;
@@ -1049,22 +1048,6 @@
             .box-align(center);
             .box-pack(center);
             padding: 0;
-=======
-/* Extension Manager dialog */
-.extension-manager-dialog {
-    background-color: @bc-panel-bg-promoted;
-    min-width: @extension-manager-min-width;
-
-    .dark & {
-        background-color: @dark-bc-panel-bg-promoted;
-    }
-
-    .modal-header {
-        border-bottom: none;
-        padding: 0;
-
-        .nav-tabs {
->>>>>>> 51e9e8c6
             margin: 0;
 
             text-align: center;
@@ -1125,7 +1108,6 @@
                 background-color: @dark-bc-panel-bg;
                 border-color: @dark-bc-btn-border-focused @dark-bc-btn-border-focused transparent @dark-bc-btn-border-focused;
             }
-<<<<<<< HEAD
         }
 
         > li {
@@ -1139,13 +1121,6 @@
                 position: absolute;
                 right: 19px;
                 top: 8px;
-=======
-
-            > .active > a:focus {
-                background-color: @bc-panel-bg;
-                border-color: @bc-btn-border-focused @bc-btn-border-focused transparent @bc-btn-border-focused;
-                box-shadow: none;
->>>>>>> 51e9e8c6
 
                 .dark & {
                     background-color: @dark-bc-secondary-btn-bg;
