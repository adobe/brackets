
// Copyright (c) 2012 Adobe Systems Incorporated. All rights reserved.
//
// Permission is hereby granted, free of charge, to any person obtaining a
// copy of this software and associated documentation files (the "Software"),
// to deal in the Software without restriction, including without limitation
// the rights to use, copy, modify, merge, publish, distribute, sublicense,
// and/or sell copies of the Software, and to permit persons to whom the
// Software is furnished to do so, subject to the following conditions:
//
// The above copyright notice and this permission notice shall be included in
// all copies or substantial portions of the Software.
//
// THE SOFTWARE IS PROVIDED "AS IS", WITHOUT WARRANTY OF ANY KIND, EXPRESS OR
// IMPLIED, INCLUDING BUT NOT LIMITED TO THE WARRANTIES OF MERCHANTABILITY,
// FITNESS FOR A PARTICULAR PURPOSE AND NONINFRINGEMENT. IN NO EVENT SHALL THE
// AUTHORS OR COPYRIGHT HOLDERS BE LIABLE FOR ANY CLAIM, DAMAGES OR OTHER
// LIABILITY, WHETHER IN AN ACTION OF CONTRACT, TORT OR OTHERWISE, ARISING
// FROM, OUT OF OR IN CONNECTION WITH THE SOFTWARE OR THE USE OR OTHER
// DEALINGS IN THE SOFTWARE.


/* Brackets patterns (and overrides and re-definitions of Bootstrap patterns)
 *
 * This file should contain all _reusable_ UI elements / LESS definitions
 * That is, things that will either a.) be used for more than one element or
 * b.) exist in multiple versions of brackets (e.g. App, In-Browser, etc.)
 *
 * Note that if you want a UI element to be themeable, you should put the
 * themeable part in "brackets_theme_default" as variables/mixins.
 *
 */

/* Links */

a {
    color: @bc-text-link;
    text-decoration: none;
}

a:hover {
    color: @bc-text-link;
    text-decoration: underline;
}

a:focus {
    color: @bc-text-link;
    outline: 0;
    box-shadow: 0 0 0 1px @bc-btn-border-focused-glow;
    text-decoration: none;
}

.panel {
    .vbox;
    .box-flex(1);

    padding: 0;
    margin: 0;

    background: @project-panel-base-color;
    color: #bbb;
    letter-spacing: .01em;
    text-shadow: 0px 1px 2px @bc-shadow-large;
}


/* Toolbar-related styles */

/* Simple toolbar layout (project panel, find in files, etc.)
   We don't set this directly on .toolbar because it'd be a pain to override all the pieces
   if other code (e.g. #main-toolbar) wants to do a different layout */
.simple-toolbar-layout.toolbar {
    .hbox;
    .box-align(center);
    overflow: hidden;

    .title-wrapper {
        /* This is necessary because text-overflow: ellipsis doesn't work when it's set
           directly on a flexing box in Chrome currently. */
        .box-flex(1);
    }
    .buttons {
        .hbox;
        margin-left: 4px;
    }
}

/* Horizontal titlebar/menubar (in-browser only)

   CSS hack based on this code: http://jsfiddle.net/cD657/3/ (via StackOverflow)
   This center-aligns the title across the full width of the toolbar (ignoring the width of the nav floated
   left and buttons floated right), yet still have the browser automatically wrap the floats onto a 2nd row
   if they collide with the title. But the centered content must be a block element with fixed width. Since
   the editor title (filename) varies in width, we rely on JS code to update the width whenever the string
   changes.

   Another wrinkle: wrapping to/from the two-line toolbar layout requires notifying the CodeMirror editor that
   its height changed. Currently, we assume this can ONLY happen in two cases:
    - the window resizes (handled by general listener in EditorManager)
    - title content changes (the same JS code that sets .title-wrapper's fixed width is expected to handle this)
*/
#titlebar {
    // Visible only in-browser
    body.has-appshell-menus & {
        display: none;
    }

    text-align: center;
    .nav {  // menubar
        float: left;
        text-align: left;
        > li {
            float: left;
        }
        .dropdown-menu {
            //max-height: calc(~"100vh - 34px"); doesn't seem to work...
            max-height: 90vh;
            overflow-y: auto;
            -webkit-animation: none;
        }
    }
    .title {
        float: none;
        display: inline;  // must be an inline for JS to measure text size
    }
    .title-wrapper {
        margin: 0 auto;
        display: block;  // must be a block for the fixed width applied by JS to be respected
        // width set in px is appled/updated by JavaScript in DocumentCommandHandlers
    }
}

/* Vertical icon toolbar on right */
#main-toolbar {
    position: absolute;
    top: 0;
    right: 0;
    width: @main-toolbar-width;
    height: 100%;
    box-sizing: border-box;

    background: @main-toolbar-background-color;
    padding: 7px 0px;

    // Ensure icons are vertically stacked & horizontally centered
    .vbox;
    .box-flex(1);
    text-align: center;

    // Ensure that it stays on top
    z-index: @z-index-brackets-main-toolbar;

    .buttons,
    .bottom-buttons {
        text-align: center;
        margin: 0;

        > a {
            border-radius: 3px;
            background-repeat: no-repeat;
            display: block;
            height: 24px;
            margin: 7px 0px 0px 3px;
            width: 24px;
        }

        > a:hover {
            background-color: @bc-shadow !important;
        }

        > a:active {
            background-color: @bc-shadow-large !important;
        }
    }

    .bottom-buttons {
        position: absolute;
        bottom: 5px;
    }
}

/* Toolbar appearance - shared by all toolbars, independent of layout */

@toolbar-top-gap-px: 5px;

.toolbar {
    font-size: @label-font-size;
    padding: 4px 8px;
    background-color: @bc-bg-tool-bar;
    color: @bc-text;

    position: relative;  // needed for abs-positioned elements in toolbar (e.g. right-aligned "X")

    .title-wrapper {
        // Title is taller than menu text, so reduce top padding to keep its baseline aligned
        padding: (@toolbar-top-gap-px - 3px) 0 3px 0;
    }
    .title {
        font-size: @title-font-size;
        line-height: normal;
        font-weight: @font-weight-light;

        // On Win, the size+weight combo used above does not look good for the bullet character
        .dirty-dot {
            font-weight: normal;
        }

        white-space: nowrap;
        overflow: hidden;
        -ms-text-overflow: ellipsis;
        -o-text-overflow: ellipsis;
        text-overflow: ellipsis;
    }

    .buttons {
        margin: @toolbar-top-gap-px 0 0 4px;

        span, a {
            cursor: default;
        }
    }
}


/* Menu-related styles */

@menubar-top-padding: 8px;
@menubar-bottom-padding: 6px;
@menubar-h-padding: 9px;

// Dropdown Menu Animation
.dropdown-menu {
    .animation(dropdown, 90ms, cubic-bezier(0, .97, .2, .99), 0, 1);
    -webkit-transform-origin: 0 0;
    border: none;
    border-radius: @bc-border-radius;
}

@-webkit-keyframes dropdown {
    0%   { opacity: 0.5; -webkit-transform: translate3d(0, 0, 0) scale(0.5); }
    100% { opacity: 1; -webkit-transform: translate3d(0, 0, 0) scale(1); }
}
@keyframes dropdown {
    0%   { opacity: 0.5; transform: translate3d(0, 0, 0) scale(0.5); }
    100% { opacity: 1; transform: translate3d(0, 0, 0) scale(1); }
}

// Code hints don't need scaling navigation so we're removing it

.codehint-menu.open .dropdown-menu {
    -webkit-animation: none;
}

.toolbar .nav, .context-menu, .codehint-menu {

    // The 1px adjustments here are to account for the border around the top-level menu items.
    margin: (@toolbar-top-gap-px - @menubar-top-padding - 1) 0 (-@menubar-bottom-padding + 1) (-@menubar-h-padding + 4);

    // General item appearance
    a {
        color: @bc-menu-text;
        text-shadow: none;
        cursor: default;
    }

    // Menubar item appearance
    .dropdown-toggle {
        padding: @menubar-top-padding @menubar-h-padding @menubar-bottom-padding;
        border: 1px solid rgba(0, 0, 0, 0); // transparent border just to hold the layout so it doesn't shift on hover
        color: fadeout(@bc-menu-text, 25%);
        font-weight: @font-weight-light;
    }
    .dropdown-toggle:focus {
        background-color: @bc-menu-bg;
        outline: 0;
    }
    .dropdown-toggle:hover, .dropdown.open .dropdown-toggle {
        /* Note: we need several selectors for this in order to match the specificity of all the various Bootstrap
           color rules we need to override (and Bootstrap has several selectors because the colors really differ
           in their defaults). */
        color: @bc-menu-text;
        background: @bc-bg-highlight;
        border-color: @bc-bg-highlight;
    }

    // no triangle icon after menu items
    .dropdown-toggle:after {
        border: 0;
        margin: 0;
    }

    // Menu dropdown appearance
    .dropdown-menu {
        // Offset for better alignment with button
        top: 34px;
        margin-top: 0;
        
        // Fix for #4593: don't let narrow parent (menubar item) cause text wrap at the float boundary between
        // the menu item label and keyboard shortcut. This takes away the "gotta get narrower" pressure.
        // This technique won't work on all browsers; see comments in #4593 for alternative options.
        width: -webkit-max-content;
        width: -moz-max-content;

        background-color: @bc-menu-bg;
        .border-radius(0 0 3px 3px);
        box-shadow: 0 3px 9px @bc-shadow;
        border: none;

        // Menu items
        li {
            a {
                font-size: @menu-item-font-size;
                line-height: 18px;

                // Slightly less padding on left to account for checkmark.
                // More padding on top than bottom to center font within its bg highlight better.
                padding: 2px 10px 0px 6px;

                color: @bc-menu-text;
                text-shadow: none;
                white-space: nowrap;
                .box-shadow(none);

                &.wide-result {
                    white-space: normal;
                }

                &:hover, &.highlight {
                    color: @bc-menu-text;
                    background: @bc-bg-highlight;
                }

                &.disabled {
                    color: @bc-text-thin-quiet;

                    &:hover {
                        background: @bc-menu-bg;
                    }
                }

                /* hidden checkmark for all list item content ensures consistent left spacing */
                &::before {
                    content: "✓\00a0"; /* non-breaking space */
                    visibility: hidden;
                }
                /* toggle checkmark visibility */
                &.checked::before {
                    visibility: visible;
                }
            }
        }

        .divider {
            background-color: @bc-menu-separator;
            border: 0;
            margin: 5px 1px;
        }
    }

    // Ensure a minimum amount of space to the left of the shortcut
    .menu-shortcut {
        float: right;
        margin-left: 15px;
    }
}


/* Context menu styles */


.context-menu, .codehint-menu {
    position: absolute;
    z-index: @z-index-brackets-context-menu-base;
    list-style-type: none;

    .dropdown-menu {
        .border-radius(3px);
        box-shadow: 0 3px 9px @bc-shadow;
    }

    .menu-shortcut {
        float: right;
    }
}

.codehint-menu {
    opacity: 0;
    .dropdown-menu {
        box-shadow: 0 3px 9px @bc-shadow;
        max-height: 160px;
        overflow-y: auto;
        padding: 0;

        li {
            a {
                // Less padding than on menus. More padding on top than bottom
                // to center font within its bg highlight better.
                padding: 2px 20px 0px 0px;

                // Don't show highlighting on hover for code hints...
                &:hover {
                    color: @bc-menu-text;
                    background-color: @bc-menu-bg;
                }

                // ...except for selected item
                &.highlight:hover {
                    color: @bc-menu-text;
                    background-color: @bc-bg-highlight;
                }
            }
        }
    }
}

.codehint-menu.open {
    opacity: 1;
    transition: opacity 67ms cubic-bezier(0.03, 0.78, 0.17, 0.97);
}

.codehint-menu.apply-transition {
    transition: right 167ms, left 167ms;
}

#context-menu-bar {
    margin: 0;
}

/* DropdownButton widget */

.btn-dropdown, .btn-dropdown.btn-mini {
    position: relative;   // needed to position ::after arrow
    padding-right: 24px;  // makes room for ::after arrow
}
.btn-dropdown::after {
    content: "";
    display: block;
    height: 0px;
    width: 0px;
    position: absolute;
    right: 6px;
    top: 11px;

    /* dropdown triangle */
    border-top: 4px solid @bc-btn-triangle;
    border-left: 4px solid transparent;
    border-right: 4px solid transparent;
}
.btn-dropdown.btn-mini::after {
    top: 7px;
}

.dropdownbutton-popup {
    &.dropdown-menu:focus {
        outline: none;
    }
    
    &.dropdown-menu {
        border: none;
        border-radius: @bc-border-radius;
        padding: 5px 0;
        position: absolute;
        display: block;
        box-shadow: 0 3px 9px @bc-shadow;
        max-height: 160px;
        overflow-y: auto;
        max-width: none;
        min-width: 200px;
        z-index: @z-index-brackets-stylesheet-menu;
    }
    
    &.dropdown-menu li a {
        padding: 1px 15px 1px 15px;
<<<<<<< HEAD
        color: @bc-menu-text;
=======
        color: @bc-black;
        
        &.disabled {
            color: @bc-gray;
            &:hover {
                background: @bc-white;
            }
        }
>>>>>>> e5e1f463
    }
    
    &.dropdown-menu .stylesheet-link {
        display: block;
    }
    
    &.dropdown-menu a.selected {
        background: @bc-bg-highlight;
        color: @bc-menu-text !important;
    }

    &.dropdown-menu a {
        &::before {
            position: absolute;
            left: 10px;
            text-align: center;
            content: "✓";
            display: none;
        }
        /* toggle checkmark visibility */
        &.checked::before {
            display: inline-block;
        }
    }
    
    &.dropdown-menu a:hover {
        /* toggle checkmark visibility */
        &.checked::before {
            display: none;
        }
    }

    &.dropdown-menu a:not(.selected):hover {
        background: none;
    }

    .divider {
        margin: 5px 1px;
    }

}

/* Status bar language picker's DropdownButton */
.dropdownbutton-popup.dropdown-status-bar {
    -webkit-transform-origin: 0 100%;
    height: auto;
    max-height: 80%;
    
    // Improve how bottom of the dropdown joins with top of status bar button
    margin-top: -6px;
    border-bottom-left-radius: 0;
    border-bottom-right-radius: 0;
    
    li a .default-language {
        font-style: italic;
        color: @bc-text-quiet;
    }

    li a .checked-language::before {
        content: "✓";
        margin-left: -11px;
        margin-right: 3px;
    }
}

/* Inline editor stylesheet-picker DropdownButton */

.stylesheet-button.btn-mini {
    margin-left: 8px;
    top: -1px;
}

.dropdownbutton-popup {
    .stylesheet-link, .stylesheet-name {
        white-space: nowrap;
    }
    
    .stylesheet-name {
        color: @bc-text;
    }
    
    .stylesheet-dir {
        color: @bc-text-quiet;
    }
}

/* Dialog-related styles */

.modal-wrapper {
    width: 100%;
    height: 100%;
    position: absolute;
    top: 0;
    left: 0;
    overflow: auto;
    display: table;
}

.modal-inner-wrapper {
    display: table-cell;
    vertical-align: middle;
}

.modal {
    background-color: @bc-panel-bg;
    border: 1px solid @bc-panel-border;
    min-width: 200px;
    position: relative;
    top: 0;
    margin: auto;
    .animation(modal, 240ms, cubic-bezier(0, 1.05, .35, 1), 0, 1);
}

.modal .close {
    cursor: default;
    margin: 7px 5px 0 0;
}

.modal-header {
    background: @bc-panel-bg-promoted;;
    border-radius: 4px 4px 0 0;
    border-bottom: 1px solid @bc-panel-separator;
    box-shadow: inset 0 1px 0 @bc-highlight;
}

.modal-body {
    background-color: @bc-panel-bg;
}

.modal-body.no-padding {
    padding: 0;
}

.modal-body.no-padding td:first-child,
.modal-body.no-padding th:first-child {
    padding-left: 15px;
}

.modal-body.no-padding td:last-child,
.modal-body.no-padding th:last-child {
    padding-right: 15px;
}

.modal-body, .modal-header, .modal-footer {
    /* See styles/bootstrap/patterns.less .modal class.
       Pushing this value down to .modal-header and .modal-body
       to allow the overall modal to take the width of the footer */
    width: auto;
}

.modal-footer {
    text-align: right;
    background-color: @bc-panel-bg;
    border-top: 1px solid @bc-panel-separator;
    box-shadow: none;
    padding: 10px 15px 12px;
    white-space: nowrap;
}

.modal-footer .btn {
    float: none;
}
.modal-footer .left {
    float: left;

    /* Transfer the margin to the right of each left-aligned button, so the left side lines up properly
     * with the title.
     */
    margin-left: 0;
    margin-right: 5px;
}
.modal-footer .btn:not(.left) {
    margin-left: 5px;
}

.platform-win {
    /* Reverse Save/Cancel button order on Win */
    .modal-footer {
        text-align: left;
    }
    .modal-footer .btn:not(.left) {
        float: right;
    }
}

.modal-body ul {
    /* Bootstrap's type.less defines a heavy margin-bottom on ul/ol that we don't want in dialogs
       since they have heavy padding instead. */
    margin-bottom: 0;
}

.modal-backdrop {
    .animation (backdrop, 200ms, linear, 0, 1);
    opacity: @bc-modal-backdrop-opacity;
}

@-webkit-keyframes backdrop {
    0%   { opacity: 0; -webkit-transform: translate3d(0, 0, 0); }
    100% { opacity: 0.4; -webkit-transform: translate3d(0, 0, 0); }
}
@keyframes backdrop {
    0%   { opacity: 0; transform: translate3d(0, 0, 0); }
    100% { opacity: 0.4; transform: translate3d(0, 0, 0); }
}

@-webkit-keyframes modal {
    0%   { opacity: 0; -webkit-transform: translate3d(0, 0, 0) scale(0); }
    100% { opacity: 1; -webkit-transform: translate3d(0, 0, 0) scale(1); }
}
@keyframes modal {
    0%   { opacity: 0; transform: translate3d(0, 0, 0) scale(0); }
    100% { opacity: 1; transform: translate3d(0, 0, 0) scale(1); }
}


.dialog-title {
    color: @bc-text-thin;
    margin-bottom: 0;
    margin-top: 0;
    font-size: 22px;
    line-height: 30px;
    font-weight: normal;
}

.dialog-message {
    color: @bc-text;
    font-size: 14px;
    line-height: 20px;
    margin-bottom: 20px;
    font-weight: normal;
}

.dialog-message li {
    line-height: 20px;
    color: @bc-text-thin;
    padding: 0 0 5px;
}

.dialog-message select {
    margin-left: 10px;
}

.dialog-message select {
    margin-left: 10px;
}

.dialog-list {
    list-style: none;
    margin: 5px 0 20px 10px;
}

.dialog-list > li:before {
    content: "•  ";
    color: @bc-btn-border;
    font-size: 1.5em;
    position: relative;
    top: 1px;
}

.dialog-filename {
    word-wrap: break-word;

    font-weight: @font-weight-semibold;
}

/* Any Dialog text in this style is automatically turned into a link that opens in the browser. Use href for the link's target. */
a[href^="http"] {
    cursor: pointer;
}

/* Update dialog */
.update-dialog .modal-body {
    position: relative;
    .update-icon {
        position: absolute;
        left: 30px; // relative to border of modal-body
        top: 20px;
        width: 80px;
        height: 80px;
    }
    .update-text {
        // Icon is 120px, so we need at least that much left padding/margin to avoid overlap
        margin-left: 130px;

        padding-top: 20px;
        max-height: 280px;
        overflow: auto;

        .update-info {
            margin-right: 10px;
            // Enable text selection
            cursor: auto;
            .user-select(text);
            
            h3 {
                font-weight: normal;
                margin: 0 0 10px;
            }
            
            ul {
                margin-bottom: 0 0 20px;
                
                > li {
                    margin-bottom: 10px;
                }
            }
        }
    }
}

/* Project Settings and Install Extension dialogs */
.project-settings-dialog .modal-body, .install-extension-dialog .modal-body {
    text-align: center;

    .field-container {
        display: inline-block;
    }
    label {
        float: none;
    }
    input.url {
        display: inline;
    }
}

.project-settings-dialog .modal-body input.url {
    margin: 0 0 0 5px;
    width: 400px;
}

.install-extension-dialog .modal-body input.url {
    margin: 10px 0;
    width: 550px;
}

/* Extension Manager dialog */
.extension-manager-dialog {
    background-color: @bc-panel-bg-promoted;
    width: 760px;
    
    .modal-header {
        border-bottom: none;
        padding: 0;
        
        .nav-tabs {
            margin: 0;
            border-color: @bc-panel-separator;

            /* Tab styling */
            > li > a {
                min-width: 80px;
                min-height: 60px;
                color: @bc-text-thin;
                cursor: default;
                font-size: 12px;

                .box;
                box-sizing: border-box;
                .box-align(center);
                .box-pack(center);
                padding: 0;
                margin: 0;

                text-align: center;

                &:hover {
                    background-color: @bc-panel-bg-hover-alt;
                    border-color: @bc-panel-bg-hover-alt;
                }

                > img {
                    margin-top: 5px;
                    padding-bottom: 2px;
                }
            }

            /* Remove border-left from the first tab */
            > li:nth-child(1) > a {
                border-left: transparent;
            }

            /* Colors for the active tab, remove bottom border */
            > .active > a,
            > .active > a:hover {
                background-color: @bc-panel-bg;
                border-color: @bc-btn-border @bc-btn-border transparent @bc-btn-border;
            }
            
            > li {
                position: relative;  // for positioning .notification icon
                .notification {
                    display: none;  // hidden by default
                    background-color: @bc-secondary-btn-bg;
                    color: @bc-text-alt;
                    border-radius: 16px;
                    padding: 0 5px;
                    position: absolute;
                    right: 19px;
                    top: 8px;
                }
            }
        }

        /* Search box */
        > :nth-child(2) {
            position: absolute;
            top: 15px;
            right: 15px;
        }
        .search {
            background: @bc-input-bg url("images/topcoat-search-20.svg") 3px 4px no-repeat;
            float: right;
            margin: 0;
            padding-left: 27px;
            padding-right: 20px;
        }
        .search-clear {
            background: transparent;
            position: relative;
            display: block;
            float: right;
            font-size: 20px;
            left: -6px;
            line-height: 0;
            margin: 6px 0 0 -20px;
            opacity: 0.5;
            padding: 0;
            width: 16px;
            height: 16px;
            z-index: 1;
            border: 0;

            &:disabled {
                opacity: 0.3;
                cursor: default;
            }
        }
        .search-clear:active {
            opacity: 0.7;
            &:disabled {
                opacity: 0.3;
            }
        }
    }
    .modal-body {
        height: 400px;
        overflow-y: scroll;
        background-color: @bc-panel-bg;
        padding: 0;
        
        .empty-message {
            position: absolute;
            top: 50%;
            width: 100%;
            margin-top: -1em;
            text-align: center;
        }

        .info-message {
            background-color: @bc-panel-bg;
            padding: 1em;
        }

        .spinner {
            position: absolute;
            top: 50%;
            left: 50%;
            margin-top: -18px;
            margin-left: -18px;
        }

        .extension-list {
            td {
                height: 2em;
            }
            .ext-info {
                padding-left: 15px;
                width: 220px;
            }
            .ext-name {
                color: @bc-text;
                display: block;
                font-size: 15px;
                font-weight: normal;
                .user-select(text);
                cursor: text;
            }
            .ext-desc {
                width: auto;
                color: @bc-text;
                font-weight: normal;
                .user-select(text);
                cursor: text;
            }
            .ext-translated {
                color: @bc-text-thin-quiet;;
            }
            .muted {
                color: @bc-text-thin-quiet;;
            }
            .alert {
                font-size: 11px;
                margin: 0 0 10px;
            }
            .error {
                font-weight: @font-weight-semibold;
                color: @bc-error;
            }
            .ext-version,
            .ext-date,
            .ext-author {
                font-size: 11px;
            }
            .ext-author {
                display: block;
            }
            .ext-action {
                font-size: 12px;
                padding-right: 15px;
                text-align: right;
                vertical-align: middle;
                width: 150px;
            }
            .load-error {
                display: inline-block;
                margin-top: 240px;
            }
        }
    }
}

/* About dialog */
.about-dialog .modal-body {
    // Simple two-column layout: image on left, text taking up remaining space on right
    position: relative;
    .about-icon {
        position: absolute;
        left: 19px;  // relative to border of modal-body (bounds outside padding)
        top:  15px;
        width: 100px;
        height: 100px;
    }
    .about-text {
        // Icon is 120px, so we need at least that much left padding/margin to avoid overlap
        margin-left: 130px;
        overflow: auto;

        #about-build-number {
            color: @bc-text-thin-quiet;
        }
        .about-info {
            max-height: 300px;
            margin-right: 10px;
        }
        .about-contributors {
            min-height: 100px;
            padding-bottom: 13px;

            a {
                text-decoration: none;
            }
            img {
                opacity: 0;
                transition: opacity 1s;
            }
        }
    }

    h2 {
        font-weight: normal;
        font-size: 25px;
        margin-bottom: -4px;
        margin-top: 13px;
    }
    .dialog-message {
        font-size: 14px;
        line-height: 17px;

        // Enable text selection
        cursor: auto;
        .user-select(text);
    }
}

/* Input */
textarea,
input[type="text"],
input[type="password"],
input[type="datetime"],
input[type="datetime-local"],
input[type="date"],
input[type="month"],
input[type="time"],
input[type="week"],
input[type="number"],
input[type="email"],
input[type="url"],
input[type="search"],
input[type="tel"],
input[type="color"],
.uneditable-input {
    background-color: @bc-input-bg;
    border: 1px solid @bc-btn-border;
    color: @bc-text-thin;
    font-size: (@baseFontSize + 1px);
    font-weight: normal;
    -webkit-font-smoothing: antialiased;
    box-shadow: (inset 0 1px 0 @bc-shadow-small);
    .border-radius(@bc-border-radius);
    .transition(~"border linear 180ms, box-shadow linear 180ms");

    &::-webkit-input-placeholder {
        color: @bc-text-thin-quiet;
        font-weight: normal;
        -webkit-font-smoothing: antialiased;
    }

    &:focus {
        outline: 0;
        background-color: @bc-input-bg;
        text-shadow: none;
        border: 1px solid @bc-btn-border-focused;
        box-shadow: inset 0 1px 0 @bc-shadow-small, 0 0 0 1px @bc-btn-border-focused-glow;
    }

    &:disabled {
        opacity: @bc-disabled-opacity;
        cursor: default;
    }
}

/* Twipsy tooltips */

.tooltip {
    &.in { opacity: 1; }
}

.tooltip-inner {
    box-shadow: 0 3px 9px @bc-shadow;
    color: @bc-text;
    max-width: 220px;
    text-align: left;
}

.tooltip {
    &.top .tooltip-arrow {
        left: 50%;
    }
    &.right .tooltip-arrow {
        top: 15px;
    }
    &.left .tooltip-arrow {
        top: 15px;
    }
    &.bottom .tooltip-arrow {
        left: 50%;
    }
}

/* Buttons */

// Base .btn styles

.btn:hover,
.btn:focus,
.btn.disabled,
.btn[disabled] {
    background-color: @bc-btn-bg;
    color: @bc-text;
}

.btn.primary:hover,
.btn.primary:focus,
.btn.primary.disabled,
.btn.primary[disabled] {
    background-color: @bc-primary-btn-bg;
}

.btn {
    // Button Base
    background-image: none;

    background-color: @bc-btn-bg;
    color: @bc-text;
    cursor: default;
    font-size: (@baseFontSize + 1);
    font-weight: @font-weight-semibold;
    line-height: normal;
    border: 1px solid @bc-btn-border;
    .border-radius(@bc-border-radius);
    box-shadow: inset 0 1px @bc-highlight;
    -webkit-font-smoothing: antialiased;
    text-shadow: none;


    &:hover {
        background-color: @bc-btn-bg;
        color: @bc-text;
    }

    // Focus state for keyboard and accessibility
    &:focus {
        border: 1px solid @bc-btn-border-focused;
        box-shadow: inset 0 1px 0 @bc-highlight, 0 0 0 1px @bc-btn-border-focused-glow;
        color: @bc-text;
        outline: none;
    }

    // Active and Disabled states
    &.active:not([disabled]) {
        background-image: none;
        background-color: @bc-btn-bg-down;
        box-shadow: inset 0 1px 0 @bc-shadow-small;
        color: @bc-text-alt;
    }
    
    &:active:not([disabled]) {
        background-image: none;
        background-color: @bc-btn-bg-down;
        box-shadow: inset 0 1px 0 @bc-shadow-small;
        color: @bc-text;
    }

    &.disabled, &[disabled] {
        opacity: @bc-disabled-opacity;
    }

    // Primary Button Type
    &.primary {
        background-image: none;
        background-color: @bc-primary-btn-bg;
        border: 1px solid  @bc-primary-btn-border;
        box-shadow: inset 0 1px 0 @bc-highlight;
        color: @bc-text-alt;
        text-shadow: none;
        &.active,
        &:active {
            background-image: none;
            background-color: @bc-primary-btn-bg-down;
            box-shadow: inset 0 1px 0 @bc-shadow-small;
            color: @bc-text-alt;
        }

        &:focus {
            border: 1px solid @bc-btn-border-focused;
            box-shadow: inset 0 1px 0 @bc-highlight, 0 0 0 1px @bc-btn-border-focused-glow;
            outline: none;
        }
    }
    
    // Update Button Type
    &.update {
        background-color: #91cc41;
        border-color: #65a015;
        box-shadow: inset 0 1px 0 rgba(255, 255, 255, 0.27);
        color: #fff;
        font-weight: @font-weight-semibold;
        text-shadow: 0 -1px 0 rgba(0, 0, 0, 0.24);
        
        &:active {
            background-color: #82b839;
            border-color: #5b8028;
            box-shadow: inset 0 1px 0 rgba(0, 0, 0, 0.06);
            color: #fff;
        }
    }

    // Button Sizes
    &.large {
        font-size: (@baseFontSize + 1px);
        .border-radius(@bc-border-radius);
    }
    &.small {
        font-size: (@baseFontSize - 1px);
    }
}

.btn-alt-quiet {
    border: 1px solid transparent;
    border-radius: @bc-border-radius;
    text-decoration: none;
    &:hover {
        border: 1px solid @bc-btn-border;
        box-shadow: inset 0 1px 0 @bc-highlight;
    }
    &:active {
        background: @bc-btn-bg-down-alt;
        border: 1px solid @bc-btn-border;
        box-shadow: inset 0 1px 0 @bc-shadow-small;
    }
}

.btn-mini {
    padding: 2px 6px;
    font-size: 11px;
    font-weight: normal;
    line-height: 14px;
    &:focus {
        border: 1px solid @bc-btn-border-focused;
        box-shadow: 0 0 0 1px @bc-btn-border-focused-glow;
        outline: none;
    }
}


/* Tables */

.table, table {
    th {
        font-weight: @font-weight-semibold;
    }
    td {
        border-top: 1px solid transparent;
    }
    tbody th {
        border-top: 1px solid transparent;
    }
    .right {
        text-align: right;
    }
}

.table-striped tbody {
    tr:nth-child(odd) td,
    tr:nth-child(odd) th {
        background-color: @bc-panel-bg-alt;
    }
    tr:nth-child(even) td,
    tr:nth-child(even) th {
        background-color: @bc-panel-bg; // turn off bootstrap hover highlight
    }
}
.row-highlight tbody {
    tr:hover td,
    tr:hover th {
        background-color: @bc-bg-highlight;
        color: @bc-menu-text;
    }
}

/* Emphasis */

strong {
    font-weight: @font-weight-semibold;
}

/* Type */

code {
    color: @bc-text;
    background-color: transparent;
}

label {
    font-size: @label-font-size;
}

label.inline {
    display: inline;
}

/* Overriding Bootstrap's bold properties */

h1,
h2,
h3,
h4,
h5,
h6,
b,
strong,
dt,
.label {
    color: @bc-text;
    font-weight: @font-weight-semibold;
}

.alert-message a,
.form-stacked label {
    font-weight: @font-weight-semibold;
}

.alert {
    text-shadow: none;
    background-color: @bc-warning-bg;
    border: none;
}
.alert,
.alert h4 {
    // Specified for the h4 to prevent conflicts of changing @headingsColor
    color: @bc-warning-bg;
}

input[type="radio"],
input[type="checkbox"] {
    margin: 0;
}

input[type="checkbox"] {
    height: 13px;
    width: 13px;
    vertical-align: middle;
    border: 1px solid @bc-btn-border;
    border-radius: 3px;
    background-color: @bc-btn-bg;
    -webkit-appearance: none;
    box-shadow: inset 0 1px 0 @bc-highlight;
}

input[type="checkbox"]:active:not(:disabled) {
    background-color: @bc-btn-bg-down;
    box-shadow: inset 0 1px 0 @bc-shadow-small;
}

select:focus,
input[type="checkbox"]:focus {
    outline:none;
    border: 1px solid @bc-btn-border-focused;
    box-shadow: 0 0 0 1px @bc-btn-border-focused-glow;
}

select {
    border: 1px solid #b2b5b5;
}

input[type="checkbox"]:checked:before {
    font-weight: bold;
    color: @bc-text;
    content: '\2713';
    -webkit-margin-start: 0;
    position: relative;
    left: 2px;
    top: -7px;
    font-size: 16px;
}

code {
    border: none;
}


.close {
    color: @bc-text;
    text-shadow: none;
    opacity: 0.7;
    filter: alpha(opacity=70);
}

.close:hover {
    color: @bc-text;
    opacity: 1;
    filter: alpha(opacity=100);
}

.dropdown-menu {
    background-color: @bc-menu-bg;
    color: @bc-menu-text;
    
    .divider {
        background-color: @bc-menu-separator;
        border: none;
    }
}

.form-horizontal {
    .controls {
        margin-left: 170px;
        
        input[type='checkbox'] {
             margin-top: 8px;
         }
     }
 }<|MERGE_RESOLUTION|>--- conflicted
+++ resolved
@@ -471,10 +471,7 @@
     
     &.dropdown-menu li a {
         padding: 1px 15px 1px 15px;
-<<<<<<< HEAD
         color: @bc-menu-text;
-=======
-        color: @bc-black;
         
         &.disabled {
             color: @bc-gray;
@@ -482,7 +479,6 @@
                 background: @bc-white;
             }
         }
->>>>>>> e5e1f463
     }
     
     &.dropdown-menu .stylesheet-link {
