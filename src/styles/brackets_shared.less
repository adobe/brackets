
// Copyright (c) 2012 Adobe Systems Incorporated. All rights reserved.
//
// Permission is hereby granted, free of charge, to any person obtaining a
// copy of this software and associated documentation files (the "Software"),
// to deal in the Software without restriction, including without limitation
// the rights to use, copy, modify, merge, publish, distribute, sublicense,
// and/or sell copies of the Software, and to permit persons to whom the
// Software is furnished to do so, subject to the following conditions:
//
// The above copyright notice and this permission notice shall be included in
// all copies or substantial portions of the Software.
//
// THE SOFTWARE IS PROVIDED "AS IS", WITHOUT WARRANTY OF ANY KIND, EXPRESS OR
// IMPLIED, INCLUDING BUT NOT LIMITED TO THE WARRANTIES OF MERCHANTABILITY,
// FITNESS FOR A PARTICULAR PURPOSE AND NONINFRINGEMENT. IN NO EVENT SHALL THE
// AUTHORS OR COPYRIGHT HOLDERS BE LIABLE FOR ANY CLAIM, DAMAGES OR OTHER
// LIABILITY, WHETHER IN AN ACTION OF CONTRACT, TORT OR OTHERWISE, ARISING
// FROM, OUT OF OR IN CONNECTION WITH THE SOFTWARE OR THE USE OR OTHER
// DEALINGS IN THE SOFTWARE.


/* Shared LESS for all versions of Brackets (e.g. App, In-Browser, etc.)
 *
 * IMPORTANT: Importing this file should be the first step in creating a
 * version-specific LESS file.
 *
 * ALSO IMPORTANT: All CSS imports should occur first in this file. This is
 * because LESS puts all CSS imports at the top of the file anyway (because
 * this is required by CSS2). So, we don't want to be misleading about the
 * processing order.
 */

/* CSS imports */

// CodeMirror
// Must wrap in quotes to avoid issue #1015 (true for all relative URLs to non-LESS files)
@import "../thirdparty/CodeMirror2/lib/codemirror.css";

/* LESS imports */

// Bootstrap @ v.2.3.1
@import url("bootstrap/bootstrap.less");

// Brackets-specific variables, mixins and overrides
@import url("brackets_variables.less");
@import url("brackets_mixins.less");
@import url("brackets_patterns_override.less");

// Brackets-specific default font and color definitions
@import url("brackets_fonts.less");
@import url("brackets_colors.less");

// Default theme -- all UI styling comes from variables in a theme
// Themes can rely on variables defined above
@import url("brackets_theme_default.less");

// Codemirror styling overrides
@import url("brackets_codemirror_override.less");

<<<<<<< HEAD
// styling for file tree
@import url("jsTreeTheme.less");
=======
// Styling for file tree
@import url(jsTreeTheme.less);

// Styling for scrollbars
@import url(brackets_scrollbars.less);
>>>>>>> 9bb0aac5
<|MERGE_RESOLUTION|>--- conflicted
+++ resolved
@@ -58,13 +58,8 @@
 // Codemirror styling overrides
 @import url("brackets_codemirror_override.less");
 
-<<<<<<< HEAD
-// styling for file tree
+// Styling for file tree
 @import url("jsTreeTheme.less");
-=======
-// Styling for file tree
-@import url(jsTreeTheme.less);
 
 // Styling for scrollbars
-@import url(brackets_scrollbars.less);
->>>>>>> 9bb0aac5
+@import url("brackets_scrollbars.less");