--- conflicted
+++ resolved
@@ -33,38 +33,38 @@
      */
 
     // FILE
-    exports.FILE_NEW             = "file.new";
-    exports.FILE_OPEN           = "file.open";
-    exports.FILE_OPEN_FOLDER    = "file.openFolder";
-    exports.FILE_SAVE           = "file.save";
-    exports.FILE_CLOSE          = "file.close";
-    exports.FILE_CLOSE_ALL      = "file.close_all";
-    exports.FILE_CLOSE_WINDOW   = "file.close_window"; // string must MATCH string in native code (brackets_extensions)
-    exports.FILE_ADD_TO_WORKING_SET = "file.addToWorkingSet";
-    exports.FILE_LIVE_FILE_PREVIEW = "file.liveFilePreview";
-    exports.FILE_QUIT           = "file.quit"; // string must MATCH string in native code (brackets_extensions)
+    exports.FILE_NEW                    = "file.new";
+    exports.FILE_OPEN                   = "file.open";
+    exports.FILE_OPEN_FOLDER            = "file.openFolder";
+    exports.FILE_SAVE                   = "file.save";
+    exports.FILE_CLOSE                  = "file.close";
+    exports.FILE_CLOSE_ALL              = "file.close_all";
+    exports.FILE_CLOSE_WINDOW           = "file.close_window"; // string must MATCH string in native code (brackets_extensions)
+    exports.FILE_ADD_TO_WORKING_SET     = "file.addToWorkingSet";
+    exports.FILE_LIVE_FILE_PREVIEW      = "file.liveFilePreview";
+    exports.FILE_QUIT                   = "file.quit"; // string must MATCH string in native code (brackets_extensions)
 
     // EDIT
-    exports.EDIT_UNDO           = "edit.undo";
-    exports.EDIT_REDO           = "edit.redo";
-    exports.EDIT_CUT            = "edit.cut";
-    exports.EDIT_COPY           = "edit.copy";
-    exports.EDIT_PASTE          = "edit.paste";
-    exports.EDIT_SELECT_ALL     = "edit.selectAll";
-    exports.EDIT_FIND           = "edit.find";
-    exports.EDIT_FIND_IN_FILES  = "edit.findInFiles";
-    exports.EDIT_FIND_NEXT      = "edit.findNext";
-    exports.EDIT_FIND_PREVIOUS  = "edit.findPrevious";
-    exports.EDIT_REPLACE        = "edit.replace";
-    exports.EDIT_INDENT         = "edit.indent";
-    exports.EDIT_UNINDENT       = "edit.unindent";
-    exports.EDIT_DUPLICATE      = "edit.duplicate";
-    exports.EDIT_LINE_COMMENT   = "edit.lineComment";
+    exports.EDIT_UNDO                   = "edit.undo";
+    exports.EDIT_REDO                   = "edit.redo";
+    exports.EDIT_CUT                    = "edit.cut";
+    exports.EDIT_COPY                   = "edit.copy";
+    exports.EDIT_PASTE                  = "edit.paste";
+    exports.EDIT_SELECT_ALL             = "edit.selectAll";
+    exports.EDIT_FIND                   = "edit.find";
+    exports.EDIT_FIND_IN_FILES          = "edit.findInFiles";
+    exports.EDIT_FIND_NEXT              = "edit.findNext";
+    exports.EDIT_FIND_PREVIOUS          = "edit.findPrevious";
+    exports.EDIT_REPLACE                = "edit.replace";
+    exports.EDIT_INDENT                 = "edit.indent";
+    exports.EDIT_UNINDENT               = "edit.unindent";
+    exports.EDIT_DUPLICATE              = "edit.duplicate";
+    exports.EDIT_LINE_COMMENT           = "edit.lineComment";
 
     // VIEW
-    exports.VIEW_HIDE_SIDEBAR       = "view.hideSidebar";
-    exports.VIEW_INCREASE_FONT_SIZE = "view.increaseFontSize";
-    exports.VIEW_DECREASE_FONT_SIZE = "view.decreaseFontSize";
+    exports.VIEW_HIDE_SIDEBAR           = "view.hideSidebar";
+    exports.VIEW_INCREASE_FONT_SIZE     = "view.increaseFontSize";
+    exports.VIEW_DECREASE_FONT_SIZE     = "view.decreaseFontSize";
     
     // Navigate
     exports.NAVIGATE_QUICK_OPEN         = "navigate.quickOpen";
@@ -74,28 +74,16 @@
     exports.QUICK_EDIT_NEXT_MATCH       = "navigate.nextMatch";
     exports.QUICK_EDIT_PREV_MATCH       = "navigate.previousMatch";
 
-<<<<<<< HEAD
-    exports.DEBUG_REFRESH_WINDOW    = "debug.refreshWindow"; // string must MATCH string in native code (brackets_extensions)
-    exports.DEBUG_SHOW_DEVELOPER_TOOLS = "debug.showDeveloperTools";
-    exports.DEBUG_RUN_UNIT_TESTS    = "debug.runUnitTests";
-    exports.DEBUG_JSLINT            = "debug.jslint";
-    exports.DEBUG_SHOW_PERF_DATA    = "debug.showPerfData";
-    exports.DEBUG_NEW_BRACKETS_WINDOW = "debug.newBracketsWindow";
+    exports.DEBUG_REFRESH_WINDOW        = "debug.refreshWindow"; // string must MATCH string in native code (brackets_extensions)
+    exports.DEBUG_SHOW_DEVELOPER_TOOLS  = "debug.showDeveloperTools";
+    exports.DEBUG_RUN_UNIT_TESTS        = "debug.runUnitTests";
+    exports.DEBUG_JSLINT                = "debug.jslint";
+    exports.DEBUG_SHOW_PERF_DATA        = "debug.showPerfData";
+    exports.DEBUG_NEW_BRACKETS_WINDOW   = "debug.newBracketsWindow";
     exports.DEBUG_CLOSE_ALL_LIVE_BROWSERS = "debug.closeAllLiveBrowsers";
-    exports.DEBUG_USE_TAB_CHARS     = "debug.useTabChars";
+    exports.DEBUG_USE_TAB_CHARS         = "debug.useTabChars";
 
-    // Command that does nothing. Can be used for place holder menuItems
-    exports.NO_OP                   = "noOp";
-=======
-    exports.DEBUG_REFRESH_WINDOW            = "debug.refreshWindow"; // string must MATCH string in native code (brackets_extensions)
-    exports.DEBUG_SHOW_DEVELOPER_TOOLS      = "debug.showDeveloperTools";
-    exports.DEBUG_RUN_UNIT_TESTS            = "debug.runUnitTests";
-    exports.DEBUG_JSLINT                    = "debug.jslint";
-    exports.DEBUG_SHOW_PERF_DATA            = "debug.showPerfData";
-    exports.DEBUG_NEW_BRACKETS_WINDOW       = "debug.newBracketsWindow";
-    exports.DEBUG_CLOSE_ALL_LIVE_BROWSERS   = "debug.closeAllLiveBrowsers";
-    exports.DEBUG_USE_TAB_CHARS             = "debug.useTabChars";
->>>>>>> e12f91f0
-
-    exports.HELP_ABOUT = "help.about";
+	// Command that does nothing. Can be used for place holder menuItems
+    exports.NO_OP                       = "noOp";
+    exports.HELP_ABOUT                  = "help.about";
 });
