--- conflicted
+++ resolved
@@ -321,12 +321,8 @@
         }
 
         models.push(new ExtensionManagerViewModel.InstalledViewModel());
-<<<<<<< HEAD
         models.push(new ExtensionManagerViewModel.InstalledDefaultViewModel());
-        
-=======
-
->>>>>>> 239c9375
+
         function updateSearchDisabled() {
             var model           = models[_activeTabIndex],
                 searchDisabled  = ($search.val() === "") &&
