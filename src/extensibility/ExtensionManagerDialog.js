/*
 * Copyright (c) 2013 Adobe Systems Incorporated. All rights reserved.
 *  
 * Permission is hereby granted, free of charge, to any person obtaining a
 * copy of this software and associated documentation files (the "Software"), 
 * to deal in the Software without restriction, including without limitation 
 * the rights to use, copy, modify, merge, publish, distribute, sublicense, 
 * and/or sell copies of the Software, and to permit persons to whom the 
 * Software is furnished to do so, subject to the following conditions:
 *  
 * The above copyright notice and this permission notice shall be included in
 * all copies or substantial portions of the Software.
 *  
 * THE SOFTWARE IS PROVIDED "AS IS", WITHOUT WARRANTY OF ANY KIND, EXPRESS OR
 * IMPLIED, INCLUDING BUT NOT LIMITED TO THE WARRANTIES OF MERCHANTABILITY, 
 * FITNESS FOR A PARTICULAR PURPOSE AND NONINFRINGEMENT. IN NO EVENT SHALL THE
 * AUTHORS OR COPYRIGHT HOLDERS BE LIABLE FOR ANY CLAIM, DAMAGES OR OTHER 
 * LIABILITY, WHETHER IN AN ACTION OF CONTRACT, TORT OR OTHERWISE, ARISING 
 * FROM, OUT OF OR IN CONNECTION WITH THE SOFTWARE OR THE USE OR OTHER 
 * DEALINGS IN THE SOFTWARE.
 * 
 */

<<<<<<< HEAD
/*jslint vars: true, plusplus: true, devel: true, nomen: true, todo: true, unparam: true, indent: 4, maxerr: 50 */
/*global define, $, Mustache, window */
=======
/*jslint vars: true, plusplus: true, devel: true, nomen: true, indent: 4, maxerr: 50 */
/*global brackets, define, $, Mustache, window */
>>>>>>> 8573118f

define(function (require, exports, module) {
    "use strict";
    
    var Dialogs                     = require("widgets/Dialogs"),
        DefaultDialogs              = require("widgets/DefaultDialogs"),
        Package                     = require("extensibility/Package"),
        Strings                     = require("strings"),
        StringUtils                 = require("utils/StringUtils"),
        Commands                    = require("command/Commands"),
        CommandManager              = require("command/CommandManager"),
        InstallExtensionDialog      = require("extensibility/InstallExtensionDialog"),
        AppInit                     = require("utils/AppInit"),
        Async                       = require("utils/Async"),
        ExtensionManager            = require("extensibility/ExtensionManager"),
        ExtensionManagerView        = require("extensibility/ExtensionManagerView").ExtensionManagerView,
        ExtensionManagerViewModel   = require("extensibility/ExtensionManagerViewModel");
    
    var dialogTemplate    = require("text!htmlContent/extension-manager-dialog.html");
    
    // bootstrap tabs component
    require("widgets/bootstrap-tab");
    
    var _activeTabIndex;

    /**
     * @private
     * Triggers changes requested by the dialog UI.
     */
    function _performChanges() {
        var hasRemovedExtensions = ExtensionManager.hasExtensionsToRemove(),
            hasUpdatedExtensions = ExtensionManager.hasExtensionsToUpdate();
        // If an extension was removed or updated, prompt the user to quit Brackets.
        if (hasRemovedExtensions || hasUpdatedExtensions) {
            var buttonLabel = Strings.CHANGE_AND_QUIT;
            if (hasRemovedExtensions && !hasUpdatedExtensions) {
                buttonLabel = Strings.REMOVE_AND_QUIT;
            } else if (hasUpdatedExtensions && !hasRemovedExtensions) {
                buttonLabel = Strings.UPDATE_AND_QUIT;
            }
            Dialogs.showModalDialog(
                DefaultDialogs.DIALOG_ID_CHANGE_EXTENSIONS,
                Strings.CHANGE_AND_QUIT_TITLE,
                Strings.CHANGE_AND_QUIT_MESSAGE,
                [
                    {
                        className : Dialogs.DIALOG_BTN_CLASS_NORMAL,
                        id        : Dialogs.DIALOG_BTN_CANCEL,
                        text      : Strings.CANCEL
                    },
                    {
                        className : Dialogs.DIALOG_BTN_CLASS_PRIMARY,
                        id        : Dialogs.DIALOG_BTN_OK,
                        text      : buttonLabel
                    }
                ]
            )
                .done(function (buttonId) {
                    if (buttonId === "ok") {
                        ExtensionManager.removeMarkedExtensions()
                            .done(function () {
                                ExtensionManager.updateExtensions()
                                    .done(function () {
                                        CommandManager.execute(Commands.FILE_QUIT);
                                    })
                                    .fail(function (errorArray) {
                                        
                                        // This error case should be very uncommon.
                                        // Just let the user know that we couldn't update
                                        // this extension and log the errors to the console.
                                        var ids = [];
                                        errorArray.forEach(function (errorObj) {
                                            ids.push(errorObj.item);
                                            if (errorObj.error && errorObj.error.forEach) {
                                                console.error("Errors for ", errorObj.item);
                                                errorObj.error.forEach(function (error) {
                                                    console.error(Package.formatError(error));
                                                });
                                            }
                                        });
                                        Dialogs.showModalDialog(
                                            DefaultDialogs.DIALOG_ID_ERROR,
                                            Strings.EXTENSION_MANAGER_UPDATE,
                                            StringUtils.format(Strings.EXTENSION_MANAGER_UPDATE_ERROR, ids.join(", "))
                                        ).done(function () {
                                            // We still have to quit even if some of the removals failed.
                                            CommandManager.execute(Commands.FILE_QUIT);
                                        });
                                    });
                            })
                            .fail(function (errorArray) {
                                ExtensionManager.cleanupUpdates();
                                
                                var ids = [];
                                errorArray.forEach(function (errorObj) {
                                    ids.push(errorObj.item);
                                });
                                Dialogs.showModalDialog(
                                    DefaultDialogs.DIALOG_ID_ERROR,
                                    Strings.EXTENSION_MANAGER_REMOVE,
                                    StringUtils.format(Strings.EXTENSION_MANAGER_REMOVE_ERROR, ids.join(", "))
                                ).done(function () {
                                    // We still have to quit even if some of the removals failed.
                                    CommandManager.execute(Commands.FILE_QUIT);
                                });
                            });
                    } else {
                        ExtensionManager.cleanupUpdates();
                    }
                });
        }
    }
    
    /**
     * @private
     * Show a dialog that allows the user to browse and manage extensions.
     */
    function _showDialog() {
        var dialog,
            $dlg,
            views   = [],
            $search,
            $searchClear,
            context = { Strings: Strings, showRegistry: !!brackets.config.extension_registry },
            models  = [new ExtensionManagerViewModel.InstalledViewModel()];
        
        // Load registry only if the registry URL exists
        if (context.showRegistry) {
            models.push(new ExtensionManagerViewModel.RegistryViewModel());
        }
        
        function updateSearchDisabled() {
            var model           = models[_activeTabIndex],
                searchDisabled  = ($search.val() === "") &&
                                  (!model.filterSet || model.filterSet.length === 0);
            
            $search.prop("disabled", searchDisabled);
            $searchClear.prop("disabled", searchDisabled);
            
            return searchDisabled;
        }
        
        // Open the dialog
        dialog = Dialogs.showModalDialogUsingTemplate(Mustache.render(dialogTemplate, context));
        
        // When dialog closes, dismiss models and commit changes
        dialog.done(function () {
            models.forEach(function (model) {
                model.dispose();
            });
            
            _performChanges();
        });
        
        // Create the view.
        $dlg = dialog.getElement();
        $search = $(".search", $dlg);
        $searchClear = $(".search-clear", $dlg);
        
        // Dialog tabs
        $dlg.find(".nav-tabs a")
            .on("click", function (event) {
                event.preventDefault();
                $(this).tab("show");
            });
        
        // Initialize models and create a view for each model
        var modelInitPromise = Async.doInParallel(models, function (model, index) {
            var view    = new ExtensionManagerView(),
                promise = view.initialize(model);
            
            promise.always(function () {
                views[index] = view;
            });
            
            return promise;
        }, true);
        
        modelInitPromise.always(function () {
            $(".spinner", $dlg).remove();
            
            views.forEach(function (view) {
                view.$el.appendTo($(".modal-body", $dlg));
            });
            
            // Update search UI before new tab is shown
            $("a[data-toggle='tab']").each(function (index, tabElement) {
                $(tabElement).on("show", function () {
                    _activeTabIndex = index;
                    
                    // Focus the search input
                    if (!updateSearchDisabled()) {
                        $dlg.find(".search").focus();
                    }
                });
            });
            
            // Filter the views when the user types in the search field.
            $dlg.on("input", ".search", function () {
                var query = $(this).val();
                views.forEach(function (view) {
                    view.filter(query);
                });
            }).on("click", ".search-clear", function () {
                $search.val("");
                views.forEach(function (view) {
                    view.filter("");
                });
                
                if (!updateSearchDisabled()) {
                    $search.focus();
                }
            });
            
            // Disable the search field when there are no items in the model
            models.forEach(function (model, index) {
                $(model).on("change", function () {
                    if (_activeTabIndex === index) {
                        updateSearchDisabled();
                    }
                });
            });
            
            // Show the first tab
            $dlg.find(".nav-tabs a:first").tab("show");
        });
    
        // Handle the install button.                
        $(".extension-manager-dialog .install-from-url")
            .click(function () {
                InstallExtensionDialog.showDialog().done(ExtensionManager.updateFromDownload);
            });
        
        return new $.Deferred().resolve(dialog).promise();
    }
    
    CommandManager.register(Strings.CMD_EXTENSION_MANAGER, Commands.FILE_EXTENSION_MANAGER, _showDialog);

    AppInit.appReady(function () {
        $("#toolbar-extension-manager").click(_showDialog);
    });
    
    // Unit tests
    exports._performChanges = _performChanges;
});<|MERGE_RESOLUTION|>--- conflicted
+++ resolved
@@ -21,13 +21,9 @@
  * 
  */
 
-<<<<<<< HEAD
+
 /*jslint vars: true, plusplus: true, devel: true, nomen: true, todo: true, unparam: true, indent: 4, maxerr: 50 */
-/*global define, $, Mustache, window */
-=======
-/*jslint vars: true, plusplus: true, devel: true, nomen: true, indent: 4, maxerr: 50 */
 /*global brackets, define, $, Mustache, window */
->>>>>>> 8573118f
 
 define(function (require, exports, module) {
     "use strict";
