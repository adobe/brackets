/*
 * Copyright (c) 2013 Adobe Systems Incorporated. All rights reserved.
 *
 * Permission is hereby granted, free of charge, to any person obtaining a
 * copy of this software and associated documentation files (the "Software"),
 * to deal in the Software without restriction, including without limitation
 * the rights to use, copy, modify, merge, publish, distribute, sublicense,
 * and/or sell copies of the Software, and to permit persons to whom the
 * Software is furnished to do so, subject to the following conditions:
 *
 * The above copyright notice and this permission notice shall be included in
 * all copies or substantial portions of the Software.
 *
 * THE SOFTWARE IS PROVIDED "AS IS", WITHOUT WARRANTY OF ANY KIND, EXPRESS OR
 * IMPLIED, INCLUDING BUT NOT LIMITED TO THE WARRANTIES OF MERCHANTABILITY,
 * FITNESS FOR A PARTICULAR PURPOSE AND NONINFRINGEMENT. IN NO EVENT SHALL THE
 * AUTHORS OR COPYRIGHT HOLDERS BE LIABLE FOR ANY CLAIM, DAMAGES OR OTHER
 * LIABILITY, WHETHER IN AN ACTION OF CONTRACT, TORT OR OTHERWISE, ARISING
 * FROM, OUT OF OR IN CONNECTION WITH THE SOFTWARE OR THE USE OR OTHER
 * DEALINGS IN THE SOFTWARE.
 *
 */

/*jslint vars: true, plusplus: true, devel: true, nomen: true, indent: 4, maxerr: 50, regexp: true */
/*global define, $ */
/*unittests: ExtensionManager*/

define(function (require, exports, module) {
    "use strict";

    var _ = require("thirdparty/lodash");

    var ExtensionManager = require("extensibility/ExtensionManager"),
        registry_utils   = require("extensibility/registry_utils"),
        EventDispatcher = require("utils/EventDispatcher"),
        Strings          = require("strings");

    /**
     * @private
     * @type {Array}
     * A list of fields to search when trying to search for a query string in an object. Each field is
     * represented as an array of keys to recurse downward through the object. We store this here to avoid
     * doing it for each search call.
     */
    var _searchFields = [["metadata", "name"], ["metadata", "title"], ["metadata", "description"],
                         ["metadata", "author", "name"], ["metadata", "keywords"], ["owner"]];
    /**
     * The base model for the ExtensionManagerView. Keeps track of the extensions that are currently visible
     * and manages sorting/filtering them. Must be disposed with dispose() when done.
     * Events:
     * - change - triggered when the data for a given extension changes. Second parameter is the extension id.
     * - filter - triggered whenever the filtered set changes (including on initialize).
     *
     * @constructor
     */
    function ExtensionManagerViewModel() {
        this._handleStatusChange = this._handleStatusChange.bind(this);

        // Listen for extension status changes.
        ExtensionManager
            .on("statusChange." + this.source, this._handleStatusChange)
            .on("registryUpdate." + this.source, this._handleStatusChange);
    }
    EventDispatcher.makeEventDispatcher(ExtensionManagerViewModel.prototype);

    /**
     * @type {string}
     * Constant indicating that this model/view should initialize from the main extension registry.
     */
    ExtensionManagerViewModel.prototype.SOURCE_REGISTRY = "registry";

    /**
     * @type {string}
     * Constant indicating that this model/view should initialize from the main extension registry with only themes.
     */
    ExtensionManagerViewModel.prototype.SOURCE_THEMES = "themes";

    /**
     * @type {string}
     * Constant indicating that this model/view should initialize from the list of locally installed extensions.
     */
    ExtensionManagerViewModel.prototype.SOURCE_INSTALLED = "installed";

<<<<<<< HEAD
    /**
     * @type {string}
     * Constant indicating that this model/view should initialize from the list of default installed extensions.
     */
    ExtensionManagerViewModel.prototype.SOURCE_INSTALLED_DEFAULT = "installed-default";
    
=======
>>>>>>> 239c9375
    /**
     * @type {Object}
     * The current set of extensions managed by this model. Same as ExtensionManager.extensions.
     */
    ExtensionManagerViewModel.prototype.extensions = null;

    /**
     * @type {string}
     * The current source for the model; one of the SOURCE_* keys above.
     */
    ExtensionManagerViewModel.prototype.source = null;

    /**
     * @type {Array.<Object>}
     * The list of IDs of items matching the current query and sorted with the current sort.
     */
    ExtensionManagerViewModel.prototype.filterSet = null;

    /**
     * @type {Object}
     * The list of all ids from the extension list, sorted with the current sort.
     */
    ExtensionManagerViewModel.prototype.sortedFullSet = null;

    /**
     * @private
     * @type {string}
     * The last query we filtered by. Used to optimize future searches.
     */
    ExtensionManagerViewModel.prototype._lastQuery = null;

    /**
     * @type {string}
     * Info message to display to the user when listing extensions
     */
    ExtensionManagerViewModel.prototype.infoMessage = null;

    /**
     * @type {string}
     * An optional message to display to the user
     */
    ExtensionManagerViewModel.prototype.message = null;

    /**
     * @type {number}
     * Number to show in tab's notification icon. No icon shown if 0.
     */
    ExtensionManagerViewModel.prototype.notifyCount = 0;

    /**
     * @private {$.Promise}
     * Internal use only to track when initialization fails, see usage in _updateMessage.
     */
    ExtensionManagerViewModel.prototype._initializeFromSourcePromise = null;

    /**
     * Unregisters listeners when we're done.
     */
    ExtensionManagerViewModel.prototype.dispose = function () {
        ExtensionManager.off("." + this.source);
    };

    /**
     * @private
     * Sets up the initial filtered set based on the sorted full set.
     */
    ExtensionManagerViewModel.prototype._setInitialFilter = function () {
        // Initial filtered list is the same as the sorted list.
        this.filterSet = _.clone(this.sortedFullSet);
        this.trigger("filter");
    };

    /**
     * @private
     * Re-sorts the current full set based on the source we're viewing.
     * The base implementation does nothing.
     */
    ExtensionManagerViewModel.prototype._sortFullSet = function () { };

    /**
     * Initializes the model from the source.
     */
    ExtensionManagerViewModel.prototype.initialize = function () {
        var self = this;

        this._initializeFromSourcePromise = this._initializeFromSource().always(function () {
            self._updateMessage();
        });

        return this._initializeFromSourcePromise;
    };

    /**
     * @private
     * Updates the initial set and filter as necessary when the status of an extension changes,
     * and notifies listeners of the change.
     * @param {$.Event} e The jQuery event object.
     * @param {string} id The id of the extension whose status changed.
     */
    ExtensionManagerViewModel.prototype._handleStatusChange = function (e, id) {
        this.trigger("change", id);
    };

    /**
     * @private
     * Searches for the given query in the current extension list and updates the filter set,
     * dispatching a filter event.
     * @param {string} query The string to search for.
     * @param {boolean} force If true, always filter starting with the full set, not the last
     *     query's filter.
     */
    ExtensionManagerViewModel.prototype.filter = function (query, force) {
        var self = this, initialList;
        if (!force && this._lastQuery && query.indexOf(this._lastQuery) === 0) {
            // This is the old query with some new letters added, so we know we can just
            // search in the current filter set. (This is true even if query has spaces).
            initialList = this.filterSet;
        } else {
            // This is a new query, so start with the full list.
            initialList = this.sortedFullSet;
        }

        var keywords = query.toLowerCase().split(/\s+/);

        // Takes 'extensionList' and returns a version filtered to only those that match 'keyword'
        function filterForKeyword(extensionList, word) {
            var filteredList = [];
            extensionList.forEach(function (id) {
                var entry = self._getEntry(id);
                if (entry && self._entryMatchesQuery(entry, word)) {
                    filteredList.push(id);
                }
            });
            return filteredList;
        }

        // "AND" the keywords together: successively filter down the result set by each keyword in turn
        var i, currentList = initialList;
        for (i = 0; i < keywords.length; i++) {
            currentList = filterForKeyword(currentList, keywords[i]);
        }

        this._lastQuery = query;
        this.filterSet = currentList;

        this._updateMessage();

        this.trigger("filter");
    };

    /**
     * @private
     * Updates an optional message displayed to the user along with the extension list.
     */
    ExtensionManagerViewModel.prototype._updateMessage = function () {
        if (this._initializeFromSourcePromise && this._initializeFromSourcePromise.state() === "rejected") {
            this.message = Strings.EXTENSION_MANAGER_ERROR_LOAD;
        } else if (this.filterSet && this.filterSet.length === 0) {
            this.message = this.sortedFullSet && this.sortedFullSet.length ? Strings.NO_EXTENSION_MATCHES : Strings.NO_EXTENSIONS;
        } else {
            this.message = null;
        }
    };

    /**
     * @private
     * This is to be overridden by subclasses to provide the metadata for the extension
     * with the provided `id`.
     *
     * @param {string} id of the extension
     * @return {Object?} extension metadata or null if there's no matching extension
     */
    ExtensionManagerViewModel.prototype._getEntry = function (id) {
        return null;
    };

    /**
     * @private
     * Tests if the given entry matches the query.
     * @param {Object} entry The extension entry to test.
     * @param {string} query The query to match against.
     * @return {boolean} Whether the query matches.
     */
    ExtensionManagerViewModel.prototype._entryMatchesQuery = function (entry, query) {
        return query === "" ||
            _searchFields.some(function (fieldSpec) {
                var i, cur = entry;
                for (i = 0; i < fieldSpec.length; i++) {
                    // Recurse downward through the specified fields to the leaf value.
                    cur = cur[fieldSpec[i]];
                    if (!cur) {
                        return false;
                    }
                }
                // If the leaf value is an array (like keywords), search each item, otherwise
                // just search in the string.
                if (Array.isArray(cur)) {
                    return cur.some(function (keyword) {
                        return keyword.toLowerCase().indexOf(query) !== -1;
                    });
                } else if (fieldSpec[fieldSpec.length - 1] === "owner") {
                    // Special handling: ignore the authentication source when querying,
                    // since it's not useful to search on
                    var components = cur.split(":");
                    if (components[1].toLowerCase().indexOf(query) !== -1) {
                        return true;
                    }
                } else if (cur.toLowerCase().indexOf(query) !== -1) {
                    return true;
                }
            });
    };

    /**
     * The model for the ExtensionManagerView that is responsible for handling registry-based extensions.
     * This extends ExtensionManagerViewModel.
     * Must be disposed with dispose() when done.
     *
     * Events:
     * - change - triggered when the data for a given extension changes. Second parameter is the extension id.
     * - filter - triggered whenever the filtered set changes (including on initialize).
     *
     * @constructor
     */
    function RegistryViewModel() {
        ExtensionManagerViewModel.call(this);
        this.infoMessage = Strings.REGISTRY_SANITY_CHECK_WARNING;
    }

    RegistryViewModel.prototype = Object.create(ExtensionManagerViewModel.prototype);
    RegistryViewModel.prototype.constructor = RegistryViewModel;

    /**
     * @type {string}
     * RegistryViewModels always have a source of SOURCE_REGISTRY.
     */
    RegistryViewModel.prototype.source = ExtensionManagerViewModel.prototype.SOURCE_REGISTRY;

    /**
     * Initializes the model from the remote extension registry.
     * @return {$.Promise} a promise that's resolved with the registry JSON data
     * or rejected if the server can't be reached.
     */
    RegistryViewModel.prototype._initializeFromSource = function () {
        var self = this;
        return ExtensionManager.downloadRegistry()
            .done(function () {
                self.extensions = ExtensionManager.extensions;

                // Sort the registry by last published date and store the sorted list of IDs.
                self.sortedFullSet = registry_utils.sortRegistry(self.extensions, "registryInfo")
                    .filter(function (entry) {
                        return entry.registryInfo !== undefined && entry.registryInfo.metadata.theme === undefined;
                    })
                    .map(function (entry) {
                        return entry.registryInfo.metadata.name;
                    });
                self._setInitialFilter();
            })
            .fail(function () {
                self.extensions = [];
                self.sortedFullSet = [];
                self.filterSet = [];
            });
    };

    /**
     * @private
     * Finds the extension metadata by id. If there is no extension matching the given id,
     * this returns `null`.
     * @param {string} id of the extension
     * @return {Object?} extension metadata or null if there's no matching extension
     */
    RegistryViewModel.prototype._getEntry = function (id) {
        var entry = this.extensions[id];
        if (entry) {
            return entry.registryInfo;
        }
        return entry;
    };

<<<<<<< HEAD

    function AbstractInstalledViewModel() {
        ExtensionManagerViewModel.call(this);

        // when registry is downloaded, sort extensions again - those with updates will be before others
        var self = this;
        ExtensionManager.on("registryDownload." + this.source, function () {
            self._sortFullSet();
            self._setInitialFilter();
        });
    }

    AbstractInstalledViewModel.prototype = Object.create(ExtensionManagerViewModel.prototype);
    AbstractInstalledViewModel.prototype.constructor = AbstractInstalledViewModel;

    /**
     * @protected
     * Re-sorts the current full set
     */
    AbstractInstalledViewModel.prototype._sortFullSet = function () {
        var self = this;

        this.sortedFullSet = this.sortedFullSet.sort(function (key1, key2) {
            // before sorting by name, put first extensions that have updates
            var ua1 = self.extensions[key1].installInfo.updateAvailable,
                ua2 = self.extensions[key2].installInfo.updateAvailable;

            if (ua1 && !ua2) {
                return -1;
            } else if (!ua1 && ua2) {
                return 1;
            }

            var metadata1 = self.extensions[key1].installInfo.metadata,
                metadata2 = self.extensions[key2].installInfo.metadata,
                id1 = (metadata1.title || metadata1.name).toLocaleLowerCase(),
                id2 = (metadata2.title || metadata2.name).toLocaleLowerCase();

            return id1.localeCompare(id2);
        });
    };

    /**
     * @protected
     * Finds the extension metadata by id. If there is no extension matching the given id,
     * this returns `null`.
     * @param {string} id of the extension
     * @return {Object?} extension metadata or null if there's no matching extension
     */
    AbstractInstalledViewModel.prototype._getEntry = function (id) {
        var entry = this.extensions[id];
        if (entry) {
            return entry.installInfo;
        }
        return entry;
    };

=======
>>>>>>> 239c9375
    /**
     * The model for the ExtensionManagerView that is responsible for handling previously-installed extensions.
     * This extends ExtensionManagerViewModel.
     * Must be disposed with dispose() when done.
     *
     * Events:
     * - change - triggered when the data for a given extension changes. Second parameter is the extension id.
     * - filter - triggered whenever the filtered set changes (including on initialize).
     *
     * @constructor
     */
    function InstalledViewModel() {
        AbstractInstalledViewModel.call(this);
    }

<<<<<<< HEAD
    InstalledViewModel.prototype = Object.create(AbstractInstalledViewModel.prototype);
=======
    InstalledViewModel.prototype = Object.create(ExtensionManagerViewModel.prototype);
>>>>>>> 239c9375
    InstalledViewModel.prototype.constructor = InstalledViewModel;

    /**
     * @type {string}
     * InstalledViewModels always have a source of SOURCE_INSTALLED.
     */
    InstalledViewModel.prototype.source = ExtensionManagerViewModel.prototype.SOURCE_INSTALLED;

    /**
     * Initializes the model from the set of locally installed extensions, sorted
     * alphabetically by id (or name of the extension folder for legacy extensions).
     * @return {$.Promise} a promise that's resolved when we're done initializing.
     */
    InstalledViewModel.prototype._initializeFromSource = function () {
        var self = this;
        this.extensions = ExtensionManager.extensions;
        this.sortedFullSet = Object.keys(this.extensions)
            .filter(function (key) {
                return self.extensions[key].installInfo &&
                    self.extensions[key].installInfo.locationType !== ExtensionManager.LOCATION_DEFAULT;
            });
        this._sortFullSet();
        this._setInitialFilter();
        this._countUpdates();

        return new $.Deferred().resolve().promise();
    };
<<<<<<< HEAD

=======

    /**
     * @private
     * Re-sorts the current full set
     */
    InstalledViewModel.prototype._sortFullSet = function () {
        var self = this;

        this.sortedFullSet = this.sortedFullSet.sort(function (key1, key2) {
            // before sorting by name, put first extensions that have updates
            var ua1 = self.extensions[key1].installInfo.updateAvailable,
                ua2 = self.extensions[key2].installInfo.updateAvailable;

            if (ua1 && !ua2) {
                return -1;
            } else if (!ua1 && ua2) {
                return 1;
            }

            var metadata1 = self.extensions[key1].installInfo.metadata,
                metadata2 = self.extensions[key2].installInfo.metadata,
                id1 = (metadata1.title || metadata1.name).toLocaleLowerCase(),
                id2 = (metadata2.title || metadata2.name).toLocaleLowerCase();

            return id1.localeCompare(id2);
        });
    };

>>>>>>> 239c9375
    /**
     * @private
     * Updates notifyCount based on number of extensions with an update available
     */
    InstalledViewModel.prototype._countUpdates = function () {
        var self = this;
        this.notifyCount = 0;
        this.sortedFullSet.forEach(function (key) {
            if (self.extensions[key].installInfo.updateCompatible && !ExtensionManager.isMarkedForUpdate(key)) {
                self.notifyCount++;
            }
        });
    };

    /**
     * @private
     * Updates the initial set and filter as necessary when the status of an extension changes,
     * and notifies listeners of the change.
     * @param {$.Event} e The jQuery event object.
     * @param {string} id The id of the extension whose status changed.
     */
    InstalledViewModel.prototype._handleStatusChange = function (e, id) {
        var index = this.sortedFullSet.indexOf(id),
            refilter = false;
        if (index !== -1 && !this.extensions[id].installInfo) {
            // This was in our set, but was uninstalled. Remove it.
            this.sortedFullSet.splice(index, 1);
            this._countUpdates();  // may also affect update count
            refilter = true;
        } else if (index === -1 && this.extensions[id].installInfo) {
            // This was not in our set, but is now installed. Add it and resort.
            this.sortedFullSet.push(id);
            this._sortFullSet();
            refilter = true;
        }
        if (refilter) {
            this.filter(this._lastQuery || "", true);
        }

        if (this.extensions[id].installInfo) {
            // If our count of available updates may have been affected, re-count
            this._countUpdates();
        }

        ExtensionManagerViewModel.prototype._handleStatusChange.call(this, e, id);
    };

    /**
     * The model for the ExtensionManagerView that is responsible for handling default installed extensions.
     * This extends InstalledViewModel.
     * Must be disposed with dispose() when done.
     *
     * Events:
     * - change - triggered when the data for a given extension changes. Second parameter is the extension id.
     * - filter - triggered whenever the filtered set changes (including on initialize).
     *
     * @constructor
     */
    function InstalledDefaultViewModel() {
        AbstractInstalledViewModel.call(this);
    }

    InstalledDefaultViewModel.prototype = Object.create(AbstractInstalledViewModel.prototype);
    InstalledDefaultViewModel.prototype.constructor = InstalledDefaultViewModel;

    /**
     * @type {string}
     * InstalledDefaultViewModel always have a source of SOURCE_INSTALLED_DEFAULT.
     */
    InstalledDefaultViewModel.prototype.source = ExtensionManagerViewModel.prototype.SOURCE_INSTALLED_DEFAULT;

    /**
     * Initializes the model from the set of default installed extensions, sorted
     * alphabetically by id (or name of the extension folder for legacy extensions).
     * @return {$.Promise} a promise that's resolved when we're done initializing.
     */
    InstalledDefaultViewModel.prototype._initializeFromSource = function () {
        var self = this;
        this.extensions = ExtensionManager.extensions;
        this.sortedFullSet = Object.keys(this.extensions)
            .filter(function (key) {
                return self.extensions[key].installInfo &&
                    self.extensions[key].installInfo.locationType === ExtensionManager.LOCATION_DEFAULT &&
                    _.isEmpty(self.extensions[key].installInfo.metadata.theme);
            });
        this._sortFullSet();
        this._setInitialFilter();

        return new $.Deferred().resolve().promise();
    };

    /**
     * The model for the ExtensionManagerView that is responsible for handling registry-based theme extensions.
     * This extends ExtensionManagerViewModel.
     * Must be disposed with dispose() when done.
     *
     * Events:
     * - change - triggered when the data for a given extension changes. Second parameter is the extension id.
     * - filter - triggered whenever the filtered set changes (including on initialize).
     *
     * @constructor
     */
    function ThemesViewModel() {
        ExtensionManagerViewModel.call(this);
    }

    // Inheritance setup
    ThemesViewModel.prototype = Object.create(ExtensionManagerViewModel.prototype);
    ThemesViewModel.prototype.constructor = ThemesViewModel;

    /**
     * @type {string}
     * ThemeViewModels always have a source of SOURCE_THEMES.
     */
    ThemesViewModel.prototype.source = ExtensionManagerViewModel.prototype.SOURCE_THEMES;

    /**
     * Initializes the model from the remote extension registry.
     * @return {$.Promise} a promise that's resolved with the registry JSON data.
     */
    ThemesViewModel.prototype._initializeFromSource = function () {
        var self = this;
        return ExtensionManager.downloadRegistry()
            .done(function () {
                self.extensions = ExtensionManager.extensions;

                // Sort the registry by last published date and store the sorted list of IDs.
                self.sortedFullSet = registry_utils.sortRegistry(self.extensions, "registryInfo")
                    .filter(function (entry) {
                        return entry.registryInfo !== undefined && entry.registryInfo.metadata.theme;
                    })
                    .map(function (entry) {
                        return entry.registryInfo.metadata.name;
                    });
                self._setInitialFilter();
            })
            .fail(function () {
                self.extensions = [];
                self.sortedFullSet = [];
                self.filterSet = [];
            });
    };

    /**
     * @private
     * Finds the theme extension metadata by id. If there is no theme extension matching the given id,
     * this returns `null`.
     * @param {string} id of the theme extension
     * @return {Object?} extension metadata or null if there's no matching extension
     */
    ThemesViewModel.prototype._getEntry = function (id) {
        var entry = this.extensions[id];
        if (entry) {
            return entry.registryInfo;
        }
        return entry;
    };

    exports.RegistryViewModel = RegistryViewModel;
    exports.ThemesViewModel = ThemesViewModel;
    exports.InstalledViewModel = InstalledViewModel;
    exports.InstalledDefaultViewModel = InstalledDefaultViewModel;
});<|MERGE_RESOLUTION|>--- conflicted
+++ resolved
@@ -81,15 +81,12 @@
      */
     ExtensionManagerViewModel.prototype.SOURCE_INSTALLED = "installed";
 
-<<<<<<< HEAD
     /**
      * @type {string}
      * Constant indicating that this model/view should initialize from the list of default installed extensions.
      */
     ExtensionManagerViewModel.prototype.SOURCE_INSTALLED_DEFAULT = "installed-default";
-    
-=======
->>>>>>> 239c9375
+
     /**
      * @type {Object}
      * The current set of extensions managed by this model. Same as ExtensionManager.extensions.
@@ -371,7 +368,6 @@
         return entry;
     };
 
-<<<<<<< HEAD
 
     function AbstractInstalledViewModel() {
         ExtensionManagerViewModel.call(this);
@@ -429,8 +425,6 @@
         return entry;
     };
 
-=======
->>>>>>> 239c9375
     /**
      * The model for the ExtensionManagerView that is responsible for handling previously-installed extensions.
      * This extends ExtensionManagerViewModel.
@@ -446,11 +440,7 @@
         AbstractInstalledViewModel.call(this);
     }
 
-<<<<<<< HEAD
     InstalledViewModel.prototype = Object.create(AbstractInstalledViewModel.prototype);
-=======
-    InstalledViewModel.prototype = Object.create(ExtensionManagerViewModel.prototype);
->>>>>>> 239c9375
     InstalledViewModel.prototype.constructor = InstalledViewModel;
 
     /**
@@ -478,38 +468,7 @@
 
         return new $.Deferred().resolve().promise();
     };
-<<<<<<< HEAD
-
-=======
-
-    /**
-     * @private
-     * Re-sorts the current full set
-     */
-    InstalledViewModel.prototype._sortFullSet = function () {
-        var self = this;
-
-        this.sortedFullSet = this.sortedFullSet.sort(function (key1, key2) {
-            // before sorting by name, put first extensions that have updates
-            var ua1 = self.extensions[key1].installInfo.updateAvailable,
-                ua2 = self.extensions[key2].installInfo.updateAvailable;
-
-            if (ua1 && !ua2) {
-                return -1;
-            } else if (!ua1 && ua2) {
-                return 1;
-            }
-
-            var metadata1 = self.extensions[key1].installInfo.metadata,
-                metadata2 = self.extensions[key2].installInfo.metadata,
-                id1 = (metadata1.title || metadata1.name).toLocaleLowerCase(),
-                id2 = (metadata2.title || metadata2.name).toLocaleLowerCase();
-
-            return id1.localeCompare(id2);
-        });
-    };
-
->>>>>>> 239c9375
+
     /**
      * @private
      * Updates notifyCount based on number of extensions with an update available
