--- conflicted
+++ resolved
@@ -164,18 +164,11 @@
      */
     ExtensionManagerViewModel.prototype.initialize = function () {
         var self = this;
-<<<<<<< HEAD
-
+        
         this._initializeFromSourcePromise = this._initializeFromSource().then(
             self._updateMessage,
             self._updateMessage
         );
-=======
-        
-        this._initializeFromSourcePromise = this._initializeFromSource().always(function () {
-            self._updateMessage();
-        });
->>>>>>> 1775c9a4
         
         return this._initializeFromSourcePromise;
     };
