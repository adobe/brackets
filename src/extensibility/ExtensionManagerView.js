--- conflicted
+++ resolved
@@ -238,7 +238,7 @@
 
         // Check if extension metadata contains localized content.
         var lang            = brackets.getLocale(),
-            shortLang       = lang.split("-")[0];
+            shortLang       = LocalizationUtils.shortLang(lang);
         if (info.metadata["package-i18n"]) {
             [shortLang, lang].forEach(function (locale) {
                 if (info.metadata["package-i18n"].hasOwnProperty(locale)) {
@@ -265,12 +265,6 @@
         context.allowInstall = context.isCompatible && !context.isInstalled;
 
         if (Array.isArray(info.metadata.i18n) && info.metadata.i18n.length > 0) {
-<<<<<<< HEAD
-            var lang      = brackets.getLocale(),
-                shortLang = LocalizationUtils.shortLang(lang);
-
-=======
->>>>>>> d0942452
             context.translated = true;
             context.translatedLangs =
                 info.metadata.i18n.map(function (value) {
