/*
 * Copyright (c) 2013 - present Adobe Systems Incorporated. All rights reserved.
 *
 * Permission is hereby granted, free of charge, to any person obtaining a
 * copy of this software and associated documentation files (the "Software"),
 * to deal in the Software without restriction, including without limitation
 * the rights to use, copy, modify, merge, publish, distribute, sublicense,
 * and/or sell copies of the Software, and to permit persons to whom the
 * Software is furnished to do so, subject to the following conditions:
 *
 * The above copyright notice and this permission notice shall be included in
 * all copies or substantial portions of the Software.
 *
 * THE SOFTWARE IS PROVIDED "AS IS", WITHOUT WARRANTY OF ANY KIND, EXPRESS OR
 * IMPLIED, INCLUDING BUT NOT LIMITED TO THE WARRANTIES OF MERCHANTABILITY,
 * FITNESS FOR A PARTICULAR PURPOSE AND NONINFRINGEMENT. IN NO EVENT SHALL THE
 * AUTHORS OR COPYRIGHT HOLDERS BE LIABLE FOR ANY CLAIM, DAMAGES OR OTHER
 * LIABILITY, WHETHER IN AN ACTION OF CONTRACT, TORT OR OTHERWISE, ARISING
 * FROM, OUT OF OR IN CONNECTION WITH THE SOFTWARE OR THE USE OR OTHER
 * DEALINGS IN THE SOFTWARE.
 *
 */

/*jslint vars: true, plusplus: true, devel: true, nomen: true, indent: 4, maxerr: 50, regexp: true */
/*global define, $, brackets, Mustache, PathUtils */
/*unittests: ExtensionManager*/

define(function (require, exports, module) {
    "use strict";

    var Strings                   = require("strings"),
        EventDispatcher           = require("utils/EventDispatcher"),
        StringUtils               = require("utils/StringUtils"),
        ExtensionManager          = require("extensibility/ExtensionManager"),
        registry_utils            = require("extensibility/registry_utils"),
        InstallExtensionDialog    = require("extensibility/InstallExtensionDialog"),
        LocalizationUtils         = require("utils/LocalizationUtils"),
        LanguageManager           = require("language/LanguageManager"),
        Mustache                  = require("thirdparty/mustache/mustache"),
        PathUtils                 = require("thirdparty/path-utils/path-utils"),
        itemTemplate              = require("text!htmlContent/extension-manager-view-item.html");
        

    /**
     * Create a detached link element, so that we can use it later to extract url details like 'protocol'
     */
    var _tmpLink = document.createElement('a');

    // Parse item template for future use
    Mustache.parse(itemTemplate);

    /**
     * Creates a view enabling the user to install and manage extensions. Must be initialized
     * with initialize(). When the view is closed, dispose() must be called.
     * @constructor
     */
    function ExtensionManagerView() {
    }
    EventDispatcher.makeEventDispatcher(ExtensionManagerView.prototype);

    /**
     * Initializes the view to show a set of extensions.
     * @param {ExtensionManagerViewModel} model Model object containing extension data to view
     * @return {$.Promise} a promise that's resolved once the view has been initialized. Never
     *     rejected.
     */
    ExtensionManagerView.prototype.initialize = function (model) {
        var self = this,
            result = new $.Deferred();
        this.model = model;
        this._itemViews = {};
        this.$el = $("<div class='extension-list tab-pane' id='" + this.model.source + "'/>");
        this._$emptyMessage = $("<div class='empty-message'/>")
            .appendTo(this.$el);
        this._$infoMessage = $("<div class='info-message'/>")
            .appendTo(this.$el).html(this.model.infoMessage);
        this._$table = $("<table class='table'/>").appendTo(this.$el);

        this.model.initialize().done(function () {
            self._setupEventHandlers();
        }).always(function () {
            self._render();
            result.resolve();
        });

        return result.promise();
    };

    /**
     * @type {jQueryObject}
     * The root of the view's DOM tree.
     */
    ExtensionManagerView.prototype.$el = null;

    /**
     * @type {Model}
     * The view's model. Handles sorting and filtering of items in the view.
     */
    ExtensionManagerView.prototype.model = null;

    /**
     * @type {jQueryObject}
     * Element showing a message when there are no extensions.
     */
    ExtensionManagerView.prototype._$emptyMessage = null;

    /**
     * @private
     * @type {jQueryObject}
     * The root of the table inside the view.
     */
    ExtensionManagerView.prototype._$table = null;

    /**
     * @private
     * @type {Object.<string, jQueryObject>}
     * The individual views for each item, keyed by the extension ID.
     */
    ExtensionManagerView.prototype._itemViews = null;

    /**
     * Toggles between truncated and full length extension descriptions
     * @param {string} id The id of the extension clicked
     * @param {JQueryElement} $element The DOM element of the extension clicked
     * @param {boolean} showFull true if full length description should be shown, false for shortened version.
     */
    ExtensionManagerView.prototype._toggleDescription = function (id, $element, showFull) {
        var description, linkTitle,
            info = this.model._getEntry(id);

        // Toggle between appropriate descriptions and link title,
        // depending on if extension is installed or not
        if (showFull) {
            description = info.metadata.description;
            linkTitle = Strings.VIEW_TRUNCATED_DESCRIPTION;
        } else {
            description = info.metadata.shortdescription;
            linkTitle = Strings.VIEW_COMPLETE_DESCRIPTION;
        }

        $element.data("toggle-desc", showFull ? "trunc-desc" : "expand-desc")
                .attr("title", linkTitle)
                .prev(".ext-full-description").text(description);
    };

    /**
     * @private
     * Attaches our event handlers. We wait to do this until we've fully fetched the extension list.
     */
    ExtensionManagerView.prototype._setupEventHandlers = function () {
        var self = this;

        // Listen for model data and filter changes.
        this.model
            .on("filter", function () {
                self._render();
            })
            .on("change", function (e, id) {
                var extensions = self.model.extensions,
                    $oldItem = self._itemViews[id];
                self._updateMessage();
                if (self.model.filterSet.indexOf(id) === -1) {
                    // This extension is not in the filter set. Remove it from the view if we
                    // were rendering it previously.
                    if ($oldItem) {
                        $oldItem.remove();
                        delete self._itemViews[id];
                    }
                } else {
                    // Render the item, replacing the old item if we had previously rendered it.
                    var $newItem = self._renderItem(extensions[id], self.model._getEntry(id));
                    if ($oldItem) {
                        $oldItem.replaceWith($newItem);
                        self._itemViews[id] = $newItem;
                    }
                }
            });

        // UI event handlers
        this.$el
            .on("click", "a", function (e) {
                var $target = $(e.target);
                if ($target.hasClass("undo-remove")) {
                    ExtensionManager.markForRemoval($target.attr("data-extension-id"), false);
                } else if ($target.hasClass("remove")) {
                    ExtensionManager.markForRemoval($target.attr("data-extension-id"), true);
                } else if ($target.hasClass("undo-update")) {
                    ExtensionManager.removeUpdate($target.attr("data-extension-id"));
                } else if ($target.hasClass("undo-disable")) {
                    ExtensionManager.markForDisabling($target.attr("data-extension-id"), false);
                } else if ($target.data("toggle-desc") === "expand-desc") {
                    this._toggleDescription($target.attr("data-extension-id"), $target, true);
                } else if ($target.data("toggle-desc") === "trunc-desc") {
                    this._toggleDescription($target.attr("data-extension-id"), $target, false);
                }
            }.bind(this))
            .on("click", "button.install", function (e) {
                self._installUsingDialog($(e.target).attr("data-extension-id"));
            })
            .on("click", "button.update", function (e) {
                self._installUsingDialog($(e.target).attr("data-extension-id"), true);
            })
            .on("click", "button.remove", function (e) {
                ExtensionManager.markForRemoval($(e.target).attr("data-extension-id"), true);
            })
            .on("click", "button.disable", function (e) {
                ExtensionManager.markForDisabling($(e.target).attr("data-extension-id"), true);
            })
            .on("click", "button.enable", function (e) {
                ExtensionManager.enable($(e.target).attr("data-extension-id"));
            });
    };

    /**
     * @private
     * Renders the view for a single extension entry.
     * @param {Object} entry The extension entry to render.
     * @param {Object} info The extension's metadata.
     * @return {jQueryObject} The rendered node as a jQuery object.
     */
    ExtensionManagerView.prototype._renderItem = function (entry, info) {
        // Create a Mustache context object containing the entry data and our helper functions.

        // Start with the basic info from the given entry, either the installation info or the
        // registry info depending on what we're listing.
        var context = $.extend({}, info);

        // Normally we would merge the strings into the context we're passing into the template,
        // but since we're instantiating the template for every item, it seems wrong to take the hit
        // of copying all the strings into the context, so we just make it a subfield.
        context.Strings = Strings;

        // Calculate various bools, since Mustache doesn't let you use expressions and interprets
        // arrays as iteration contexts.
        context.isInstalled = !!entry.installInfo;
        context.failedToStart = (entry.installInfo && entry.installInfo.status === ExtensionManager.START_FAILED);
        context.disabled = (entry.installInfo && entry.installInfo.status === ExtensionManager.DISABLED);
        context.hasVersionInfo = !!info.versions;

        if (entry.registryInfo) {
            var latestVerCompatInfo = ExtensionManager.getCompatibilityInfo(entry.registryInfo, brackets.metadata.apiVersion);
            context.isCompatible = latestVerCompatInfo.isCompatible;
            context.requiresNewer = latestVerCompatInfo.requiresNewer;
            context.isCompatibleLatest = latestVerCompatInfo.isLatestVersion;
            if (!context.isCompatibleLatest) {
                var installWarningBase = context.requiresNewer ? Strings.EXTENSION_LATEST_INCOMPATIBLE_NEWER : Strings.EXTENSION_LATEST_INCOMPATIBLE_OLDER;
                context.installWarning = StringUtils.format(installWarningBase, entry.registryInfo.versions[entry.registryInfo.versions.length - 1].version, latestVerCompatInfo.compatibleVersion);
            }
        } else {
            // We should only get here when viewing the Installed tab and some extensions don't exist in the registry
            // (or registry is offline). These flags *should* always be ignored in that scenario, but just in case...
            context.isCompatible = context.isCompatibleLatest = true;
        }

        // Check if extension metadata contains localized content.
        var lang            = brackets.getLocale(),
            shortLang       = lang.split("-")[0];
        if (info.metadata["package-i18n"]) {
            [shortLang, lang].forEach(function (locale) {
                if (info.metadata["package-i18n"].hasOwnProperty(locale)) {
                    // only overlay specific properties with the localized values
                    ["title", "description", "homepage", "keywords"].forEach(function (prop) {
                        if (info.metadata["package-i18n"][locale].hasOwnProperty(prop)) {
                            info.metadata[prop] = info.metadata["package-i18n"][locale][prop];
                        }
                    });
                }
            });
        }

        if (info.metadata.description !== undefined) {
            info.metadata.shortdescription = StringUtils.truncate(info.metadata.description, 200);
        }

        context.isMarkedForRemoval = ExtensionManager.isMarkedForRemoval(info.metadata.name);
        context.isMarkedForDisabling = ExtensionManager.isMarkedForDisabling(info.metadata.name);
        context.isMarkedForUpdate = ExtensionManager.isMarkedForUpdate(info.metadata.name);
        var hasPendingAction = context.isMarkedForDisabling || context.isMarkedForRemoval || context.isMarkedForUpdate;

        context.showInstallButton = (this.model.source === this.model.SOURCE_REGISTRY || this.model.source === this.model.SOURCE_THEMES) && !context.updateAvailable;
        context.showUpdateButton = context.updateAvailable && !context.isMarkedForUpdate && !context.isMarkedForRemoval;

        context.allowInstall = context.isCompatible && !context.isInstalled;

        if (Array.isArray(info.metadata.i18n) && info.metadata.i18n.length > 0) {
            context.translated = true;
            context.translatedLangs =
                info.metadata.i18n.map(function (value) {
                    if (value === "root") {
                        value = "en";
                    }
                    return { name: LocalizationUtils.getLocalizedLabel(value), locale: value };
                })
                .sort(function (lang1, lang2) {
                    // List users language first
                    var locales         = [lang1.locale, lang2.locale],
                        userLangIndex   = locales.indexOf(lang);
                    if (userLangIndex > -1) {
                        return userLangIndex;
                    }
                    userLangIndex = locales.indexOf(shortLang);
                    if (userLangIndex > -1) {
                        return userLangIndex;
                    }

                    return lang1.name.localeCompare(lang2.name);
                })
                .map(function (value) {
                    return value.name;
                })
                .join(", ");
            context.translatedLangs = StringUtils.format(Strings.EXTENSION_TRANSLATED_LANGS, context.translatedLangs);

            // If the selected language is System Default, match both the short (2-char) language code
            // and the long one
            var translatedIntoUserLang =
                (brackets.isLocaleDefault() && info.metadata.i18n.indexOf(shortLang) > -1) ||
                info.metadata.i18n.indexOf(lang) > -1;
            context.extensionTranslated = StringUtils.format(
                translatedIntoUserLang ? Strings.EXTENSION_TRANSLATED_USER_LANG : Strings.EXTENSION_TRANSLATED_GENERAL,
                info.metadata.i18n.length
            );
        }

        var isInstalledInUserFolder = (entry.installInfo && entry.installInfo.locationType === ExtensionManager.LOCATION_USER);
        context.allowRemove = isInstalledInUserFolder;
        context.allowUpdate = context.showUpdateButton && context.isCompatible && context.updateCompatible && isInstalledInUserFolder;
        if (!context.allowUpdate) {
            context.updateNotAllowedReason = isInstalledInUserFolder ? Strings.CANT_UPDATE : Strings.CANT_UPDATE_DEV;
        }

        context.removalAllowed = this.model.source === "installed" &&
            !context.failedToStart && !hasPendingAction;
        context.disablingAllowed = this.model.source === "installed" &&
            !context.disabled && !hasPendingAction;
        context.enablingAllowed = this.model.source === "installed" &&
            context.disabled && !hasPendingAction;

        // Copy over helper functions that we share with the registry app.
        ["lastVersionDate", "authorInfo"].forEach(function (helper) {
            context[helper] = registry_utils[helper];
        });

<<<<<<< HEAD
        // Do some extra validation on homepage url to make sure we don't end up executing local binary
        if (context.metadata.homepage) {
            var parsed = PathUtils.parseUrl(context.metadata.homepage);

            // We can't rely on path-utils because of known problems with protocol identification
            // Falling back to Browsers protocol identification mechanism
            _tmpLink.href = context.metadata.homepage;

            // Check if the homepage refers to a local resource
            if (_tmpLink.protocol === "file:") {
                var language = LanguageManager.getLanguageForExtension(parsed.filenameExtension.replace(/^\./, ''));
                // If identified language for the local resource is binary, don't list it
                if (language && language.isBinary()) {
                    delete context.metadata.homepage;
                }
            }
        }

        return $(this._itemTemplate(context));
=======
        return $(Mustache.render(itemTemplate, context));
>>>>>>> 93f7ede3
    };

    /**
     * @private
     * Display an optional message (hiding the extension list if displayed)
     * @return {boolean} Returns true if a message is displayed
     */
    ExtensionManagerView.prototype._updateMessage = function () {
        if (this.model.message) {
            this._$emptyMessage.css("display", "block");
            this._$emptyMessage.html(this.model.message);
            this._$infoMessage.css("display", "none");
            this._$table.css("display", "none");

            return true;
        } else {
            this._$emptyMessage.css("display", "none");
            this._$infoMessage.css("display", this.model.infoMessage ? "block" : "none");
            this._$table.css("display", "");

            return false;
        }
    };

    /**
     * @private
     * Renders the extension entry table based on the model's current filter set. Will create
     * new items for entries that haven't yet been rendered, but will not re-render existing items.
     */
    ExtensionManagerView.prototype._render = function () {
        var self = this;

        this._$table.empty();
        this._updateMessage();

        this.model.filterSet.forEach(function (id) {
            var $item = self._itemViews[id];
            if (!$item) {
                $item = self._renderItem(self.model.extensions[id], self.model._getEntry(id));
                self._itemViews[id] = $item;
            }
            $item.appendTo(self._$table);
        });

        this.trigger("render");
    };

    /**
     * @private
     * Install the extension with the given ID using the install dialog.
     * @param {string} id ID of the extension to install.
     */
    ExtensionManagerView.prototype._installUsingDialog = function (id, _isUpdate) {
        var entry = this.model.extensions[id];
        if (entry && entry.registryInfo) {
            var compatInfo = ExtensionManager.getCompatibilityInfo(entry.registryInfo, brackets.metadata.apiVersion),
                url = ExtensionManager.getExtensionURL(id, compatInfo.compatibleVersion);

            // TODO: this should set .done on the returned promise
            if (_isUpdate) {
                InstallExtensionDialog.updateUsingDialog(url).done(ExtensionManager.updateFromDownload);
            } else {
                InstallExtensionDialog.installUsingDialog(url);
            }
        }
    };

    /**
     * Filters the contents of the view.
     * @param {string} query The query to filter by.
     */
    ExtensionManagerView.prototype.filter = function (query) {
        this.model.filter(query);
    };

    exports.ExtensionManagerView = ExtensionManagerView;
});<|MERGE_RESOLUTION|>--- conflicted
+++ resolved
@@ -341,7 +341,6 @@
             context[helper] = registry_utils[helper];
         });
 
-<<<<<<< HEAD
         // Do some extra validation on homepage url to make sure we don't end up executing local binary
         if (context.metadata.homepage) {
             var parsed = PathUtils.parseUrl(context.metadata.homepage);
@@ -360,10 +359,7 @@
             }
         }
 
-        return $(this._itemTemplate(context));
-=======
         return $(Mustache.render(itemTemplate, context));
->>>>>>> 93f7ede3
     };
 
     /**
