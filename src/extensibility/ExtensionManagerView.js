/*
 * Copyright (c) 2013 Adobe Systems Incorporated. All rights reserved.
 *  
 * Permission is hereby granted, free of charge, to any person obtaining a
 * copy of this software and associated documentation files (the "Software"), 
 * to deal in the Software without restriction, including without limitation 
 * the rights to use, copy, modify, merge, publish, distribute, sublicense, 
 * and/or sell copies of the Software, and to permit persons to whom the 
 * Software is furnished to do so, subject to the following conditions:
 *  
 * The above copyright notice and this permission notice shall be included in
 * all copies or substantial portions of the Software.
 *  
 * THE SOFTWARE IS PROVIDED "AS IS", WITHOUT WARRANTY OF ANY KIND, EXPRESS OR
 * IMPLIED, INCLUDING BUT NOT LIMITED TO THE WARRANTIES OF MERCHANTABILITY, 
 * FITNESS FOR A PARTICULAR PURPOSE AND NONINFRINGEMENT. IN NO EVENT SHALL THE
 * AUTHORS OR COPYRIGHT HOLDERS BE LIABLE FOR ANY CLAIM, DAMAGES OR OTHER 
 * LIABILITY, WHETHER IN AN ACTION OF CONTRACT, TORT OR OTHERWISE, ARISING 
 * FROM, OUT OF OR IN CONNECTION WITH THE SOFTWARE OR THE USE OR OTHER 
 * DEALINGS IN THE SOFTWARE.
 * 
 */

/*jslint vars: true, plusplus: true, devel: true, nomen: true, indent: 4, maxerr: 50, regexp: true */
/*global define, window, $, brackets, Mustache */
/*unittests: ExtensionManager*/

define(function (require, exports, module) {
    "use strict";
    
    var Strings                   = require("strings"),
        NativeApp                 = require("utils/NativeApp"),
        ExtensionManagerViewModel = require("extensibility/ExtensionManagerViewModel").ExtensionManagerViewModel,
        ExtensionManager          = require("extensibility/ExtensionManager"),
        registry_utils            = require("extensibility/registry_utils"),
        InstallExtensionDialog    = require("extensibility/InstallExtensionDialog"),
        Dialogs                   = require("widgets/Dialogs"),
        StringUtils               = require("utils/StringUtils"),
        CommandManager            = require("command/CommandManager"),
        Commands                  = require("command/Commands"),
        itemTemplate              = require("text!htmlContent/extension-manager-view-item.html");
    
    /**
     * @constructor
     * Creates a view enabling the user to install and manage extensions. Must be initialized
     * with initialize(). When the view is closed, dispose() must be called.
     */
    function ExtensionManagerView() {
    }
    
    /**
     * Initializes the view to show a set of extensions.
     * @param {string} source Which set of extensions to view: one of the SOURCE_* constants
     *     in ExtensionsManagerViewModel.
     * @return {$.Promise} a promise that's resolved once the view has been initialized. Never
     *     rejected.
     */
    ExtensionManagerView.prototype.initialize = function (source) {
        var self = this,
            result = new $.Deferred();
        this.model = new ExtensionManagerViewModel();
        this._itemTemplate = Mustache.compile(itemTemplate);
        this._itemViews = {};
        this.$el = $("<div class='extension-list'/>");
        this._$table = $("<table class='table'/>").appendTo(this.$el);
        
        // Show the busy spinner and access the registry.
        var $spinner = $("<div class='spinner large spin'/>")
            .appendTo(this.$el);
        this.model.initialize(source).done(function () {
            self._setupEventHandlers();
            self._render();
        }).fail(function () {
            $("<div class='alert-message error load-error'/>")
                .text(Strings.EXTENSION_MANAGER_ERROR_LOAD)
                .appendTo(self.$el);
        }).always(function () {
            $spinner.remove();
            result.resolve();
        });
        return result.promise();
    };
    
    /**
     * @type {jQueryObject}
     * The root of the view's DOM tree.
     */
    ExtensionManagerView.prototype.$el = null;
    
    /**
     * @type {Model}
     * The view's model. Handles sorting and filtering of items in the view.
     */
    ExtensionManagerView.prototype.model = null;
    
    /**
     * @private
     * @type {jQueryObject}
     * The root of the table inside the view.
     */
    ExtensionManagerView.prototype._$table = null;
    
    /**
     * @private
     * @type {function} The compiled template we use for rendering items in the extension list.
     */
    ExtensionManagerView.prototype._itemTemplate = null;
    
    /**
     * @private
     * @type {Object.<string, jQueryObject>}
     * The individual views for each item, keyed by the extension ID.
     */
    ExtensionManagerView.prototype._itemViews = null;
    
    /**
     * @private
     * Attaches our event handlers. We wait to do this until we've fully fetched the extension list.
     */
    ExtensionManagerView.prototype._setupEventHandlers = function () {
        var self = this;
        
        // Listen for model data and filter changes.
        $(this.model)
            .on("filter", function () {
                self._render();
            })
            .on("change", function (e, id) {
                var extensions = self.model.extensions,
                    $oldItem = self._itemViews[id];
                if (self.model.filterSet.indexOf(id) === -1) {
                    // This extension is not in the filter set. Remove it from the view if we
                    // were rendering it previously.
                    if ($oldItem) {
                        $oldItem.remove();
                        delete self._itemViews[id];
                    }
                } else {
                    // Render the item, replacing the old item if we had previously rendered it.
                    var $newItem = self._renderItem(extensions[id]);
                    if ($oldItem) {
                        $oldItem.replaceWith($newItem);
                        self._itemViews[id] = $newItem;
                    }
                }
            });
        
        // UI event handlers
        this.$el
            .on("click", "a", function (e) {
                // Never allow the default behavior for links--we don't want
                // them to navigate out of Brackets!
                e.stopImmediatePropagation();
                e.preventDefault();
                
                var $target = $(e.target);
                if ($target.hasClass("undo-remove")) {
                    self.model.markForRemoval($target.attr("data-extension-id"), false);
                } else {
                    // Open any other link in the external browser.
                    NativeApp.openURLInDefaultBrowser($target.attr("href"));
                }
            })
            .on("click", "button.install", function (e) {
                self._installUsingDialog($(e.target).attr("data-extension-id"));
            })
            .on("click", "button.remove", function (e) {
                self.model.markForRemoval($(e.target).attr("data-extension-id"), true);
<<<<<<< HEAD
            })
            .on("click", "a.undo-remove", function (e) {
                e.preventDefault();
                e.stopImmediatePropagation();
                self.model.markForRemoval($(e.target).attr("data-extension-id"), false);
=======
>>>>>>> 3ecd1e1c
            });
    };
    
    /**
     * @private
     * Renders the view for a single extension entry.
     * @param {Object} entry The extension entry to render.
     * @return {jQueryObject} The rendered node as a jQuery object.
     */
    ExtensionManagerView.prototype._renderItem = function (entry) {
        // Create a Mustache context object containing the entry data and our helper functions.
        
        // Start with the basic info from the given entry, either the installation info or the
        // registry info depending on what we're listing.
        var info, context;
        if (this.model.source === ExtensionManagerViewModel.SOURCE_INSTALLED) {
            info = entry.installInfo;
            context = $.extend({}, info);
            // If this is also linked to a registry item, copy over the owner info.
            if (entry.registryInfo) {
                context.owner = entry.registryInfo.owner;
            }
        } else {
            info = entry.registryInfo;
            context = $.extend({}, info);
        }
        
        // Normally we would merge the strings into the context we're passing into the template,
        // but since we're instantiating the template for every item, it seems wrong to take the hit
        // of copying all the strings into the context, so we just make it a subfield.
        context.Strings = Strings;
        
        // Calculate various bools, since Mustache doesn't let you use expressions and interprets
        // arrays as iteration contexts.
        context.isInstalled = !!entry.installInfo;
        context.hasVersionInfo = !!info.versions;
                
        var compatInfo = ExtensionManager.getCompatibilityInfo(info, brackets.metadata.apiVersion);
        context.isCompatible = compatInfo.isCompatible;
        context.requiresNewer = compatInfo.requiresNewer;
        
        context.showInstallButton = (this.model.source === ExtensionManagerViewModel.SOURCE_REGISTRY);
        context.allowInstall = context.isCompatible && !context.isInstalled;
        
        context.allowRemove = (entry.installInfo && entry.installInfo.locationType === ExtensionManager.LOCATION_USER);
        context.isMarkedForRemoval = this.model.isMarkedForRemoval(info.metadata.name);
        
        // Copy over helper functions that we share with the registry app.
        ["lastVersionDate", "authorInfo"].forEach(function (helper) {
            context[helper] = registry_utils[helper];
        });
        
        return $(this._itemTemplate(context));
    };
    
    /**
     * @private
     * Renders the extension entry table based on the model's current filter set. Will create
     * new items for entries that haven't yet been rendered, but will not re-render existing items.
     */
    ExtensionManagerView.prototype._render = function () {
        var self = this,
            $item;
        this._$table.empty();
        this.model.filterSet.forEach(function (id) {
            var $item = self._itemViews[id];
            if (!$item) {
                $item = self._renderItem(self.model.extensions[id]);
                self._itemViews[id] = $item;
            }
            $item.appendTo(self._$table);
        });
        $(this).triggerHandler("render");
    };
    
    /**
     * @private
     * Install the extension with the given ID using the install dialog.
     * @param {string} id ID of the extension to install.
     */
    ExtensionManagerView.prototype._installUsingDialog = function (id) {
        var entry = this.model.extensions[id];
        if (entry && entry.registryInfo) {
            var url = ExtensionManager.getExtensionURL(id, entry.registryInfo.metadata.version);
            InstallExtensionDialog.installUsingDialog(url);
        }
    };
    
    /**
     * Filters the contents of the view.
     * @param {string} query The query to filter by.
     */
    ExtensionManagerView.prototype.filter = function (query) {
        this.model.filter(query);
    };
    
    /**
     * Disposes the view. Must be called when the view goes away.
<<<<<<< HEAD
     * @param {boolean} skipRemoval Whether to skip removal of marked extensions. Only for unit testing.
     */
    ExtensionManagerView.prototype.dispose = function (skipRemoval) {
        var self = this;
        
        // If an extension was removed, prompt the user to quit Brackets.
        if (!skipRemoval && this.model.hasExtensionsToRemove()) {
=======
     * @param {boolean} _skipRemoval Whether to skip removal of marked extensions. Only for unit testing.
     */
    ExtensionManagerView.prototype.dispose = function (_skipRemoval) {
        var self = this;
        
        // If an extension was removed, prompt the user to quit Brackets.
        if (!_skipRemoval && this.model.hasExtensionsToRemove()) {
>>>>>>> 3ecd1e1c
            Dialogs.showModalDialog("remove-marked-extensions", Strings.REMOVE_AND_QUIT_TITLE,
                                    Strings.REMOVE_AND_QUIT_MESSAGE)
                .done(function (buttonId) {
                    if (buttonId === "ok") {
                        self.model.removeMarkedExtensions()
                            .done(function () {
                                self.model.dispose();
                                CommandManager.execute(Commands.FILE_QUIT);
                            })
                            .fail(function (errorArray) {
                                self.model.dispose();
                                
                                var ids = [];
                                errorArray.forEach(function (errorObj) {
                                    ids.push(errorObj.item);
                                });
                                Dialogs.showModalDialog("error-dialog", Strings.EXTENSION_MANAGER_REMOVE,
                                                        StringUtils.format(Strings.EXTENSION_MANAGER_REMOVE_ERROR, ids.join(", ")))
                                    .done(function () {
                                        // We still have to quit even if some of the removals failed.
                                        CommandManager.execute(Commands.FILE_QUIT);
                                    });
                            });
                    } else {
                        self.model.dispose();
                    }
                });
        } else {
            this.model.dispose();
        }
    };
    
    exports.ExtensionManagerView = ExtensionManagerView;
});<|MERGE_RESOLUTION|>--- conflicted
+++ resolved
@@ -166,14 +166,6 @@
             })
             .on("click", "button.remove", function (e) {
                 self.model.markForRemoval($(e.target).attr("data-extension-id"), true);
-<<<<<<< HEAD
-            })
-            .on("click", "a.undo-remove", function (e) {
-                e.preventDefault();
-                e.stopImmediatePropagation();
-                self.model.markForRemoval($(e.target).attr("data-extension-id"), false);
-=======
->>>>>>> 3ecd1e1c
             });
     };
     
@@ -272,15 +264,6 @@
     
     /**
      * Disposes the view. Must be called when the view goes away.
-<<<<<<< HEAD
-     * @param {boolean} skipRemoval Whether to skip removal of marked extensions. Only for unit testing.
-     */
-    ExtensionManagerView.prototype.dispose = function (skipRemoval) {
-        var self = this;
-        
-        // If an extension was removed, prompt the user to quit Brackets.
-        if (!skipRemoval && this.model.hasExtensionsToRemove()) {
-=======
      * @param {boolean} _skipRemoval Whether to skip removal of marked extensions. Only for unit testing.
      */
     ExtensionManagerView.prototype.dispose = function (_skipRemoval) {
@@ -288,7 +271,6 @@
         
         // If an extension was removed, prompt the user to quit Brackets.
         if (!_skipRemoval && this.model.hasExtensionsToRemove()) {
->>>>>>> 3ecd1e1c
             Dialogs.showModalDialog("remove-marked-extensions", Strings.REMOVE_AND_QUIT_TITLE,
                                     Strings.REMOVE_AND_QUIT_MESSAGE)
                 .done(function (buttonId) {
