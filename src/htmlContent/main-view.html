--- conflicted
+++ resolved
@@ -40,14 +40,11 @@
 
     <!-- Main UI: horizontal set of sidebar, main content vertical stack, and vertical toolbar -->
     <div class="main-view">
-<<<<<<< HEAD
+
         <div id="sidebar" class="sidebar panel quiet-scrollbars horz-resizable right-resizer collapsible" data-minsize="0" data-maxsize="45%" data-forceleft=".content">
-=======
-        <div id="sidebar" class="sidebar panel quiet-scrollbars horz-resizable right-resizer collapsible" data-minsize="0" data-forceleft=".content">
             <div class="working-set-splitview-btn btn-alt-quiet"></div>
             <div class="working-set-option-btn btn-alt-quiet"></div>
             
->>>>>>> f40ea052
             <div id="working-set-list-container">
                 
             </div>
