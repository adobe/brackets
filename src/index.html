--- conflicted
+++ resolved
@@ -49,12 +49,7 @@
     <script src="thirdparty/less-config.js"></script>
     <script src="thirdparty/less-1.7.5.min.js"></script>
     <script src="thirdparty/mustache/mustache.js"></script>
-<<<<<<< HEAD
-    <script src="thirdparty/jquery-2.1.0.min.js"></script>
-    <script src="thirdparty/es6-promise/promise-1.0.0.brackets.js"></script>
-=======
     <script src="thirdparty/jquery-2.1.3.min.js"></script>
->>>>>>> 0fa72a3f
     <!-- endbuild -->
 </head>
 <body>
