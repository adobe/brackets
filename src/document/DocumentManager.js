/*
 * Copyright (c) 2012 Adobe Systems Incorporated. All rights reserved.
 *  
 * Permission is hereby granted, free of charge, to any person obtaining a
 * copy of this software and associated documentation files (the "Software"), 
 * to deal in the Software without restriction, including without limitation 
 * the rights to use, copy, modify, merge, publish, distribute, sublicense, 
 * and/or sell copies of the Software, and to permit persons to whom the 
 * Software is furnished to do so, subject to the following conditions:
 *  
 * The above copyright notice and this permission notice shall be included in
 * all copies or substantial portions of the Software.
 *  
 * THE SOFTWARE IS PROVIDED "AS IS", WITHOUT WARRANTY OF ANY KIND, EXPRESS OR
 * IMPLIED, INCLUDING BUT NOT LIMITED TO THE WARRANTIES OF MERCHANTABILITY, 
 * FITNESS FOR A PARTICULAR PURPOSE AND NONINFRINGEMENT. IN NO EVENT SHALL THE
 * AUTHORS OR COPYRIGHT HOLDERS BE LIABLE FOR ANY CLAIM, DAMAGES OR OTHER 
 * LIABILITY, WHETHER IN AN ACTION OF CONTRACT, TORT OR OTHERWISE, ARISING 
 * FROM, OUT OF OR IN CONNECTION WITH THE SOFTWARE OR THE USE OR OTHER 
 * DEALINGS IN THE SOFTWARE.
 * 
 */


/*jslint vars: true, plusplus: true, devel: true, nomen: true, indent: 4, maxerr: 50 */
/*global define, $, PathUtils */

/**
 * DocumentManager maintains a list of currently 'open' Documents. It also owns the list of files in
 * the working set, and the notion of which Document is currently shown in the main editor UI area.
 * 
 * Document is the model for a file's contents; it dispatches events whenever those contents change.
 * To transiently inspect a file's content, simply get a Document and call getText() on it. However,
 * to be notified of Document changes or to modify a Document, you MUST call addRef() to ensure the
 * Document instance 'stays alive' and is shared by all other who read/modify that file. ('Open'
 * Documents are all Documents that are 'kept alive', i.e. have ref count > 0).
 *
 * To get a Document, call getDocumentForPath(); never new up a Document yourself.
 * 
 * Secretly, a Document may use an Editor instance to act as the model for its internal state. (This
 * is unavoidable because CodeMirror does not separate its model from its UI). Documents are not
 * modifiable until they have a backing 'master Editor'. Creation of the backing Editor is owned by
 * EditorManager. A Document only gets a backing Editor if it becomes the currentDocument, or if edits
 * occur in any Editor (inline or full-sized) bound to the Document; there is currently no other way
 * to ensure a Document is modifiable.
 *
 * A non-modifiable Document may still dispatch change notifications, if the Document was changed
 * externally on disk.
 *
 * Aside from the text content, Document tracks a few pieces of metadata - notably, whether there are
 * any unsaved changes.
 *
 * This module dispatches several events:
 *
 *    - dirtyFlagChange -- When any Document's isDirty flag changes. The 2nd arg to the listener is the
 *      Document whose flag changed.
 *    - documentSaved -- When a Document's changes have been saved. The 2nd arg to the listener is the 
 *      Document that has been saved.
 *    - documentRefreshed -- When a Document's contents have been reloaded from disk. The 2nd arg to the
 *      listener is the Document that has been refreshed.
 *
 *    - currentDocumentChange -- When the value of getCurrentDocument() changes.
 *
 *    To listen for working set changes, you must listen to *all* of these events:
 *    - workingSetAdd -- When a file is added to the working set (see getWorkingSet()). The 2nd arg
 *      to the listener is the added FileEntry.
 *    - workingSetAddList -- When multiple files are added to the working set (e.g. project open, multiple file open).
 *      The 2nd arg to the listener is the array of added FileEntry objects.
 *    - workingSetRemove -- When a file is removed from the working set (see getWorkingSet()). The
 *      2nd arg to the listener is the removed FileEntry.
 *    - workingSetRemoveList -- When multiple files are removed from the working set (e.g. project close).
 *      The 2nd arg to the listener is the array of removed FileEntry objects.
 *    - workingSetSort -- When the workingSet array is sorted. Notifies the working set view to redraw
 *      the new sorted list. Listener receives no arguments.
 *    - workingSetDisableAutoSorting -- When working set is manually re-sorted via dragging and dropping
 *      a file to disable automatic sorting. Listener receives no arguments.
 *
 *    - fileNameChange -- When the name of a file or folder has changed. The 2nd arg is the old name.
 *      The 3rd arg is the new name.
 *    - pathDeleted -- When a file or folder has been deleted. The 2nd arg is the path that was deleted.
 *
 * These are jQuery events, so to listen for them you do something like this:
 *    $(DocumentManager).on("eventname", handler);
 */
define(function (require, exports, module) {
    "use strict";
    
    var DocumentModule      = require("document/Document"),
        NativeFileSystem    = require("file/NativeFileSystem").NativeFileSystem,
        ProjectManager      = require("project/ProjectManager"),
        EditorManager       = require("editor/EditorManager"),
        FileSyncManager     = require("project/FileSyncManager"),
        PreferencesManager  = require("preferences/PreferencesManager"),
        FileUtils           = require("file/FileUtils"),
        CommandManager      = require("command/CommandManager"),
        Async               = require("utils/Async"),
        CollectionUtils     = require("utils/CollectionUtils"),
        NumberUtils         = require("utils/NumberUtils"),
        PerfUtils           = require("utils/PerfUtils"),
        Commands            = require("command/Commands"),
        LanguageManager     = require("language/LanguageManager"),
        Strings             = require("strings");

    /**
     * @private
     * @see DocumentManager.getCurrentDocument()
     */
    var _currentDocument = null;
    
    /**
     * @private
     * @type {PreferenceStorage}
     */
    var _prefs = {};
    
    /**
     * Returns the Document that is currently open in the editor UI. May be null.
     * When this changes, DocumentManager dispatches a "currentDocumentChange" event. The current
     * document always has a backing Editor (Document._masterEditor != null) and is thus modifiable.
     * @return {?Document}
     */
    function getCurrentDocument() {
        return _currentDocument;
    }
    
    /**
     * @private
     * Random path prefix for untitled documents
     */
    var _untitledDocumentPath = "/_brackets_" + NumberUtils.getRandomInt(10000000, 99999999);

    /**
     * @private
     * @type {Array.<FileEntry>}
     * @see DocumentManager.getWorkingSet()
     */
    var _workingSet = [];
    
    /**
     * @private
     * Contains the same set of items as _workingSet, but ordered by how recently they were _currentDocument (0 = most recent).
     * @type {Array.<FileEntry>}
     */
    var _workingSetMRUOrder = [];
    
    /**
     * @private
     * Contains the same set of items as _workingSet, but ordered in the way they where added to _workingSet (0 = last added).
     * @type {Array.<FileEntry>}
     */
    var _workingSetAddedOrder = [];
    
    /**
     * While true, the MRU order is frozen
     * @type {boolean}
     */
    var _documentNavPending = false;
    
    /**
     * All documents with refCount > 0. Maps Document.file.fullPath -> Document.
     * @private
     * @type {Object.<string, Document>}
     */
    var _openDocuments = {};
    
    /**
     * Returns a list of items in the working set in UI list order. May be 0-length, but never null.
     *
     * When a file is added this list, DocumentManager dispatches a "workingSetAdd" event.
     * When a file is removed from list, DocumentManager dispatches a "workingSetRemove" event.
     * To listen for ALL changes to this list, you must listen for both events.
     *
     * Which items belong in the working set is managed entirely by DocumentManager. Callers cannot
     * (yet) change this collection on their own.
     *
     * @return {Array.<FileEntry>}
     */
    function getWorkingSet() {
        return _workingSet.slice(0);
    }

    /** 
     * Returns the index of the file matching fullPath in the working set.
     * Returns -1 if not found.
     * @param {!string} fullPath
     * @param {Array.<FileEntry>=} list Pass this arg to search a different array of files. Internal
     *          use only.
     * @returns {number} index
     */
    function findInWorkingSet(fullPath, list) {
        list = list || _workingSet;
        
        return CollectionUtils.indexOf(list, function (file, i) {
            return file.fullPath === fullPath;
        });
    }
    
    /** 
     * Returns the index of the file matching fullPath in _workingSetAddedOrder.
     * Returns -1 if not found.
     * @param {!string} fullPath
     * @returns {number} index
     */
    function findInWorkingSetAddedOrder(fullPath) {
        return findInWorkingSet(fullPath, _workingSetAddedOrder);
    }

    /**
     * Returns all Documents that are 'open' in the UI somewhere (for now, this means open in an
     * inline editor and/or a full-size editor). Only these Documents can be modified, and only
     * these Documents are synced with external changes on disk.
     * @return {Array.<Document>}
     */
    function getAllOpenDocuments() {
        var result = [];
        var path;
        for (path in _openDocuments) {
            if (_openDocuments.hasOwnProperty(path)) {
                result.push(_openDocuments[path]);
            }
        }
        return result;
    }
    
    
    /**
     * Adds the given file to the end of the working set list, if it is not already in the list.
     * Does not change which document is currently open in the editor. Completes synchronously.
     * @param {!FileEntry} file
     * @param {number=} index - insert into the working set list at this 0-based index
     */
    function addToWorkingSet(file, index) {
        // If doc is already in working set, don't add it again
        if (findInWorkingSet(file.fullPath) !== -1) {
            return;
        }
        
        // Add to _workingSet making sure we store a different instance from the
<<<<<<< HEAD
        // one in the Document. See issue #1971 for more details.        
        file = new NativeFileSystem.FileEntry(file.fullPath);
        if ((index === undefined) || (index === null) || (index === -1)) {
            // If no index is specified, just add the file to the end of the working set.
            _workingSet.push(file);
        } else {
            // If specified, insert into the working set list at this 0-based index
            _workingSet.splice(index, 0, file);
        }
=======
        // one in the Document. See issue #1971 for more details.
        if (file instanceof NativeFileSystem.InaccessibleFileEntry) {
            file = new NativeFileSystem.InaccessibleFileEntry(file.fullPath, file.mtime);
        } else {
            file = new NativeFileSystem.FileEntry(file.fullPath);
        }
        _workingSet.push(file);
>>>>>>> 220fae62
        
        // Add to MRU order: either first or last, depending on whether it's already the current doc or not
        if (_currentDocument && _currentDocument.file.fullPath === file.fullPath) {
            _workingSetMRUOrder.unshift(file);
        } else {
            _workingSetMRUOrder.push(file);
        }
        
        // Add first to Added order
        _workingSetAddedOrder.unshift(file);
        
        // Dispatch event
        if ((index === undefined) || (index === null) || (index === -1)) {
            $(exports).triggerHandler("workingSetAdd", file);
        } else {
            $(exports).triggerHandler("workingSetSort");
        }
    }
    
    /**
     * Adds the given file list to the end of the working set list.
     * Does not change which document is currently open in the editor.
     * More efficient than calling addToWorkingSet() (in a loop) for
     * a list of files because there's only 1 redraw at the end
     * @param {!FileEntryArray} fileList
     */
    function addListToWorkingSet(fileList) {
        var uniqueFileList = [];

        // Process only files not already in working set
        fileList.forEach(function (file, index) {
            // If doc is already in working set, don't add it again
            if (findInWorkingSet(file.fullPath) === -1) {
                uniqueFileList.push(file);

                // Add
                _workingSet.push(file);

                // Add to MRU order: either first or last, depending on whether it's already the current doc or not
                if (_currentDocument && _currentDocument.file.fullPath === file.fullPath) {
                    _workingSetMRUOrder.unshift(file);
                } else {
                    _workingSetMRUOrder.push(file);
                }
                
                // Add first to Added order
                _workingSetAddedOrder.splice(index, 1, file);
            }
        });
        

        // Dispatch event
        $(exports).triggerHandler("workingSetAddList", [uniqueFileList]);
    }

    /**
     * Removes the given file from the working set list, if it was in the list. Does not change
     * the current editor even if it's for this file.
     * @param {!FileEntry} file
     * @param {boolean=} true to suppress redraw after removal
     */
    function removeFromWorkingSet(file, suppressRedraw) {
        // If doc isn't in working set, do nothing
        var index = findInWorkingSet(file.fullPath);
        if (index === -1) {
            return;
        }
        
        // Remove
        _workingSet.splice(index, 1);
        _workingSetMRUOrder.splice(findInWorkingSet(file.fullPath, _workingSetMRUOrder), 1);
        _workingSetAddedOrder.splice(findInWorkingSet(file.fullPath, _workingSetAddedOrder), 1);
        
        // Dispatch event
        $(exports).triggerHandler("workingSetRemove", [file, suppressRedraw]);
    }

    /**
     * Removes all files from the working set list.
     */
    function _removeAllFromWorkingSet() {
        var fileList = _workingSet;

        // Remove all
        _workingSet = [];
        _workingSetMRUOrder = [];
        _workingSetAddedOrder = [];

        // Dispatch event
        $(exports).triggerHandler("workingSetRemoveList", [fileList]);
    }

    /**
     * Moves document to the front of the MRU list, IF it's in the working set; no-op otherwise.
     * @param {!Document}
     */
    function _markMostRecent(doc) {
        var mruI = findInWorkingSet(doc.file.fullPath, _workingSetMRUOrder);
        if (mruI !== -1) {
            _workingSetMRUOrder.splice(mruI, 1);
            _workingSetMRUOrder.unshift(doc.file);
        }
    }
    
    
    /**
     * Mutually exchanges the files at the indexes passed by parameters.
     * @param {!number} index - old file index
     * @param {!number} index - new file index
     */
    function swapWorkingSetIndexes(index1, index2) {
        var length = _workingSet.length - 1;
        var temp;
        
        if (index1 >= 0 && index2 <= length && index1 >= 0 && index2 <= length) {
            temp = _workingSet[index1];
            _workingSet[index1] = _workingSet[index2];
            _workingSet[index2] = temp;
            $(exports).triggerHandler("workingSetDisableAutoSorting");
        }
    }
    
    /**
     * Sorts _workingSet using the compare function
     * @param {!function(FileEntry, FileEntry)} compareFn - the function that will be used inside JavaScript's
     *      sort function. The return a value should be >0 (sort a to a lower index than b), =0 (leaves a and b
     *      unchanged with respect to each other) or <0 (sort b to a lower index than a) and must always returns
     *      the same value when given a specific pair of elements a and b as its two arguments.
     *      Documentation: https://developer.mozilla.org/en-US/docs/JavaScript/Reference/Global_Objects/Array/sort
     */
    function sortWorkingSet(compareFn) {
        _workingSet.sort(compareFn);
        $(exports).triggerHandler("workingSetSort");
    }
    
    
    /**
     * Indicate that changes to currentDocument are temporary for now, and should not update the MRU
     * ordering of the working set. Useful for next/previous keyboard navigation (until Ctrl is released)
     * or for incremental-search style document preview like Quick Open will eventually have.
     * Can be called any number of times, and ended by a single finalizeDocumentNavigation() call.
     */
    function beginDocumentNavigation() {
        _documentNavPending = true;
    }
    
    /**
     * Un-freezes the MRU list after one or more beginDocumentNavigation() calls. Whatever document is
     * current is bumped to the front of the MRU list.
     */
    function finalizeDocumentNavigation() {
        if (_documentNavPending) {
            _documentNavPending = false;
            
            _markMostRecent(_currentDocument);
        }
    }
    
    
    /**
     * Get the next or previous file in the working set, in MRU order (relative to currentDocument). May
     * return currentDocument itself if working set is length 1.
     * @param {Number} inc  -1 for previous, +1 for next; no other values allowed
     * @return {?FileEntry}  null if working set empty
     */
    function getNextPrevFile(inc) {
        if (inc !== -1 && inc !== +1) {
            console.error("Illegal argument: inc = " + inc);
            return null;
        }
        
        if (_currentDocument) {
            var mruI = findInWorkingSet(_currentDocument.file.fullPath, _workingSetMRUOrder);
            if (mruI === -1) {
                // If doc not in working set, return most recent working set item
                if (_workingSetMRUOrder.length > 0) {
                    return _workingSetMRUOrder[0];
                }
            } else {
                // If doc is in working set, return next/prev item with wrap-around
                var newI = mruI + inc;
                if (newI >= _workingSetMRUOrder.length) {
                    newI = 0;
                } else if (newI < 0) {
                    newI = _workingSetMRUOrder.length - 1;
                }
                
                return _workingSetMRUOrder[newI];
            }
        }
        
        // If no doc open or working set empty, there is no "next" file
        return null;
    }
    
    
    /**
     * Changes currentDocument to the given Document, firing currentDocumentChange, which in turn
     * causes this Document's main editor UI to be shown in the editor pane, updates the selection
     * in the file tree / working set UI, etc. This call may also add the item to the working set.
     * 
     * @param {!Document} document  The Document to make current. May or may not already be in the
     *      working set.
     */
    function setCurrentDocument(doc) {
        
        // If this doc is already current, do nothing
        if (_currentDocument === doc) {
            return;
        }

        var perfTimerName = PerfUtils.markStart("setCurrentDocument:\t" + doc.file.fullPath);
        
        // If file is untitled or otherwise not within project tree, add it to
        // working set right now (don't wait for it to become dirty)
        if (doc.isUntitled() || !ProjectManager.isWithinProject(doc.file.fullPath)) {
            addToWorkingSet(doc.file);
        }
        
        // Adjust MRU working set ordering (except while in the middle of a Ctrl+Tab sequence)
        if (!_documentNavPending) {
            _markMostRecent(doc);
        }
        
        // Make it the current document
        _currentDocument = doc;
        $(exports).triggerHandler("currentDocumentChange");
        // (this event triggers EditorManager to actually switch editors in the UI)

        PerfUtils.addMeasurement(perfTimerName);
    }
    
    /** Changes currentDocument to null, causing no full Editor to be shown in the UI */
    function _clearCurrentDocument() {
        // If editor already blank, do nothing
        if (!_currentDocument) {
            return;
        }
        
        // Change model & dispatch event
        _currentDocument = null;
        $(exports).triggerHandler("currentDocumentChange");
        // (this event triggers EditorManager to actually clear the editor UI)
    }
    
    /**
     * Closes the full editor for the given file (if there is one), and removes it from the working
     * set. Any other editors for this Document remain open. Discards any unsaved changes - it is
     * expected that the UI has already confirmed with the user before calling this.
     *
     * Changes currentDocument if this file was the current document (may change to null).
     *
     * This is a subset of notifyFileDeleted(). Use this for the user-facing Close command.
     *
     * @param {!FileEntry} file
     * @param {boolean} skipAutoSelect - if true, don't automatically open and select the next document
     */
    function closeFullEditor(file, skipAutoSelect) {
        // If this was the current document shown in the editor UI, we're going to switch to a
        // different document (or none if working set has no other options)
        if (_currentDocument && _currentDocument.file.fullPath === file.fullPath) {
            // Get next most recent doc in the MRU order
            var nextFile = getNextPrevFile(1);
            if (nextFile && nextFile.fullPath === _currentDocument.file.fullPath) {
                // getNextPrevFile() might return the file we're about to close if it's the only one open (due to wraparound)
                nextFile = null;
            }
            
            // Switch editor to next document (or blank it out)
            if (nextFile && !skipAutoSelect) {
                CommandManager.execute(Commands.FILE_OPEN, { fullPath: nextFile.fullPath })
                    .done(function () {
                        // (Now we're guaranteed that the current document is not the one we're closing)
                        console.assert(!(_currentDocument && _currentDocument.file.fullPath === file.fullPath));
                    })
                    .fail(function () {
                        // File chosen to be switched to could not be opened, and the original file
                        // is still in editor. Close it again so code will try to open the next file,
                        // or empty the editor if there are no other files. 
                        closeFullEditor(file);
                    });
            } else {
                _clearCurrentDocument();
            }
        }
        
        // Remove closed doc from working set, if it was in there
        // This happens regardless of whether the document being closed was the current one or not
        removeFromWorkingSet(file);
        
        // Note: EditorManager will dispose the closed document's now-unneeded editor either in
        // response to the editor-swap call above, or the removeFromWorkingSet() call, depending on
        // circumstances. See notes in EditorManager for more.
    }

    /**
     * Equivalent to calling closeFullEditor() for all Documents. Same caveat: this discards any
     * unsaved changes, so the UI should confirm with the user before calling this.
     */
    function closeAll() {
        _clearCurrentDocument();
        _removeAllFromWorkingSet();
    }
    
    
    /**
     * Cleans up any loose Documents whose only ref is its own master Editor, and that Editor is not
     * rooted in the UI anywhere. This can happen if the Editor is auto-created via Document APIs that
     * trigger _ensureMasterEditor() without making it dirty. E.g. a command invoked on the focused
     * inline editor makes no-op edits or does a read-only operation.
     */
    function _gcDocuments() {
        getAllOpenDocuments().forEach(function (doc) {
            // Is the only ref to this document its own master Editor?
            if (doc._refCount === 1 && doc._masterEditor) {
                // Destroy the Editor if it's not being kept alive by the UI
                EditorManager._destroyEditorIfUnneeded(doc);
            }
        });
    }
    
    /**
     * Gets an existing open Document for the given file, or creates a new one if the Document is
     * not currently open ('open' means referenced by the UI somewhere). Always use this method to
     * get Documents; do not call the Document constructor directly. This method is safe to call
     * in parallel.
     *
     * If you are going to hang onto the Document for more than just the duration of a command - e.g.
     * if you are going to display its contents in a piece of UI - then you must addRef() the Document
     * and listen for changes on it. (Note: opening the Document in an Editor automatically manages
     * refs and listeners for that Editor UI).
     *
     * @param {!string} fullPath
     * @return {$.Promise} A promise object that will be resolved with the Document, or rejected
     *      with a NativeFileError if the file is not yet open and can't be read from disk.
     */
    function getDocumentForPath(fullPath) {
        var doc             = _openDocuments[fullPath],
            pendingPromise  = getDocumentForPath._pendingDocumentPromises[fullPath];

        if (doc) {
            // use existing document
            return new $.Deferred().resolve(doc).promise();
        } else if (pendingPromise) {
            // wait for the result of a previous request
            return pendingPromise;
        } else {
            var result = new $.Deferred(),
                promise = result.promise();

            // create a new document
            var perfTimerName = PerfUtils.markStart("getDocumentForPath:\t" + fullPath);

            result.done(function () {
                PerfUtils.addMeasurement(perfTimerName);
            }).fail(function () {
                PerfUtils.finalizeMeasurement(perfTimerName);
            });

            var fileEntry;
            if (fullPath.indexOf(_untitledDocumentPath) === 0) {
                console.error("getDocumentForPath called with an untitled document path!");
                result.reject();
            } else {
                // log this document's Promise as pending
                getDocumentForPath._pendingDocumentPromises[fullPath] = promise;

                fileEntry = new NativeFileSystem.FileEntry(fullPath);
                FileUtils.readAsText(fileEntry)
                    .always(function () {
                        // document is no longer pending
                        delete getDocumentForPath._pendingDocumentPromises[fullPath];
                    })
                    .done(function (rawText, readTimestamp) {
                        doc = new DocumentModule.Document(fileEntry, readTimestamp, rawText);
                        result.resolve(doc);
                    })
                    .fail(function (fileError) {
                        result.reject(fileError);
                    });
            }
            
            // This is a good point to clean up any old dangling Documents
            result.done(_gcDocuments);
            
            return promise;
        }
    }
    
    /**
     * Document promises that are waiting to be resolved. It is possible for multiple clients
     * to request the same document simultaneously before the initial request has completed.
     * In particular, this happens at app startup where the working set is created and the
     * intial active document is opened in an editor. This is essential to ensure that only
     * 1 Document exists for any FileEntry.
     * @private
     * @type {Object.<string, $.Promise>}
     */
    getDocumentForPath._pendingDocumentPromises = {};
    
    /**
     * Returns the existing open Document for the given file, or null if the file is not open ('open'
     * means referenced by the UI somewhere). If you will hang onto the Document, you must addRef()
     * it; see {@link getDocumentForPath()} for details.
     * @param {!string} fullPath
     * @return {?Document}
     */
    function getOpenDocumentForPath(fullPath) {
        return _openDocuments[fullPath];
    }
    
    /**
     * Creates an untitled document. The associated FileEntry has a fullPath
     * looks like /some-random-string/Untitled-counter.fileExt.
     *
     * @param {number} counter - used in the name of the new Document's FileEntry
     * @param {string} fileExt - file extension of the new Document's FileEntry
     * @return {Document} - a new untitled Document
     */
    function createUntitledDocument(counter, fileExt) {
        var filename = Strings.UNTITLED + "-" + counter + fileExt,
            fullPath = _untitledDocumentPath + "/" + filename,
            now = new Date(),
            fileEntry = new NativeFileSystem.InaccessibleFileEntry(fullPath, now);
        
        return new DocumentModule.Document(fileEntry, now, "");
    }
    
    /**
     * Reacts to a file being deleted: if there is a Document for this file, causes it to dispatch a
     * "deleted" event; ensures it's not the currentDocument; and removes this file from the working
     * set. These actions in turn cause all open editors for this file to close. Discards any unsaved
     * changes - it is expected that the UI has already confirmed with the user before calling.
     *
     * To simply close a main editor when the file hasn't been deleted, use closeFullEditor() or FILE_CLOSE.
     *
     * FUTURE: Instead of an explicit notify, we should eventually listen for deletion events on some
     * sort of "project file model," making this just a private event handler.
     *
     * @param {!FileEntry} file
     * @param {boolean} skipAutoSelect - if true, don't automatically open/select the next document
     */
    function notifyFileDeleted(file, skipAutoSelect) {
        // First ensure it's not currentDocument, and remove from working set
        closeFullEditor(file, skipAutoSelect);
        
        // Notify all other editors to close as well
        var doc = getOpenDocumentForPath(file.fullPath);
        if (doc) {
            $(doc).triggerHandler("deleted");
        }
        
        // At this point, all those other views SHOULD have released the Doc
        if (doc && doc._refCount > 0) {
            console.log("WARNING: deleted Document still has " + doc._refCount + " references. Did someone addRef() without listening for 'deleted'?");
        }
    }
    
    
    /**
     * @private
     * Preferences callback. Saves the state of the working set.
     */
    function _savePreferences() {
        // save the working set file paths
        var files       = [],
            isActive    = false,
            workingSet  = getWorkingSet(),
            currentDoc  = getCurrentDocument(),
            projectRoot = ProjectManager.getProjectRoot();

        if (!projectRoot) {
            return;
        }

        workingSet.forEach(function (file, index) {
            // Do not persist untitled document paths
            if (!(file instanceof NativeFileSystem.InaccessibleFileEntry)) {
                // flag the currently active editor
                isActive = currentDoc && (file.fullPath === currentDoc.file.fullPath);
                
                // save editor UI state for just the working set
                var viewState = EditorManager._getViewState(file.fullPath);
                
                files.push({
                    file: file.fullPath,
                    active: isActive,
                    viewState: viewState
                });
            }
        });

        // append file root to make file list unique for each project
        _prefs.setValue("files_" + projectRoot.fullPath, files);
    }

    /**
     * @private
     * Initializes the working set.
     */
    function _projectOpen(e) {
        // file root is appended for each project
        var projectRoot = ProjectManager.getProjectRoot(),
            files = _prefs.getValue("files_" + projectRoot.fullPath);

        if (!files) {
            return;
        }

        var filesToOpen = [],
            viewStates = {},
            activeFile;

        // Add all files to the working set without verifying that
        // they still exist on disk (for faster project switching)
        files.forEach(function (value, index) {
            filesToOpen.push(new NativeFileSystem.FileEntry(value.file));
            if (value.active) {
                activeFile = value.file;
            }
            if (value.viewState) {
                viewStates[value.file] = value.viewState;
            }
        });
        addListToWorkingSet(filesToOpen);
        
        // Allow for restoring saved editor UI state
        EditorManager._resetViewStates(viewStates);

        // Initialize the active editor
        if (!activeFile && _workingSet.length > 0) {
            activeFile = _workingSet[0].fullPath;
        }

        if (activeFile) {
            var promise = CommandManager.execute(Commands.FILE_OPEN, { fullPath: activeFile });
            // Add this promise to the event's promises to signal that this handler isn't done yet
            e.promises.push(promise);
        }
    }

    /**
     * Called after a file or folder name has changed. This function is responsible
     * for updating underlying model data and notifying all views of the change.
     *
     * @param {string} oldName The old name of the file/folder
     * @param {string} newName The new name of the file/folder
     * @param {boolean} isFolder True if path is a folder; False if it is a file.
     */
    function notifyPathNameChanged(oldName, newName, isFolder) {
        var i, path;
        
        // Update open documents. This will update _currentDocument too, since 
        // the current document is always open.
        var keysToDelete = [];
        for (path in _openDocuments) {
            if (_openDocuments.hasOwnProperty(path)) {
                if (FileUtils.isAffectedWhenRenaming(path, oldName, newName, isFolder)) {
                    var doc = _openDocuments[path];
                    
                    // Copy value to new key
                    var newKey = path.replace(oldName, newName);
                    _openDocuments[newKey] = doc;
                    
                    keysToDelete.push(path);
                    
                    // Update document file
                    FileUtils.updateFileEntryPath(doc.file, oldName, newName, isFolder);
                    doc._notifyFilePathChanged();
                    
                    if (!isFolder) {
                        // If the path name is a file, there can only be one matched entry in the open document
                        // list, which we just updated. Break out of the for .. in loop. 
                        break;
                    }
                }
            }
        }
        // Delete the old keys
        for (i = 0; i < keysToDelete.length; i++) {
            delete _openDocuments[keysToDelete[i]];
        }
        
        // Update working set
        for (i = 0; i < _workingSet.length; i++) {
            FileUtils.updateFileEntryPath(_workingSet[i], oldName, newName, isFolder);
        }
        
        // Send a "fileNameChanged" event. This will trigger the views to update.
        $(exports).triggerHandler("fileNameChange", [oldName, newName]);
    }
    
    /**
     * Called after a file or folder has been deleted. This function is responsible 
     * for updating underlying model data and notifying all views of the change.
     *
     * @param {string} path The path of the file/folder that has been deleted
     */
    function notifyPathDeleted(path) {
        /* FileSyncManager.syncOpenDocuments() does all the work of closing files
           in the working set and notifying the user of any unsaved changes. */
        FileSyncManager.syncOpenDocuments(Strings.FILE_DELETED_TITLE);
        
        // Send a "pathDeleted" event. This will trigger the views to update.
        $(exports).triggerHandler("pathDeleted", path);
    }
    
    /**
     * @private
     * Update document
     */
    function _handleLanguageAdded(event, language) {
        CollectionUtils.forEach(_openDocuments, function (doc, key) {
            // No need to look at the new language if this document has one already
            if (doc.getLanguage().isFallbackLanguage()) {
                doc._updateLanguage();
            }
        });
    }

    /**
     * @private
     * Update document
     */
    function _handleLanguageModified(event, language) {
        CollectionUtils.forEach(_openDocuments, function (doc, key) {
            var docLanguage = doc.getLanguage();
            // A modified language can affect a document
            // - if its language was modified
            // - if the document doesn't have a language yet and its file extension was added to the modified language
            if (docLanguage === language || docLanguage.isFallbackLanguage()) {
                doc._updateLanguage();
            }
        });
    }
    
    // For compatibility
    $(DocumentModule)
        .on("_afterDocumentCreate", function (event, doc) {
            if (_openDocuments[doc.file.fullPath]) {
                console.error("Document for this path already in _openDocuments!");
                return true;
            }

            _openDocuments[doc.file.fullPath] = doc;
            $(exports).triggerHandler("afterDocumentCreate", doc);
        })
        .on("_beforeDocumentDelete", function (event, doc) {
            if (!_openDocuments[doc.file.fullPath]) {
                console.error("Document with references was not in _openDocuments!");
                return true;
            }

            $(exports).triggerHandler("beforeDocumentDelete", doc);
            delete _openDocuments[doc.file.fullPath];
        })
        .on("_documentRefreshed", function (event, doc) {
            $(exports).triggerHandler("documentRefreshed", doc);
        })
        .on("_dirtyFlagChange", function (event, doc) {
            $(exports).triggerHandler("dirtyFlagChange", doc);
            if (doc.isDirty) {
                addToWorkingSet(doc.file);
            }
        })
        .on("_documentSaved", function (event, doc) {
            $(exports).triggerHandler("documentSaved", doc);
        });
    

    // Define public API
    exports.Document                    = DocumentModule.Document;
    exports.getCurrentDocument          = getCurrentDocument;
    exports.getDocumentForPath          = getDocumentForPath;
    exports.getOpenDocumentForPath      = getOpenDocumentForPath;
    exports.createUntitledDocument      = createUntitledDocument;
    exports.getWorkingSet               = getWorkingSet;
    exports.findInWorkingSet            = findInWorkingSet;
    exports.findInWorkingSetAddedOrder  = findInWorkingSetAddedOrder;
    exports.getAllOpenDocuments         = getAllOpenDocuments;
    exports.setCurrentDocument          = setCurrentDocument;
    exports.addToWorkingSet             = addToWorkingSet;
    exports.addListToWorkingSet         = addListToWorkingSet;
    exports.removeFromWorkingSet        = removeFromWorkingSet;
    exports.getNextPrevFile             = getNextPrevFile;
    exports.swapWorkingSetIndexes       = swapWorkingSetIndexes;
    exports.sortWorkingSet              = sortWorkingSet;
    exports.beginDocumentNavigation     = beginDocumentNavigation;
    exports.finalizeDocumentNavigation  = finalizeDocumentNavigation;
    exports.closeFullEditor             = closeFullEditor;
    exports.closeAll                    = closeAll;
    exports.notifyFileDeleted           = notifyFileDeleted;
    exports.notifyPathNameChanged       = notifyPathNameChanged;
    exports.notifyPathDeleted           = notifyPathDeleted;

    // Setup preferences
    _prefs = PreferencesManager.getPreferenceStorage(module);
    //TODO: Remove preferences migration code
    PreferencesManager.handleClientIdChange(_prefs, "com.adobe.brackets.DocumentManager");
    
    // Performance measurements
    PerfUtils.createPerfMeasurement("DOCUMENT_MANAGER_GET_DOCUMENT_FOR_PATH", "DocumentManager.getDocumentForPath()");

    // Handle project change events
    var $ProjectManager = $(ProjectManager);
    $ProjectManager.on("projectOpen", _projectOpen);
    $ProjectManager.on("beforeProjectClose beforeAppClose", _savePreferences);
    
    // Handle Language change events
    $(LanguageManager).on("languageAdded", _handleLanguageAdded);
    $(LanguageManager).on("languageModified", _handleLanguageModified);
});<|MERGE_RESOLUTION|>--- conflicted
+++ resolved
@@ -236,9 +236,12 @@
         }
         
         // Add to _workingSet making sure we store a different instance from the
-<<<<<<< HEAD
-        // one in the Document. See issue #1971 for more details.        
-        file = new NativeFileSystem.FileEntry(file.fullPath);
+        // one in the Document. See issue #1971 for more details.
+        if (file instanceof NativeFileSystem.InaccessibleFileEntry) {
+            file = new NativeFileSystem.InaccessibleFileEntry(file.fullPath, file.mtime);
+        } else {
+            file = new NativeFileSystem.FileEntry(file.fullPath);
+        }
         if ((index === undefined) || (index === null) || (index === -1)) {
             // If no index is specified, just add the file to the end of the working set.
             _workingSet.push(file);
@@ -246,15 +249,6 @@
             // If specified, insert into the working set list at this 0-based index
             _workingSet.splice(index, 0, file);
         }
-=======
-        // one in the Document. See issue #1971 for more details.
-        if (file instanceof NativeFileSystem.InaccessibleFileEntry) {
-            file = new NativeFileSystem.InaccessibleFileEntry(file.fullPath, file.mtime);
-        } else {
-            file = new NativeFileSystem.FileEntry(file.fullPath);
-        }
-        _workingSet.push(file);
->>>>>>> 220fae62
         
         // Add to MRU order: either first or last, depending on whether it's already the current doc or not
         if (_currentDocument && _currentDocument.file.fullPath === file.fullPath) {
