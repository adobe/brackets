--- conflicted
+++ resolved
@@ -238,18 +238,11 @@
     }
     
     /**
-<<<<<<< HEAD
      * deprecated Use MainViewManager.removeListFromPaneViewList() instead
      * Removes a list of files from the working set
      * @param {Array.<File>=} list Pass this arg to search a different array of files. Internal
      *          use only.
      * @param {boolean=} true to close the current document too [deprecated]
-=======
-     * Returns the index of the file matching fullPath in _workingSetAddedOrder.
-     * Returns -1 if not found.
-     * @param {!string} fullPath
-     * @return {number} index
->>>>>>> 085893af
      */
     function removeListFromWorkingSet(list, clearCurrentDocument) {
         DeprecationWarning.deprecationWarning("Use MainViewManager.removeListFromPaneViewList() instead of DocumentManager.removeListFromWorkingSet()", true);
