/*
 * Copyright (c) 2012 Adobe Systems Incorporated. All rights reserved.
 *
 * Permission is hereby granted, free of charge, to any person obtaining a
 * copy of this software and associated documentation files (the "Software"),
 * to deal in the Software without restriction, including without limitation
 * the rights to use, copy, modify, merge, publish, distribute, sublicense,
 * and/or sell copies of the Software, and to permit persons to whom the
 * Software is furnished to do so, subject to the following conditions:
 *
 * The above copyright notice and this permission notice shall be included in
 * all copies or substantial portions of the Software.
 *
 * THE SOFTWARE IS PROVIDED "AS IS", WITHOUT WARRANTY OF ANY KIND, EXPRESS OR
 * IMPLIED, INCLUDING BUT NOT LIMITED TO THE WARRANTIES OF MERCHANTABILITY,
 * FITNESS FOR A PARTICULAR PURPOSE AND NONINFRINGEMENT. IN NO EVENT SHALL THE
 * AUTHORS OR COPYRIGHT HOLDERS BE LIABLE FOR ANY CLAIM, DAMAGES OR OTHER
 * LIABILITY, WHETHER IN AN ACTION OF CONTRACT, TORT OR OTHERWISE, ARISING
 * FROM, OUT OF OR IN CONNECTION WITH THE SOFTWARE OR THE USE OR OTHER
 * DEALINGS IN THE SOFTWARE.
 *
 */


/*jslint vars: true, plusplus: true, devel: true, nomen: true, indent: 4, maxerr: 50 */
/*global define, $ */

/**
 * DocumentManager maintains a list of currently 'open' Documents. The DocumentManager is responsible 
 * for coordinating document operations and dispatching certain document events.
 *
 * Document is the model for a file's contents; it dispatches events whenever those contents change.
 * To transiently inspect a file's content, simply get a Document and call getText() on it. However,
 * to be notified of Document changes or to modify a Document, you MUST call addRef() to ensure the
 * Document instance 'stays alive' and is shared by all other who read/modify that file. ('Open'
 * Documents are all Documents that are 'kept alive', i.e. have ref count > 0).
 *
 * To get a Document, call getDocumentForPath(); never new up a Document yourself.
 *
 * Secretly, a Document may use an Editor instance to act as the model for its internal state. (This
 * is unavoidable because CodeMirror does not separate its model from its UI). Documents are not
 * modifiable until they have a backing 'master Editor'. Creation of the backing Editor is owned by
 * EditorManager. A Document only gets a backing Editor if it opened in an editor.
 *
 * A non-modifiable Document may still dispatch change notifications, if the Document was changed
 * externally on disk.
 *
 * Aside from the text content, Document tracks a few pieces of metadata - notably, whether there are
 * any unsaved changes.
 *
 * This module dispatches several events:
 *
 *    - dirtyFlagChange -- When any Document's isDirty flag changes. The 2nd arg to the listener is the
 *      Document whose flag changed.
 *    - documentSaved -- When a Document's changes have been saved. The 2nd arg to the listener is the
 *      Document that has been saved.
 *    - documentRefreshed -- When a Document's contents have been reloaded from disk. The 2nd arg to the
 *      listener is the Document that has been refreshed.
 *
 * NOTE: WorkingSet APIs have been deprecated and have moved to MainViewManager as WorkingSet APIs
 *       Some WorkingSet APIs that have been identified as being used by 3rd party extensions will
 *       emit deprecation warnings and call the WorkingSet APIS to maintain backwards compatibility
 *
 *    - currentDocumentChange -- Deprecated: use EditorManager activeEditorChange (which covers all editors,
 *      not just full-sized editors) or MainViewManager currentFileChange (which covers full-sized views
 *      only, but is also triggered for non-editor views e.g. image files).
 *
 *    - fileNameChange -- When the name of a file or folder has changed. The 2nd arg is the old name.
 *      The 3rd arg is the new name.  Generally, however, file objects have already been changed by the 
 *      time this event is dispatched so code that relies on matching the filename to a file object 
 *      will need to compare the newname.
 * 
 *    - pathDeleted -- When a file or folder has been deleted. The 2nd arg is the path that was deleted.
 *
 * These are jQuery events, so to listen for them you do something like this:
 *    $(DocumentManager).on("eventname", handler);
 *
 * Document objects themselves also dispatch some events - see Document docs for details.
 */
define(function (require, exports, module) {
    "use strict";
    
    var _ = require("thirdparty/lodash");
    
    var AppInit             = require("utils/AppInit"),
        DocumentModule      = require("document/Document"),
        DeprecationWarning  = require("utils/DeprecationWarning"),
        MainViewManager     = require("view/MainViewManager"),
        MainViewFactory     = require("view/MainViewFactory"),
        FileSyncManager     = require("project/FileSyncManager"),
        FileSystem          = require("filesystem/FileSystem"),
        PreferencesManager  = require("preferences/PreferencesManager"),
        FileUtils           = require("file/FileUtils"),
        InMemoryFile        = require("document/InMemoryFile"),
        CommandManager      = require("command/CommandManager"),
        Commands            = require("command/Commands"),
        PerfUtils           = require("utils/PerfUtils"),
        LanguageManager     = require("language/LanguageManager"),
        Strings             = require("strings");


    /**
     * @private
     * Random path prefix for untitled documents
     */
    var _untitledDocumentPath = "/_brackets_" + _.random(10000000, 99999999);

    /**
     * All documents with refCount > 0. Maps Document.file.id -> Document.
     * @private
     * @type {Object.<string, Document>}
     */
    var _openDocuments = {};

    /**
     * Returns the existing open Document for the given file, or null if the file is not open ('open'
     * means referenced by the UI somewhere). If you will hang onto the Document, you must addRef()
     * it; see {@link getDocumentForPath()} for details.
     * @param {!string} fullPath
     * @return {?Document}
     */
    function getOpenDocumentForPath(fullPath) {
        var id;
        
        // Need to walk all open documents and check for matching path. We can't
        // use getFileForPath(fullPath).id since the file it returns won't match
        // an Untitled document's InMemoryFile.
        for (id in _openDocuments) {
            if (_openDocuments.hasOwnProperty(id)) {
                if (_openDocuments[id].file.fullPath === fullPath) {
                    return _openDocuments[id];
                }
            }
        }
        return null;
    }
    
    /**
     * Returns the Document that is currently open in the editor UI. May be null.
     * @return {?Document}
     */
    function getCurrentDocument() {
        var file = MainViewManager.getCurrentlyViewedFile(MainViewManager.ACTIVE_PANE);
        
        if (file) {
            return getOpenDocumentForPath(file.fullPath);
        }
        
        return null;
    }

    
    /**
     * Returns a list of items in the working set in UI list order. May be 0-length, but never null.
     * @deprecated Use MainViewManager.getWorkingSet() instead
     * @return {Array.<File>}
     */
    function getWorkingSet() {
        DeprecationWarning.deprecationWarning("Use MainViewManager.getViews() instead of DocumentManager.getWorkingSet()", true);
        return MainViewManager.getWorkingSet(MainViewManager.ALL_PANES)
            .filter(function (file) {
                // Legacy didn't allow for files with custom viewers
                return !MainViewFactory.findSuitableFactoryForPath(file.fullPath);
            });
    }

    /**
     * Returns the index of the file matching fullPath in the working set.
     * @deprecated Use MainViewManager.findInWorkingSet() instead
     * @param {!string} fullPath
     * @return {number} index, -1 if not found
     */
    function findInWorkingSet(fullPath) {
        DeprecationWarning.deprecationWarning("Use MainViewManager.findInWorkingSet() instead of DocumentManager.findInWorkingSet()", true);
        return MainViewManager.findInWorkingSet(MainViewManager.ACTIVE_PANE, fullPath);
    }
    
    /**
     * Returns all Documents that are 'open' in the UI somewhere (for now, this means open in an
     * inline editor and/or a full-size editor). Only these Documents can be modified, and only
     * these Documents are synced with external changes on disk.
     * @return {Array.<Document>}
     */
    function getAllOpenDocuments() {
        var result = [];
        var id;
        for (id in _openDocuments) {
            if (_openDocuments.hasOwnProperty(id)) {
                result.push(_openDocuments[id]);
            }
        }
        return result;
    }
    
    
    /**
     * Adds the given file to the end of the working set list.
     * @deprecated Use MainViewManager.addToWorkingSet() instead 
     * @param {!File} file
     * @param {number=} index  Position to add to list (defaults to last); -1 is ignored
     * @param {boolean=} forceRedraw  If true, a working set change notification is always sent
     *    (useful if suppressRedraw was used with removeFromWorkingSet() earlier)
     */
    function addToWorkingSet(file, index, forceRedraw) {
        DeprecationWarning.deprecationWarning("Use MainViewManager.addToWorkingSet() instead of DocumentManager.addToWorkingSet()", true);
        MainViewManager.addToWorkingSet(MainViewManager.ACTIVE_PANE, file, index, forceRedraw);
    }
    
    /**
     * @deprecated Use MainViewManager.addListToWorkingSet() instead 
     * Adds the given file list to the end of the working set list.
     * If a file in the list has its own custom viewer, then it 
     * is not added into the working set.
     * Does not change which document is currently open in the editor.
     * More efficient than calling addToWorkingSet() (in a loop) for
     * a list of files because there's only 1 redraw at the end
     * @param {!Array.<File>} fileList
     */
    function addListToWorkingSet(fileList) {
        DeprecationWarning.deprecationWarning("Use MainViewManager.addListToWorkingSet() instead of DocumentManager.addListToWorkingSet()", true);
        MainViewManager.addListToWorkingSet(MainViewManager.ACTIVE_PANE, fileList);
    }

    
    /**
     */
    function removeListFromWorkingSet(list) {
        throw new Error("removeListFromWorkingSet() has been deprecated.  Use Command.FILE_CLOSE_LIST instead.");
    }
        
    /**
     * closes all open files
     * @deprecated Use MainViewManager._closeAll() instead
     * Calling this discards any unsaved changes, so the UI should confirm with the user before calling this.
     */
    function closeAll() {
        DeprecationWarning.deprecationWarning("Use MainViewManager._closeAll() instead of DocumentManager.closeAll()", true);
        CommandManager.execute(Commands.FILE_CLOSE_ALL, {PaneId: MainViewManager.ALL_PANES});
    }

    /**
     * closes the specified file file 
     * @deprecated use MainViewManager._close() instead
     * @param {!File} file
     */
    function closeFullEditor(file) {
        DeprecationWarning.deprecationWarning("Use MainViewManager._close() instead of DocumentManager.closeFullEditor()", true);
        CommandManager.execute(Commands.FILE_CLOSE, {File: file});
    }
    
    /**
     * opens the specified document for editing in the currently active pane
     * @deprecated use MainViewManager._edit() instead
     * @param {!Document} document  The Document to make current. 
     */
    function setCurrentDocument(doc) {
        DeprecationWarning.deprecationWarning("Use CommandManager.execute(Commands.CMD_OPEN) instead of DocumentManager.setCurrentDocument()", true);
        CommandManager.execute(Commands.CMD_OPEN, {fullPath: doc.file.fullPath});
    }

    
    /**
     * freezes the Working Set MRU list 
     * @deprecated use MainViewManager.beginTraversal() instead
     */
    function beginDocumentNavigation() {
        DeprecationWarning.deprecationWarning("Use MainViewManager.beginTraversal() instead of DocumentManager.beginDocumentNavigation()", true);
        MainViewManager.beginTraversal();
    }
    
    /**
     * ends document navigation and moves the current file to the front of the MRU list in the Working Set
     * @deprecated use MainViewManager.endTraversal() instead
     */
    function finalizeDocumentNavigation() {
        DeprecationWarning.deprecationWarning("Use MainViewManager.endTraversal() instead of DocumentManager.finalizeDocumentNavigation()", true);
        MainViewManager.endTraversal();
    }
    
    /**
     * Get the next or previous file in the working set, in MRU order (relative to currentDocument). May
     * return currentDocument itself if working set is length 1.
     * @deprecated use MainViewManager.traverseToNextViewByMRU() instead
     */
    function getNextPrevFile(inc) {
        DeprecationWarning.deprecationWarning("Use MainViewManager.traverseToNextViewByMRU() instead of DocumentManager.getNextPrevFile()", true);
        var result = MainViewManager.traverseToNextViewByMRU(inc);
        if (result) {
            return result.file;
        }
        return null;
    }
    
    /**
     * Cleans up any loose Documents whose only ref is its own master Editor, and that Editor is not
     * rooted in the UI anywhere. This can happen if the Editor is auto-created via Document APIs that
     * trigger _ensureMasterEditor() without making it dirty. E.g. a command invoked on the focused
     * inline editor makes no-op edits or does a read-only operation.
     */
    function _gcDocuments() {
        getAllOpenDocuments().forEach(function (doc) {
            // Is the only ref to this document its own master Editor?
            if (doc._refCount === 1 && doc._masterEditor) {
                // Destroy the Editor if it's not being kept alive by the UI
                MainViewManager._destroyEditorIfNotNeeded(doc);
            }
        });
    }
    
    
    /**
     * Gets an existing open Document for the given file, or creates a new one if the Document is
     * not currently open ('open' means referenced by the UI somewhere). Always use this method to
     * get Documents; do not call the Document constructor directly. This method is safe to call
     * in parallel.
     *
     * If you are going to hang onto the Document for more than just the duration of a command - e.g.
     * if you are going to display its contents in a piece of UI - then you must addRef() the Document
     * and listen for changes on it. (Note: opening the Document in an Editor automatically manages
     * refs and listeners for that Editor UI).
     * 
     * If all you need is the Document's getText() value, use the faster getDocumentText() instead.
     *
     * @param {!string} fullPath
     * @return {$.Promise} A promise object that will be resolved with the Document, or rejected
     *      with a FileSystemError if the file is not yet open and can't be read from disk.
     */
    function getDocumentForPath(fullPath) {
        var doc = getOpenDocumentForPath(fullPath);

        if (doc) {
            // use existing document
            return new $.Deferred().resolve(doc).promise();
        } else {
            
            // Should never get here if the fullPath refers to an Untitled document
            if (fullPath.indexOf(_untitledDocumentPath) === 0) {
                console.error("getDocumentForPath called for non-open untitled document: " + fullPath);
                return new $.Deferred().reject().promise();
            }
            
            var file            = FileSystem.getFileForPath(fullPath),
                pendingPromise  = getDocumentForPath._pendingDocumentPromises[file.id];
            
            if (pendingPromise) {
                // wait for the result of a previous request
                return pendingPromise;
            } else {
                var result = new $.Deferred(),
                    promise = result.promise();
                
                // log this document's Promise as pending
                getDocumentForPath._pendingDocumentPromises[file.id] = promise;
    
                // create a new document
                var perfTimerName = PerfUtils.markStart("getDocumentForPath:\t" + fullPath);
    
                result.done(function () {
                    PerfUtils.addMeasurement(perfTimerName);
                }).fail(function () {
                    PerfUtils.finalizeMeasurement(perfTimerName);
                });
    
                FileUtils.readAsText(file)
                    .always(function () {
                        // document is no longer pending
                        delete getDocumentForPath._pendingDocumentPromises[file.id];
                    })
                    .done(function (rawText, readTimestamp) {
                        doc = new DocumentModule.Document(file, readTimestamp, rawText);
                                
                        // This is a good point to clean up any old dangling Documents
                        _gcDocuments();
                        
                        result.resolve(doc);
                    })
                    .fail(function (fileError) {
                        result.reject(fileError);
                    });
                
                return promise;
            }
        }
    }
    
    /**
     * Document promises that are waiting to be resolved. It is possible for multiple clients
     * to request the same document simultaneously before the initial request has completed.
     * In particular, this happens at app startup where the working set is created and the
     * intial active document is opened in an editor. This is essential to ensure that only
     * one Document exists for any File.
     * @private
     * @type {Object.<string, $.Promise>}
     */
    getDocumentForPath._pendingDocumentPromises = {};
    
    /**
     * Gets the text of a Document (including any unsaved changes), or would-be Document if the
     * file is not actually open. More efficient than getDocumentForPath(). Use when you're reading
     * document(s) but don't need to hang onto a Document object.
     * 
     * If the file is open this is equivalent to calling getOpenDocumentForPath().getText(). If the
     * file is NOT open, this is like calling getDocumentForPath()...getText() but more efficient.
     * Differs from plain FileUtils.readAsText() in two ways: (a) line endings are still normalized
     * as in Document.getText(); (b) unsaved changes are returned if there are any.
     * 
     * @param {!File} file The file to get the text for.
     * @param {boolean=} checkLineEndings Whether to return line ending information. Default false (slightly more efficient).
     * @return {$.Promise} 
     *     A promise that is resolved with three parameters:
     *          contents - string: the document's text
     *          timestamp - Date: the last time the document was changed on disk (might not be the same as the last time it was changed in memory)
     *          lineEndings - string: the original line endings of the file, one of the FileUtils.LINE_ENDINGS_* constants;
     *              will be null if checkLineEndings was false.
     *     or rejected with a filesystem error.
     */
    function getDocumentText(file, checkLineEndings) {
        var result = new $.Deferred(),
            doc = getOpenDocumentForPath(file.fullPath);
        if (doc) {
            result.resolve(doc.getText(), doc.diskTimestamp, checkLineEndings ? doc._lineEndings : null);
        } else {
            file.read(function (err, contents, stat) {
                if (err) {
                    result.reject(err);
                } else {
                    // Normalize line endings the same way Document would, but don't actually
                    // new up a Document (which entails a bunch of object churn).
                    var originalLineEndings = checkLineEndings ? FileUtils.sniffLineEndings(contents) : null;
                    contents = DocumentModule.Document.normalizeText(contents);
                    result.resolve(contents, stat.mtime, originalLineEndings);
                }
            });
        }
        return result.promise();
    }
    
    
    /**
     * Creates an untitled document. The associated File has a fullPath that
     * looks like /some-random-string/Untitled-counter.fileExt.
     *
     * @param {number} counter - used in the name of the new Document's File
     * @param {string} fileExt - file extension of the new Document's File, including "."
     * @return {Document} - a new untitled Document
     */
    function createUntitledDocument(counter, fileExt) {
        var filename = Strings.UNTITLED + "-" + counter + fileExt,
            fullPath = _untitledDocumentPath + "/" + filename,
            now = new Date(),
            file = new InMemoryFile(fullPath, FileSystem);
        
        return new DocumentModule.Document(file, now, "");
    }
    
    /**
     * Reacts to a file being deleted: if there is a Document for this file, causes it to dispatch a
     * "deleted" event; ensures it's not the currentDocument; and removes this file from the working
     * set. These actions in turn cause all open editors for this file to close. Discards any unsaved
     * changes - it is expected that the UI has already confirmed with the user before calling.
     *
     * To simply close a main editor when the file hasn't been deleted, use closeFullEditor() or FILE_CLOSE.
     *
     * FUTURE: Instead of an explicit notify, we should eventually listen for deletion events on some
     * sort of "project file model," making this just a private event handler.
     *
     * @param {!File} file
     * @param {boolean} skipAutoSelect - if true, don't automatically open/select the next document
     */
    function notifyFileDeleted(file, skipAutoSelect) {
        // Notify all editors to close as well
        $(exports).triggerHandler("pathDeleted", file.fullPath);

        var doc = getOpenDocumentForPath(file.fullPath);
        if (doc) {
            $(doc).triggerHandler("deleted");
        }
        
        // At this point, all those other views SHOULD have released the Doc
        if (doc && doc._refCount > 0) {
            console.warn("Deleted " + file.fullPath + " Document still has " + doc._refCount + " references. Did someone addRef() without listening for 'deleted'?");
        }
    }

    /**
     * Called after a file or folder has been deleted. This function is responsible
     * for updating underlying model data and notifying all views of the change.
     *
     * @param {string} path The path of the file/folder that has been deleted
     */
    function notifyPathDeleted(path) {
        /* FileSyncManager.syncOpenDocuments() does all the work of closing files
           in the working set and notifying the user of any unsaved changes. */
        FileSyncManager.syncOpenDocuments(Strings.FILE_DELETED_TITLE);
        // Send a "pathDeleted" event. This will trigger the views to update.
        $(exports).triggerHandler("pathDeleted", path);
    }

    /**
     * Called after a file or folder name has changed. This function is responsible
     * for updating underlying model data and notifying all views of the change.
     *
     * @param {string} oldName The old name of the file/folder
     * @param {string} newName The new name of the file/folder
     * @param {boolean} isFolder True if path is a folder; False if it is a file.
     */
    function notifyPathNameChanged(oldName, newName, isFolder) {
        // Notify all open documents 
        _.forEach(_openDocuments, function (doc, id) {
            // TODO: Only notify affected documents? For now _notifyFilePathChange 
            // just updates the language if the extension changed, so it's fine
            // to call for all open docs.
            doc._notifyFilePathChanged();
        });
        
        // Send a "fileNameChanged" event. This will trigger the views to update.
        $(exports).triggerHandler("fileNameChange", [oldName, newName]);
    }
    
    
    /**
     * @private
     * Update document
     */
    function _handleLanguageAdded(event, language) {
        _.forEach(_openDocuments, function (doc, key) {
            // No need to look at the new language if this document has one already
            if (doc.getLanguage().isFallbackLanguage()) {
                doc._updateLanguage();
            }
        });
    }

    /**
     * @private
     * Update document
     */
    function _handleLanguageModified(event, language) {
        _.forEach(_openDocuments, function (doc, key) {
            var docLanguage = doc.getLanguage();
            // A modified language can affect a document
            // - if its language was modified
            // - if the document doesn't have a language yet and its file extension was added to the modified language
            if (docLanguage === language || docLanguage.isFallbackLanguage()) {
                doc._updateLanguage();
            }
        });
    }
    
    // For compatibility
    $(DocumentModule)
        .on("_afterDocumentCreate", function (event, doc) {
            if (_openDocuments[doc.file.id]) {
                console.error("Document for this path already in _openDocuments!");
                return true;
            }

            _openDocuments[doc.file.id] = doc;
            $(exports).triggerHandler("afterDocumentCreate", doc);
        })
        .on("_beforeDocumentDelete", function (event, doc) {
            if (!_openDocuments[doc.file.id]) {
                console.error("Document with references was not in _openDocuments!");
                return true;
            }

            $(exports).triggerHandler("beforeDocumentDelete", doc);
            delete _openDocuments[doc.file.id];
        })
        .on("_documentRefreshed", function (event, doc) {
            $(exports).triggerHandler("documentRefreshed", doc);
        })
        .on("_dirtyFlagChange", function (event, doc) {
            $(exports).triggerHandler("dirtyFlagChange", doc);
            if (doc.isDirty) {
                MainViewManager.addToWorkingSet(MainViewManager.ACTIVE_PANE, doc.file);
            }
        })
        .on("_documentSaved", function (event, doc) {
            $(exports).triggerHandler("documentSaved", doc);
        });
    
    /**
     * @private
     * Examine each preference key for migration of the working set files.
     * If the key has a prefix of "files_/", then it is a working set files 
     * preference from old preference model.
     *
     * @param {string} key The key of the preference to be examined
     *      for migration of working set files.
     * @return {?string} - the scope to which the preference is to be migrated
     */
    function _checkPreferencePrefix(key) {
        var pathPrefix = "files_";
        if (key.indexOf(pathPrefix) === 0) {
            // Get the project path from the old preference key by stripping "files_".
            var projectPath = key.substr(pathPrefix.length);
            return "user project.files " + projectPath;
        }
        
        return null;
    }
    
    /**
     * Creates a deprecation warning event handler
     * @param {!string} eventName - the event being deprecated. 
     *  The Event Name doesn't change just which object dispatches it
     */
    function _deprecateEvent(eventName) {
        DeprecationWarning.deprecateEvent(exports,
                                          MainViewManager,
                                          eventName,
                                          eventName,
                                          "DocumentManager." + eventName,
                                          "MainViewManager." + eventName);
    }
    
    /* 
     * Setup an extensionsLoaded handler to register deprecated events.  
     * We do this so these events are added to the end of the event
     * handler chain which gives the system a chance to process them
     * before they are dispatched to extensions.  
     * 
     * Extensions that listen to the new MainViewManager working set events 
     * are always added to the end so this effectively puts the legacy events 
     * at the end of the event list. This prevents extensions from 
     * handling the event too soon. (e.g.  workingSetListView needs to 
     * process these events before the Extension Highlighter extension)
     */
    AppInit.extensionsLoaded(function () {
        _deprecateEvent("workingSetAdd");
        _deprecateEvent("workingSetAddList");
        _deprecateEvent("workingSetRemove");
        _deprecateEvent("workingSetRemoveList");
        _deprecateEvent("workingSetSort");
    });
    
    PreferencesManager.convertPreferences(module, {"files_": "user"}, true, _checkPreferencePrefix);

    // Handle file saves that may affect preferences
    $(exports).on("documentSaved", function (e, doc) {
        PreferencesManager.fileChanged(doc.file.fullPath);
    });
    
    $(MainViewManager).on("currentFileChange", function (e, newFile, newPaneId, oldFile, oldPaneId) {
        var newDoc = null,
            oldDoc = null;

        if (newFile) {
            newDoc = getOpenDocumentForPath(newFile.fullPath);
        }
        
        if (oldFile) {
            oldDoc = getOpenDocumentForPath(oldFile.fullPath);
        }
        
        if (oldDoc) {
            $(oldDoc).off("languageChanged.DocumentManager");
        }
        
<<<<<<< HEAD
        PreferencesManager._setCurrentLanguage(newDoc ? newDoc.getLanguage().getId() : undefined);
        var count = DeprecationWarning.getEventHandlerCount(exports, "currentDocumentChange");
        if (count > 0) {
            DeprecationWarning.deprecationWarning("The Event 'DocumentManager.currentDocumentChange' has been deprecated.  Please use 'MainViewManager.currentFileChange' instead.", true);
=======
        if (newDoc !== oldDoc) {
            var count = DeprecationWarning.getEventHandlerCount(exports, "currentDocumentChange");
            if (count > 0) {
                DeprecationWarning.deprecationWarning("The Event 'DocumentManager.currentDocumentChange' has been deprecated.  Please use 'MainViewManager.currentFileChange' instead.", true);
            }

            $(exports).triggerHandler("currentDocumentChange", [newDoc, oldDoc]);
>>>>>>> 6d74bdc0
        }

        if (newDoc) {
            $(newDoc).on("languageChanged.DocumentManager", function (e, oldLang, newLang) {
                PreferencesManager._setCurrentLanguage(newLang.getId());
                $(exports).trigger("currentDocumentLanguageChanged", [oldLang, newLang]);
            });
        }
    
    });
    
    // Deprecated APIs   
    exports.getWorkingSet                  = getWorkingSet;
    exports.findInWorkingSet               = findInWorkingSet;
    exports.addToWorkingSet                = addToWorkingSet;
    exports.addListToWorkingSet            = addListToWorkingSet;
    exports.removeListFromWorkingSet       = removeListFromWorkingSet;
    exports.getCurrentDocument             = getCurrentDocument;
    exports.beginDocumentNavigation        = beginDocumentNavigation;
    exports.finalizeDocumentNavigation     = finalizeDocumentNavigation;
    exports.getNextPrevFile                = getNextPrevFile;
    exports.setCurrentDocument             = setCurrentDocument;
    exports.closeFullEditor                = closeFullEditor;
    exports.closeAll                       = closeAll;
    
    // Define public API
    exports.Document                    = DocumentModule.Document;
    exports.getDocumentForPath          = getDocumentForPath;
    exports.getOpenDocumentForPath      = getOpenDocumentForPath;
    exports.getDocumentText             = getDocumentText;
    exports.createUntitledDocument      = createUntitledDocument;
    exports.getAllOpenDocuments         = getAllOpenDocuments;
    exports.notifyFileDeleted           = notifyFileDeleted;
    exports.notifyPathNameChanged       = notifyPathNameChanged;
    exports.notifyPathDeleted           = notifyPathDeleted;

    // Performance measurements
    PerfUtils.createPerfMeasurement("DOCUMENT_MANAGER_GET_DOCUMENT_FOR_PATH", "DocumentManager.getDocumentForPath()");

    // Handle Language change events
    $(LanguageManager).on("languageAdded", _handleLanguageAdded);
    $(LanguageManager).on("languageModified", _handleLanguageModified);
});<|MERGE_RESOLUTION|>--- conflicted
+++ resolved
@@ -658,20 +658,15 @@
             $(oldDoc).off("languageChanged.DocumentManager");
         }
         
-<<<<<<< HEAD
-        PreferencesManager._setCurrentLanguage(newDoc ? newDoc.getLanguage().getId() : undefined);
-        var count = DeprecationWarning.getEventHandlerCount(exports, "currentDocumentChange");
-        if (count > 0) {
-            DeprecationWarning.deprecationWarning("The Event 'DocumentManager.currentDocumentChange' has been deprecated.  Please use 'MainViewManager.currentFileChange' instead.", true);
-=======
         if (newDoc !== oldDoc) {
             var count = DeprecationWarning.getEventHandlerCount(exports, "currentDocumentChange");
             if (count > 0) {
                 DeprecationWarning.deprecationWarning("The Event 'DocumentManager.currentDocumentChange' has been deprecated.  Please use 'MainViewManager.currentFileChange' instead.", true);
             }
 
+            PreferencesManager._setCurrentLanguage(newDoc ? newDoc.getLanguage().getId() : undefined);
+
             $(exports).triggerHandler("currentDocumentChange", [newDoc, oldDoc]);
->>>>>>> 6d74bdc0
         }
 
         if (newDoc) {
