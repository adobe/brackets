--- conflicted
+++ resolved
@@ -590,11 +590,13 @@
                 PerfUtils.finalizeMeasurement(perfTimerName);
             });
 
-<<<<<<< HEAD
             var fileEntry;
             if (fullPath.indexOf(_tempPath) === 0) {
                 fileEntry = new NativeFileSystem.InaccessibleFileEntry(fullPath);
-                doc = new Document(fileEntry, Date.now(), "");
+                doc = new DocumentModule.Document(fileEntry, Date.now(), "");
+
+                _gcDocuments();
+
                 result.resolve(doc);
             } else {
                 // log this document's Promise as pending
@@ -607,31 +609,17 @@
                         delete getDocumentForPath._pendingDocumentPromises[fullPath];
                     })
                     .done(function (rawText, readTimestamp) {
-                        doc = new Document(fileEntry, readTimestamp, rawText);
+                        doc = new DocumentModule.Document(fileEntry, readTimestamp, rawText);
+
+                        // This is a good point to clean up any old dangling Documents
+                        _gcDocuments();
+
                         result.resolve(doc);
                     })
                     .fail(function (fileError) {
                         result.reject(fileError);
                     });
             }
-=======
-            FileUtils.readAsText(fileEntry)
-                .always(function () {
-                    // document is no longer pending
-                    delete getDocumentForPath._pendingDocumentPromises[fullPath];
-                })
-                .done(function (rawText, readTimestamp) {
-                    doc = new DocumentModule.Document(fileEntry, readTimestamp, rawText);
-                            
-                    // This is a good point to clean up any old dangling Documents
-                    _gcDocuments();
-                    
-                    result.resolve(doc);
-                })
-                .fail(function (fileError) {
-                    result.reject(fileError);
-                });
->>>>>>> 10d8170b
             
             return promise;
         }
