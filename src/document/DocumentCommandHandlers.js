--- conflicted
+++ resolved
@@ -840,7 +840,6 @@
         ProjectManager.showInTree(DocumentManager.getCurrentDocument().file);
     }
     
-<<<<<<< HEAD
     function handleShowInOS() {
         var entry = ProjectManager.getSidebarSelectedItem();
         if (entry) {
@@ -856,47 +855,15 @@
     }
     
     
-    function init($titleContainerToolbar) {
-=======
     // Init DOM elements
     AppInit.htmlReady(function () {
         var $titleContainerToolbar = $("#titlebar");
->>>>>>> 36a1d776
         _$titleContainerToolbar = $titleContainerToolbar;
         _$titleWrapper = $(".title-wrapper", _$titleContainerToolbar);
         _$title = $(".title", _$titleWrapper);
         _$dirtydot = $(".dirty-dot", _$titleWrapper);
     });
 
-<<<<<<< HEAD
-        // Register global commands
-        CommandManager.register(Strings.CMD_FILE_OPEN,          Commands.FILE_OPEN, handleFileOpen);
-        CommandManager.register(Strings.CMD_ADD_TO_WORKING_SET, Commands.FILE_ADD_TO_WORKING_SET, handleFileAddToWorkingSet);
-        // TODO: (issue #274) For now, hook up File > New to the "new in project" handler. Eventually
-        // File > New should open a new blank tab, and handleFileNewInProject should
-        // be called from a "+" button in the project
-        CommandManager.register(Strings.CMD_FILE_NEW,           Commands.FILE_NEW, handleFileNewInProject);
-        CommandManager.register(Strings.CMD_FILE_NEW_FOLDER,    Commands.FILE_NEW_FOLDER, handleNewFolderInProject);
-        CommandManager.register(Strings.CMD_FILE_SAVE,          Commands.FILE_SAVE, handleFileSave);
-        CommandManager.register(Strings.CMD_FILE_SAVE_ALL,      Commands.FILE_SAVE_ALL, handleFileSaveAll);
-        CommandManager.register(Strings.CMD_FILE_RENAME,        Commands.FILE_RENAME, handleFileRename);
-        
-        CommandManager.register(Strings.CMD_FILE_CLOSE,         Commands.FILE_CLOSE, handleFileClose);
-        CommandManager.register(Strings.CMD_FILE_CLOSE_ALL,     Commands.FILE_CLOSE_ALL, handleFileCloseAll);
-        CommandManager.register(Strings.CMD_CLOSE_WINDOW,       Commands.FILE_CLOSE_WINDOW, handleFileCloseWindow);
-        CommandManager.register(Strings.CMD_QUIT,               Commands.FILE_QUIT, handleFileQuit);
-        CommandManager.register(Strings.CMD_REFRESH_WINDOW,     Commands.DEBUG_REFRESH_WINDOW, handleFileReload);
-        CommandManager.register(Strings.CMD_ABORT_QUIT,         Commands.APP_ABORT_QUIT, _handleAbortQuit);
-        
-        CommandManager.register(Strings.CMD_NEXT_DOC,           Commands.NAVIGATE_NEXT_DOC, handleGoNextDoc);
-        CommandManager.register(Strings.CMD_PREV_DOC,           Commands.NAVIGATE_PREV_DOC, handleGoPrevDoc);
-        CommandManager.register(Strings.CMD_SHOW_IN_TREE,       Commands.NAVIGATE_SHOW_IN_FILE_TREE, handleShowInTree);
-        CommandManager.register(Strings.CMD_SHOW_IN_OS,         Commands.NAVIGATE_SHOW_IN_OS, handleShowInOS);
-        
-        // Listen for changes that require updating the editor titlebar
-        $(DocumentManager).on("dirtyFlagChange", handleDirtyChange);
-        $(DocumentManager).on("currentDocumentChange fileNameChange", updateDocumentTitle);
-=======
     // Register global commands
     CommandManager.register(Strings.CMD_FILE_OPEN,          Commands.FILE_OPEN, handleFileOpen);
     CommandManager.register(Strings.CMD_ADD_TO_WORKING_SET, Commands.FILE_ADD_TO_WORKING_SET, handleFileAddToWorkingSet);
@@ -917,7 +884,6 @@
         CommandManager.register(Strings.CMD_EXIT,           Commands.FILE_QUIT, handleFileQuit);
     } else {
         CommandManager.register(Strings.CMD_QUIT,           Commands.FILE_QUIT, handleFileQuit);
->>>>>>> 36a1d776
     }
 
     CommandManager.register(Strings.CMD_ABORT_QUIT,         Commands.APP_ABORT_QUIT, _handleAbortQuit);
@@ -925,6 +891,7 @@
     CommandManager.register(Strings.CMD_NEXT_DOC,           Commands.NAVIGATE_NEXT_DOC, handleGoNextDoc);
     CommandManager.register(Strings.CMD_PREV_DOC,           Commands.NAVIGATE_PREV_DOC, handleGoPrevDoc);
     CommandManager.register(Strings.CMD_SHOW_IN_TREE,       Commands.NAVIGATE_SHOW_IN_FILE_TREE, handleShowInTree);
+    CommandManager.register(Strings.CMD_SHOW_IN_OS,         Commands.NAVIGATE_SHOW_IN_OS, handleShowInOS);
     
     // Listen for changes that require updating the editor titlebar
     $(DocumentManager).on("dirtyFlagChange", handleDirtyChange);
