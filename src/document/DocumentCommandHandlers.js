--- conflicted
+++ resolved
@@ -845,13 +845,11 @@
         ProjectManager.showInTree(DocumentManager.getCurrentDocument().file);
     }
     
-<<<<<<< HEAD
     function handleFileDelete() {
         var entry = ProjectManager.getSelectedItem();
         ProjectManager.deleteItem(entry);
     }
 
-=======
     /** Show the selected sidebar (tree or working set) item in Finder/Explorer */
     function handleShowInOS() {
         var entry = ProjectManager.getSelectedItem();
@@ -864,8 +862,6 @@
         }
     }
     
-    
->>>>>>> b33d64fc
     // Init DOM elements
     AppInit.htmlReady(function () {
         var $titleContainerToolbar = $("#titlebar");
