--- conflicted
+++ resolved
@@ -620,15 +620,11 @@
         // If the there is no project, default to desktop.
         if (doc) {
             fullPath = doc.file.fullPath;
-<<<<<<< HEAD
             if (doc.isUntitled()) {
                 saveAsDefaultPath = ProjectManager.getProjectRoot().fullPath;
             } else {
-                saveAsDefaultPath = PathUtils.parseUrl(fullPath).directory;
-            }
-=======
-            saveAsDefaultPath = FileUtils.getDirectoryPath(fullPath);
->>>>>>> 02d02b9a
+                saveAsDefaultPath = FileUtils.getDirectoryPath(fullPath);
+            }
             defaultName = PathUtils.parseUrl(fullPath).filename;
             NativeFileSystem.showSaveDialog(Strings.SAVE_FILE_AS, saveAsDefaultPath, defaultName,
                 _doSaveAfterSaveDialog,
