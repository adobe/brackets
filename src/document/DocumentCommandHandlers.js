/*
 * Copyright (c) 2012 Adobe Systems Incorporated. All rights reserved.
 *
 * Permission is hereby granted, free of charge, to any person obtaining a
 * copy of this software and associated documentation files (the "Software"),
 * to deal in the Software without restriction, including without limitation
 * the rights to use, copy, modify, merge, publish, distribute, sublicense,
 * and/or sell copies of the Software, and to permit persons to whom the
 * Software is furnished to do so, subject to the following conditions:
 *
 * The above copyright notice and this permission notice shall be included in
 * all copies or substantial portions of the Software.
 *
 * THE SOFTWARE IS PROVIDED "AS IS", WITHOUT WARRANTY OF ANY KIND, EXPRESS OR
 * IMPLIED, INCLUDING BUT NOT LIMITED TO THE WARRANTIES OF MERCHANTABILITY,
 * FITNESS FOR A PARTICULAR PURPOSE AND NONINFRINGEMENT. IN NO EVENT SHALL THE
 * AUTHORS OR COPYRIGHT HOLDERS BE LIABLE FOR ANY CLAIM, DAMAGES OR OTHER
 * LIABILITY, WHETHER IN AN ACTION OF CONTRACT, TORT OR OTHERWISE, ARISING
 * FROM, OUT OF OR IN CONNECTION WITH THE SOFTWARE OR THE USE OR OTHER
 * DEALINGS IN THE SOFTWARE.
 *
 */


/*jslint vars: true, plusplus: true, devel: true, nomen: true, indent: 4, maxerr: 50, regexp: true */
/*global define, $, brackets, window */

define(function (require, exports, module) {
    "use strict";
    
    // Load dependent modules
    var AppInit             = require("utils/AppInit"),
        CommandManager      = require("command/CommandManager"),
        Commands            = require("command/Commands"),
        ProjectManager      = require("project/ProjectManager"),
        DocumentManager     = require("document/DocumentManager"),
        EditorManager       = require("editor/EditorManager"),
        FileSystem          = require("filesystem/FileSystem"),
        FileUtils           = require("file/FileUtils"),
        FileViewController  = require("project/FileViewController"),
        InMemoryFile        = require("document/InMemoryFile"),
        StringUtils         = require("utils/StringUtils"),
        Async               = require("utils/Async"),
        Dialogs             = require("widgets/Dialogs"),
        DefaultDialogs      = require("widgets/DefaultDialogs"),
        Strings             = require("strings"),
        PopUpManager        = require("widgets/PopUpManager"),
        PreferencesManager  = require("preferences/PreferencesManager"),
        DragAndDrop         = require("utils/DragAndDrop"),
        PerfUtils           = require("utils/PerfUtils"),
        KeyEvent            = require("utils/KeyEvent"),
        LanguageManager     = require("language/LanguageManager");
    
    /**
     * Handlers for commands related to document handling (opening, saving, etc.)
     */
    
    /** @type {jQueryObject} Container for label shown above editor; must be an inline element */
    var _$title = null;
    /** @type {jQueryObject} Container for dirty dot; must be an inline element */
    var _$dirtydot = null;
    /** @type {jQueryObject} Container for _$title; need not be an inline element */
    var _$titleWrapper = null;
    /** @type {string} Label shown above editor for current document: filename and potentially some of its path */
    var _currentTitlePath = null;
    /** @type {string} String template for window title. Use emdash on mac only. */
    var WINDOW_TITLE_STRING = (brackets.platform !== "mac") ? "{0} - {1}" : "{0} \u2014 {1}";
    
    /** @type {jQueryObject} Container for _$titleWrapper; if changing title changes this element's height, must kick editor to resize */
    var _$titleContainerToolbar = null;
    /** @type {Number} Last known height of _$titleContainerToolbar */
    var _lastToolbarHeight = null;
    
    /** @type {Number} index to use for next, new Untitled document */
    var _nextUntitledIndexToUse = 1;
    
    /** Unique token used to indicate user-driven cancellation of Save As (as opposed to file IO error) */
    var USER_CANCELED = { userCanceled: true };

    function updateTitle() {
        var currentDoc = DocumentManager.getCurrentDocument(),
            windowTitle = brackets.config.app_title;

        if (!brackets.nativeMenus) {
            if (currentDoc) {
                _$title.text(_currentTitlePath);
                _$title.attr("title", currentDoc.file.fullPath);
                // dirty dot is always in DOM so layout doesn't change, and visibility is toggled
                _$dirtydot.css("visibility", (currentDoc.isDirty) ? "visible" : "hidden");
            } else {
                _$title.text("");
                _$title.attr("title", "");
                _$dirtydot.css("visibility", "hidden");
            }
        
            // Set _$titleWrapper to a fixed width just large enough to accomodate _$title. This seems equivalent to what
            // the browser would do automatically, but the CSS trick we use for layout requires _$titleWrapper to have a
            // fixed width set on it (see the "#titlebar" CSS rule for details).
            _$titleWrapper.css("width", "");
            var newWidth = _$title.width();
            _$titleWrapper.css("width", newWidth);
            
            // Changing the width of the title may cause the toolbar layout to change height, which needs to resize the
            // editor beneath it (toolbar changing height due to window resize is already caught by EditorManager).
            var newToolbarHeight = _$titleContainerToolbar.height();
            if (_lastToolbarHeight !== newToolbarHeight) {
                _lastToolbarHeight = newToolbarHeight;
                EditorManager.resizeEditor();
            }
        }

        // build shell/browser window title, e.g. "• file.html — Brackets"
        if (currentDoc) {
            windowTitle = StringUtils.format(WINDOW_TITLE_STRING, _currentTitlePath, windowTitle);
            windowTitle = (currentDoc.isDirty) ? "• " + windowTitle : windowTitle;
        }

        // update shell/browser window title
        window.document.title = windowTitle;
    }
    
    /**
     * Returns a short title for a given document.
     *
     * @param {Document} doc
     * @return {string} - a short title for doc.
     */
    function _shortTitleForDocument(doc) {
        var fullPath = doc.file.fullPath;
        
        // If the document is untitled then return the filename, ("Untitled-n.ext");
        // otherwise show the project-relative path if the file is inside the
        // current project or the full absolute path if it's not in the project.
        if (doc.isUntitled()) {
            return fullPath.substring(fullPath.lastIndexOf("/") + 1);
        } else {
            return ProjectManager.makeProjectRelativeIfPossible(fullPath);
        }
    }
    
    function updateDocumentTitle() {
        var newDocument = DocumentManager.getCurrentDocument();

        // TODO: This timer is causing a "Recursive tests with the same name are not supporte"
        // exception. This code should be removed (if not needed), or updated with a unique
        // timer name (if needed).
        // var perfTimerName = PerfUtils.markStart("DocumentCommandHandlers._onCurrentDocumentChange():\t" + (!newDocument || newDocument.file.fullPath));
        
        if (newDocument) {
            _currentTitlePath = _shortTitleForDocument(newDocument);
        } else {
            _currentTitlePath = null;
        }
        
        // Update title text & "dirty dot" display
        updateTitle();

        // PerfUtils.addMeasurement(perfTimerName);
    }
    
    function handleDirtyChange(event, changedDoc) {
        var currentDoc = DocumentManager.getCurrentDocument();
        
        if (currentDoc && changedDoc.file.fullPath === currentDoc.file.fullPath) {
            updateTitle();
        }
    }

    /**
     * @private
     * Creates a document and displays an editor for the specified file path.
     * @param {!string} fullPath
     * @param {boolean=} silent If true, don't show error message
     * @return {$.Promise} a jQuery promise that will either
     * - be resolved with a document for the specified file path or
     * - be resolved without document, i.e. when an image is displayed or
     * - be rejected if the file can not be read.
     */
    function doOpen(fullPath, silent) {
        var result = new $.Deferred();

        if (!fullPath) {
            console.error("doOpen() called without fullPath");
            result.reject();
        } else {
            var perfTimerName = PerfUtils.markStart("Open File:\t" + fullPath);
            result.always(function () {
                PerfUtils.addMeasurement(perfTimerName);
            });

            var viewProvider = EditorManager.getCustomViewerForPath(fullPath);
            if (viewProvider) {
                EditorManager.showCustomViewer(viewProvider, fullPath);
                result.resolve();
            } else {
                // Load the file if it was never open before, and then switch to it in the UI
                DocumentManager.getDocumentForPath(fullPath)
                    .done(function (doc) {
                        DocumentManager.setCurrentDocument(doc);
                        result.resolve(doc);
                    })
                    .fail(function (fileError) {
                        function _cleanup() {
<<<<<<< HEAD
                            // For performance, we do lazy checking of file existence, so it may be in working set
                            DocumentManager.removeFromWorkingSet(FileSystem.getFileForPath(fullPath));
                            EditorManager.focusEditor();
=======
                            if (EditorManager.showingCustomViewerForPath(fullPath)) {
                                // We get here only after the user renames a file that makes it no longer belong to a
                                // custom viewer but the file is still showing in the current custom viewer. This only
                                // occurs on Mac since opening a non-text file always fails on Mac and triggers an error
                                // message that in turn calls _cleanup() after the user clicks OK in the message box.
                                // So we need to explicitly close the currently viewing image file whose filename is  
                                // no longer valid. Calling notifyPathDeleted will close the image vieer and then select 
                                // the previously opened text file or show no-editor if none exists.
                                EditorManager.notifyPathDeleted(fullPath);
                            } else {
                                // For performance, we do lazy checking of file existence, so it may be in working set
                                DocumentManager.removeFromWorkingSet(new NativeFileSystem.FileEntry(fullPath));
                                EditorManager.focusEditor();
                            }
>>>>>>> 5785df6c
                            result.reject();
                        }
                        
                        if (silent) {
                            _cleanup();
                        } else {
                            FileUtils.showFileOpenError(fileError, fullPath).done(_cleanup);
                        }
                    });
            }
        }

        return result.promise();
    }
    
    /**
     * @private
     * Used to track the default directory for the file open dialog
     */
    var _defaultOpenDialogFullPath = null;
    
    /**
     * @private
     * Creates a document and displays an editor for the specified file path.
     * If no path is specified, a file prompt is provided for input.
     * @param {?string} fullPath - The path of the file to open; if it's null we'll prompt for it
     * @param {boolean=} silent - If true, don't show error message
     * @return {$.Promise} a jQuery promise that will be resolved with a new
     * document for the specified file path or be resolved without document, i.e. when an image is displayed, 
     * or rejected if the file can not be read.
     */
    function _doOpenWithOptionalPath(fullPath, silent) {
        var result;
        if (!fullPath) {
            // Create placeholder deferred
            result = new $.Deferred();
            
            //first time through, default to the current project path
            if (!_defaultOpenDialogFullPath) {
                _defaultOpenDialogFullPath = ProjectManager.getProjectRoot().fullPath;
            }
            // Prompt the user with a dialog
            FileSystem.showOpenDialog(true, false, Strings.OPEN_FILE, _defaultOpenDialogFullPath, null, function (err, paths) {
                if (!err) {
                    if (paths.length > 0) {
                        // Add all files to the working set without verifying that
                        // they still exist on disk (for faster opening)
                        var filesToOpen = [],
                            filteredPaths = DragAndDrop.filterFilesToOpen(paths);
                        
                        filteredPaths.forEach(function (file) {
                            filesToOpen.push(FileSystem.getFileForPath(file));
                        });
                        DocumentManager.addListToWorkingSet(filesToOpen);
                        
                        doOpen(filteredPaths[filteredPaths.length - 1], silent)
                            .done(function (doc) {
                                //  doc may be null, i.e. if an image has been opened.
                                // Then we do not add the opened file to the working set.
                                if (doc) {
                                    DocumentManager.addToWorkingSet(doc.file);
                                }
                                _defaultOpenDialogFullPath = FileUtils.getDirectoryPath(EditorManager.getCurrentlyViewedPath);
                            })
                            // Send the resulting document that was opened
                            .then(result.resolve, result.reject);
                    } else {
                        // Reject if the user canceled the dialog
                        result.reject();
                    }
                }
            });
        } else {
            result = doOpen(fullPath, silent);
        }
        
        return result.promise();
    }

    /**
     * @private
     * Splits a decorated file path into its parts.
     * @param {?string} path - a string of the form "fullpath[:lineNumber[:columnNumber]]"
     * @return {{path: string, line: ?number, column: ?number}}
     */
    function _parseDecoratedPath(path) {
        var result = {path: path, line: null, column: null};
        if (path) {
            // If the path has a trailing :lineNumber and :columnNumber, strip
            // these off and assign to result.line and result.column.
            var matchResult = /(.+?):([0-9]+)(:([0-9]+))?$/.exec(path);
            if (matchResult) {
                result.path = matchResult[1];
                if (matchResult[2]) {
                    result.line = parseInt(matchResult[2], 10);
                }
                if (matchResult[4]) {
                    result.column = parseInt(matchResult[4], 10);
                }
            }
        }
        return result;
    }

    /**
     * Opens the given file and makes it the current document. Does NOT add it to the working set.
     * @param {!{fullPath:string}} Params for FILE_OPEN command;
     * the fullPath string is of the form "path[:lineNumber[:columnNumber]]"
     * lineNumber and columnNumber are 1-origin: the very first line is line 1, and the very first column is column 1.
     */
    function handleFileOpen(commandData) {
        var fileInfo = _parseDecoratedPath(commandData ? commandData.fullPath : null),
            silent = commandData ? commandData.silent : false;
        return _doOpenWithOptionalPath(fileInfo.path, silent)
            .always(function () {
                // If a line and column number were given, position the editor accordingly.
                if (fileInfo.line !== null) {
                    if (fileInfo.column === null || (fileInfo.column <= 0)) {
                        fileInfo.column = 1;
                    }
                    // setCursorPos expects line/column numbers as 0-origin, so we subtract 1
                    EditorManager.getCurrentFullEditor().setCursorPos(fileInfo.line - 1, fileInfo.column - 1, true);
                }
                
                // Give the editor focus
                EditorManager.focusEditor();
            });
        // Testing notes: here are some recommended manual tests for handleFileOpen, on macintosh.
        // Do all tests with brackets already running, and also with brackets not already running.
        //
        // drag a file onto brackets icon in desktop (this uses undecorated paths)
        // drag a file onto brackets icon in taskbar (this uses undecorated paths)
        // open a file from brackets sidebar (this uses undecorated paths)
        // from command line: ...../Brackets.app/Contents path         - where 'path' is undecorated
        // from command line: ...../Brackets.app path                  - where 'path' has the form "path:line"
        // from command line: ...../Brackets.app path                  - where 'path' has the form "path:line:column"
        // from command line: open -a ...../Brackets.app path          - where 'path' is undecorated
        // do "View Source" from Adobe Scout version 1.2 or newer (this will use decorated paths of the form "path:line:column")
    }

    /**
     * Opens the given file, makes it the current document, AND adds it to the working set 
     * only if the file does not have a custom viewer.
     * @param {!{fullPath:string, index:number=, forceRedraw:boolean}} commandData  File to open; optional position in
     *   working set list (defaults to last); optional flag to force working set redraw
     */
    function handleFileAddToWorkingSet(commandData) {
        return handleFileOpen(commandData).done(function (doc) {
            // addToWorkingSet is synchronous
            // When opening a file with a custom viewer, we get a null doc.
            // So check it before we add it to the working set.
            if (doc) {
                DocumentManager.addToWorkingSet(doc.file, commandData.index, commandData.forceRedraw);
            }
        });
    }

    /**
     * @private
     * Ensures the suggested file name doesn't already exit.
     * @param {string} dir  The directory to use
     * @param {string} baseFileName  The base to start with, "-n" will get appened to make unique
     * @param {string} fileExt  The file extension
     * @param {boolean} isFolder True if the suggestion is for a folder name
     * @return {$.Promise} a jQuery promise that will be resolved with a unique name starting with
     *   the given base name
     */
    function _getUntitledFileSuggestion(dir, baseFileName, fileExt, isFolder) {
        var result = new $.Deferred();
        var suggestedName = baseFileName + "-" + _nextUntitledIndexToUse++ + fileExt;

        result.progress(function attemptNewName(suggestedName) {
            if (_nextUntitledIndexToUse > 99) {
                //we've tried this enough
                result.reject();
                return;
            }
            
            var path = dir + "/" + suggestedName;
            var entry = isFolder ? FileSystem.getDirectoryForPath(path) : FileSystem.getFileForPath(path);
            
            entry.exists(function (exists) {
                if (exists) {
                    //file exists, notify to the next progress
                    result.notify(baseFileName + "-" + _nextUntitledIndexToUse + fileExt, _nextUntitledIndexToUse + 1);
                } else {
                    result.resolve(suggestedName);
                }
            });
        });

        //kick it off
        result.notify(suggestedName);

        return result.promise();
    }

    /**
     * Prevents re-entrancy into handleFileNewInProject()
     *
     * handleFileNewInProject() first prompts the user to name a file and then asynchronously writes the file when the
     * filename field loses focus. This boolean prevent additional calls to handleFileNewInProject() when an existing
     * file creation call is outstanding
     */
    var fileNewInProgress = false;
    
    /**
     * Bottleneck function for creating new files and folders in the project tree.
     */
    function _handleNewItemInProject(isFolder) {
        if (fileNewInProgress) {
            ProjectManager.forceFinishRename();
            return;
        }
        fileNewInProgress = true;

        // Determine the directory to put the new file
        // If a file is currently selected in the tree, put it next to it.
        // If a directory is currently selected in the tree, put it in it.
        // If an Untitled document is selected or nothing is selected in the tree, put it at the root of the project.
        // (Note: 'selected' may be an item that's selected in the working set and not the tree; but in that case
        // ProjectManager.createNewItem() ignores the baseDir we give it and falls back to the project root on its own)
        var baseDir,
            selected = ProjectManager.getSelectedItem();
        if ((!selected) || (selected instanceof InMemoryFile)) {
            selected = ProjectManager.getProjectRoot();
        }
        
        baseDir = selected.fullPath;
        if (selected.isFile) {
            baseDir = baseDir.substr(0, baseDir.lastIndexOf("/"));
        }
        
        // Create the new node. The createNewItem function does all the heavy work
        // of validating file name, creating the new file and selecting.
        var deferred = _getUntitledFileSuggestion(baseDir, Strings.UNTITLED, "", isFolder);
        var createWithSuggestedName = function (suggestedName) {
            ProjectManager.createNewItem(baseDir, suggestedName, false, isFolder)
                .then(deferred.resolve, deferred.reject, deferred.notify)
                .always(function () { fileNewInProgress = false; });
        };

        deferred.done(createWithSuggestedName);
        deferred.fail(function createWithDefault() { createWithSuggestedName("Untitled"); });
        return deferred;
    }

    /**
     * Create a new untitled document in the working set, and make it the current document.
     * Promise is resolved (synchronously) with the newly-created Document.
     */
    function handleFileNew() {
        var doc = DocumentManager.createUntitledDocument(_nextUntitledIndexToUse++, "");
        DocumentManager.setCurrentDocument(doc);
        EditorManager.focusEditor();
        
        return new $.Deferred().resolve(doc).promise();
    }
    
    /**
     * Create a new file in the project tree.
     */
    function handleFileNewInProject() {
        _handleNewItemInProject(false);
    }
    
    /**
     * Create a new folder in the project tree.
     */
    function handleNewFolderInProject() {
        _handleNewItemInProject(true);
    }

    /**
     * @private
     * Shows an Error modal dialog
     * @param {string} name
     * @param {string} path
     * @return {Dialog}
     */
    function _showSaveFileError(name, path) {
        return Dialogs.showModalDialog(
            DefaultDialogs.DIALOG_ID_ERROR,
            Strings.ERROR_SAVING_FILE_TITLE,
            StringUtils.format(
                Strings.ERROR_SAVING_FILE,
                StringUtils.breakableUrl(path),
                FileUtils.getFileErrorString(name)
            )
        );
    }
    
    /**
     * Saves a document to its existing path. Does NOT support untitled documents.
     * @param {!Document} docToSave
     * @return {$.Promise} a promise that is resolved with the FileEntry of docToSave (to mirror
     *   the API of _doSaveAs()). Rejected in case of IO error (after error dialog dismissed).
     */
    function doSave(docToSave) {
        var result = new $.Deferred(),
            fileEntry = docToSave.file;
        
        function handleError(error) {
            _showSaveFileError(error, fileEntry.fullPath)
                .done(function () {
                    result.reject(error);
                });
        }
            
        if (docToSave && docToSave.isDirty) {
            var file = docToSave.file;
            var writeError = false;
            
            file.write(docToSave.getText(true), function (err) {
                if (!err) {
                    docToSave.notifySaved();
                    result.resolve();
                } else {
                    handleError(err, file);
                }
            });
        } else {
            result.resolve(fileEntry);
        }
        result.always(function () {
            EditorManager.focusEditor();
        });
        return result.promise();
    }
    
    /**
     * Reverts the Document to the current contents of its file on disk. Discards any unsaved changes
     * in the Document.
     * @param {Document} doc
     * @return {$.Promise} a Promise that's resolved when done, or rejected with a FileSystemError if the
     *      file cannot be read (after showing an error dialog to the user).
     */
    function doRevert(doc) {
        var result = new $.Deferred();
        
        FileUtils.readAsText(doc.file)
            .done(function (text, readTimestamp) {
                doc.refreshText(text, readTimestamp);
                result.resolve();
            })
            .fail(function (error) {
                FileUtils.showFileOpenError(error, doc.file.fullPath)
                    .done(function () {
                        result.reject(error);
                    });
            });
        
        return result.promise();
    }
    
    /**
     * Opens the native OS save as dialog and saves document.
     * The original document is reverted in case it was dirty.
     * Text selection and cursor position from the original document
     * are preserved in the new document.
     * When saving to the original document the document is saved as if save was called.
     * @param {Document} doc
     * @param {?{cursorPos:!Object, selection:!Object, scrollPos:!Object}} settings - properties of
     *      the original document's editor that need to be carried over to the new document
     *      i.e. scrollPos, cursorPos and text selection
     * @return {$.Promise} a promise that is resolved with the saved file's FileEntry. Rejected in
     *   case of IO error (after error dialog dismissed), or if the Save dialog was canceled.
     */
    function _doSaveAs(doc, settings) {
        var origPath,
            saveAsDefaultPath,
            defaultName,
            result = new $.Deferred();
        
        function _doSaveAfterSaveDialog(path) {
            var newFile;
            
            // Reconstruct old doc's editor's view state, & finally resolve overall promise
            function _configureEditorAndResolve() {
                var editor = EditorManager.getActiveEditor();
                if (editor) {
                    if (settings) {
                        editor.setCursorPos(settings.cursorPos);
                        editor.setSelection(settings.selection.start, settings.selection.end);
                        editor.setScrollPos(settings.scrollPos.x, settings.scrollPos.y);
                    }
                }
                result.resolve(newFile);
            }
            
            // Replace old document with new one in open editor & working set
            function openNewFile() {
                var fileOpenPromise;

                if (FileViewController.getFileSelectionFocus() === FileViewController.PROJECT_MANAGER) {
                    // If selection is in the tree, leave working set unchanged - even if orig file is in the list
                    fileOpenPromise = FileViewController
                        .openAndSelectDocument(path, FileViewController.PROJECT_MANAGER);
                } else {
                    // If selection is in working set, replace orig item in place with the new file
                    var index = DocumentManager.findInWorkingSet(doc.file.fullPath);
                    // Remove old file from working set; no redraw yet since there's a pause before the new file is opened
                    DocumentManager.removeFromWorkingSet(doc.file, true);
                    // Add new file to working set, and ensure we now redraw (even if index hasn't changed)
                    fileOpenPromise = handleFileAddToWorkingSet({fullPath: path, index: index, forceRedraw: true});
                }

                // always configure editor after file is opened
                fileOpenPromise.always(function () {
                    _configureEditorAndResolve();
                });
            }
            
            if (!path) {
                // save as dialog was canceled; workaround for #4418
                return result.reject(USER_CANCELED).promise();
            }
            
            if (path === origPath) {
                return doSave(doc);
            }
            
            // First, write document's current text to new file
            newFile = FileSystem.getFileForPath(path);
            FileUtils.writeText(newFile, doc.getText()).done(function () {
                // Add new file to project tree
                ProjectManager.refreshFileTree().done(function () {
                    // If there were unsaved changes before Save As, they don't stay with the old
                    // file anymore - so must revert the old doc to match disk content.
                    // Only do this if the doc was dirty: doRevert on a file that is not dirty and
                    // not in the working set has the side effect of adding it to the working set.
                    if (doc.isDirty && !(doc.isUntitled())) {
                        // if the file is dirty it must be in the working set
                        // doRevert is side effect free in this case
                        doRevert(doc).always(openNewFile);
                    } else {
                        openNewFile();
                    }
                }).fail(function (error) {
                    result.reject(error);
                });
            }).fail(function (error) {
                _showSaveFileError(error, path)
                    .done(function () {
                        result.reject(error);
                    });
            });
        }
        
        if (doc) {
            origPath = doc.file.fullPath;
            // If the document is an untitled document, we should default to project root.
            if (doc.isUntitled()) {
                // (Issue #4489) if we're saving an untitled document, go ahead and switch to this document
                //   in the editor, so that if we're, for example, saving several files (ie. Save All),
                //   then the user can visually tell which document we're currently prompting them to save.
                DocumentManager.setCurrentDocument(doc);

                // If the document is untitled, default to project root.
                saveAsDefaultPath = ProjectManager.getProjectRoot().fullPath;
            } else {
                saveAsDefaultPath = FileUtils.getDirectoryPath(origPath);
            }
            defaultName = FileUtils.getBaseName(origPath);
            FileSystem.showSaveDialog(Strings.SAVE_FILE_AS, saveAsDefaultPath, defaultName, function (err, selection) {
                if (!err) {
                    _doSaveAfterSaveDialog(selection);
                } else {
                    result.reject(err);
                }
            });
        } else {
            result.reject();
        }
        return result.promise();
    }
    
    /**
     * Saves the given file. If no file specified, assumes the current document.
     * @param {?{doc: ?Document}} commandData  Document to close, or null
     * @return {$.Promise} resolved with the saved file's FileEntry (which MAY DIFFER from the doc
     *   passed in, if the doc was untitled). Rejected in case of IO error (after error dialog
     *   dismissed), or if doc was untitled and the Save dialog was canceled (will be rejected with
     *   USER_CANCELED object).
     */
    function handleFileSave(commandData) {
        var activeEditor = EditorManager.getActiveEditor(),
            activeDoc = activeEditor && activeEditor.document,
            doc = (commandData && commandData.doc) || activeDoc,
            settings;
        
        if (doc) {
            if (doc.isUntitled()) {
                if (doc === activeDoc) {
                    settings = {
                        selection: activeEditor.getSelection(),
                        cursorPos: activeEditor.getCursorPos(),
                        scrollPos: activeEditor.getScrollPos()
                    };
                }
                
                return _doSaveAs(doc, settings);
            } else {
                return doSave(doc);
            }
        }
        
        return $.Deferred().reject().promise();
    }
    
    function _saveFileList(fileList) {
        // Do in serial because doSave shows error UI for each file, and we don't want to stack
        // multiple dialogs on top of each other
        var userCanceled = false,
            savedFiles = [];
            
        return Async.doSequentially(
            fileList,
            function (file) {
                // Abort remaining saves if user canceled any Save dialog
                if (userCanceled) {
                    return (new $.Deferred()).reject().promise();
                }
                
                var doc = DocumentManager.getOpenDocumentForPath(file.fullPath);
                if (doc) {
                    var savePromise = handleFileSave({doc: doc});
                    savePromise
                        .done(function (newFile) {
                            savedFiles.push(newFile);
                        })
                        .fail(function (error) {
                            if (error === USER_CANCELED) {
                                userCanceled = true;
                            }
                        });
                    return savePromise;
                } else {
                    // working set entry that was never actually opened - ignore
                    return (new $.Deferred()).resolve().promise();
                }
            },
            false
        ).then(function () {
            return savedFiles;
        });
    }
    
    /**
     * Saves all unsaved documents. Returns a Promise that will be resolved once ALL the save
     * operations have been completed. If ANY save operation fails, an error dialog is immediately
     * shown and the other files wait to save until it is dismissed; after all files have been
     * processed, the Promise is rejected if any ONE save operation failed.
     *
     * @return {$.Promise}
     */
    function saveAll() {
        return _saveFileList(DocumentManager.getWorkingSet());
    }
    
    /**
     * Prompts user with save as dialog and saves document.
     * @return {$.Promise} a promise that is resolved once the save has been completed
     */
    function handleFileSaveAs(commandData) {
        // Default to current document if doc is null
        var doc = null,
            settings;
        
        if (commandData) {
            doc = commandData.doc;
        } else {
            var activeEditor = EditorManager.getActiveEditor();
            if (activeEditor) {
                doc = activeEditor.document;
                settings = {};
                settings.selection = activeEditor.getSelection();
                settings.cursorPos = activeEditor.getCursorPos();
                settings.scrollPos = activeEditor.getScrollPos();
            }
        }
            
        // doc may still be null, e.g. if no editors are open, but _doSaveAs() does a null check on
        // doc.
        return _doSaveAs(doc, settings);
    }

    /**
     * Saves all unsaved documents.
     * @return {$.Promise} a promise that is resolved once ALL the saves have been completed; or rejected
     *      after all operations completed if any ONE of them failed.
     */
    function handleFileSaveAll() {
        return saveAll();
    }
    
    /**
     * Closes the specified file: removes it from the working set, and closes the main editor if one
     * is open. Prompts user about saving changes first, if document is dirty.
     *
     * @param {?{file: FileEntry, promptOnly:boolean}} commandData  Optional bag of arguments:
     *      file - File to close; assumes the current document if not specified.
     *      promptOnly - If true, only displays the relevant confirmation UI and does NOT actually
     *          close the document. This is useful when chaining file-close together with other user
     *          prompts that may be cancelable.
     *      _forceClose - If true, closes the document without prompting even if there are unsaved 
     *          changes. Only for use in unit tests.
     * @return {$.Promise} a promise that is resolved when the file is closed, or if no file is open.
     *      FUTURE: should we reject the promise if no file is open?
     */
    function handleFileClose(commandData) {
        var file,
            promptOnly,
            _forceClose;
        
        if (commandData) {
            file        = commandData.file;
            promptOnly  = commandData.promptOnly;
            _forceClose = commandData._forceClose;
        }
        
        // utility function for handleFileClose: closes document & removes from working set
        function doClose(fileEntry) {
            if (!promptOnly) {
                // This selects a different document if the working set has any other options
                DocumentManager.closeFullEditor(fileEntry);
                
                EditorManager.focusEditor();
            }
        }

        var result = new $.Deferred(), promise = result.promise();
        
        function doCloseCustomViewer() {
            if (!promptOnly) {
                var nextFile = DocumentManager.getNextPrevFile(1);
                if (nextFile) {
                    // opening a text file will automatically close the custom viewer.
                    // This is done in the currentDocumentChange handler in EditorManager
                    doOpen(nextFile.fullPath).always(function () {
                        EditorManager.focusEditor();
                        result.resolve();
                    });
                } else {
                    EditorManager.closeCustomViewer();
                    result.resolve();
                }
            }
        }

        // Close custom viewer if, either
        // - a custom viewer is currently displayed and no file specified in command data
        // - a custom viewer is currently displayed and the file specified in command data 
        //   is the file in the custom viewer
        if (!DocumentManager.getCurrentDocument()) {
            if ((EditorManager.getCurrentlyViewedPath() && !file) ||
                    (file && file.fullPath === EditorManager.getCurrentlyViewedPath())) {
                doCloseCustomViewer();
                return promise;
            }
        }
        
        // Default to current document if doc is null
        if (!file && DocumentManager.getCurrentDocument()) {
            file = DocumentManager.getCurrentDocument().file;
        }
        
        // No-op if called when nothing is open; TODO: (issue #273) should command be grayed out instead?
        if (!file) {
            result.resolve();
            return promise;
        }
        
        var doc = DocumentManager.getOpenDocumentForPath(file.fullPath);
        
        if (doc && doc.isDirty && !_forceClose) {
            // Document is dirty: prompt to save changes before closing
            var filename = FileUtils.getBaseName(doc.file.fullPath);
            
            Dialogs.showModalDialog(
                DefaultDialogs.DIALOG_ID_SAVE_CLOSE,
                Strings.SAVE_CLOSE_TITLE,
                StringUtils.format(
                    Strings.SAVE_CLOSE_MESSAGE,
                    StringUtils.breakableUrl(filename)
                ),
                [
                    {
                        className : Dialogs.DIALOG_BTN_CLASS_LEFT,
                        id        : Dialogs.DIALOG_BTN_DONTSAVE,
                        text      : Strings.DONT_SAVE
                    },
                    {
                        className : Dialogs.DIALOG_BTN_CLASS_NORMAL,
                        id        : Dialogs.DIALOG_BTN_CANCEL,
                        text      : Strings.CANCEL
                    },
                    {
                        className : Dialogs.DIALOG_BTN_CLASS_PRIMARY,
                        id        : Dialogs.DIALOG_BTN_OK,
                        text      : Strings.SAVE
                    }
                ]
            )
                .done(function (id) {
                    if (id === Dialogs.DIALOG_BTN_CANCEL) {
                        result.reject();
                    } else if (id === Dialogs.DIALOG_BTN_OK) {
                        // "Save" case: wait until we confirm save has succeeded before closing
                        handleFileSave({doc: doc})
                            .done(function (newFileEntry) {
                                doClose(newFileEntry);
                                result.resolve();
                            })
                            .fail(function () {
                                result.reject();
                            });
                    } else {
                        // "Don't Save" case: even though we're closing the main editor, other views of
                        // the Document may remain in the UI. So we need to revert the Document to a clean
                        // copy of whatever's on disk.
                        doClose(file);
                        
                        // Only reload from disk if we've executed the Close for real,
                        // *and* if at least one other view still exists
                        if (!promptOnly && DocumentManager.getOpenDocumentForPath(file.fullPath)) {
                            doRevert(doc)
                                .then(result.resolve, result.reject);
                        } else {
                            result.resolve();
                        }
                    }
                });
            result.always(function () {
                EditorManager.focusEditor();
            });
        } else {
            // File is not open, or IS open but Document not dirty: close immediately
            doClose(file);
            EditorManager.focusEditor();
            result.resolve();
        }
        return promise;
    }
        
    function _doCloseDocumentList(list, promptOnly, clearCurrentDoc) {
        var result      = new $.Deferred(),
            unsavedDocs = [];
        
        list.forEach(function (file) {
            var doc = DocumentManager.getOpenDocumentForPath(file.fullPath);
            if (doc && doc.isDirty) {
                unsavedDocs.push(doc);
            }
        });
        
        if (unsavedDocs.length === 0) {
            // No unsaved changes, so we can proceed without a prompt
            result.resolve();
            
        } else if (unsavedDocs.length === 1) {
            // Only one unsaved file: show the usual single-file-close confirmation UI
            var fileCloseArgs = { file: unsavedDocs[0].file, promptOnly: promptOnly };

            handleFileClose(fileCloseArgs).done(function () {
                // still need to close any other, non-unsaved documents
                result.resolve();
            }).fail(function () {
                result.reject();
            });
            
        } else {
            // Multiple unsaved files: show a single bulk prompt listing all files
            var message = Strings.SAVE_CLOSE_MULTI_MESSAGE;
            
            message += "<ul class='dialog-list'>";
            unsavedDocs.forEach(function (doc) {
                var fullPath = doc.file.fullPath;
                
                message += "<li><span class='dialog-filename'>";
                message += StringUtils.breakableUrl(_shortTitleForDocument(doc));
                message += "</span></li>";
            });
            message += "</ul>";
            
            Dialogs.showModalDialog(
                DefaultDialogs.DIALOG_ID_SAVE_CLOSE,
                Strings.SAVE_CLOSE_TITLE,
                message,
                [
                    {
                        className : Dialogs.DIALOG_BTN_CLASS_LEFT,
                        id        : Dialogs.DIALOG_BTN_DONTSAVE,
                        text      : Strings.DONT_SAVE
                    },
                    {
                        className : Dialogs.DIALOG_BTN_CLASS_NORMAL,
                        id        : Dialogs.DIALOG_BTN_CANCEL,
                        text      : Strings.CANCEL
                    },
                    {
                        className : Dialogs.DIALOG_BTN_CLASS_PRIMARY,
                        id        : Dialogs.DIALOG_BTN_OK,
                        text      : Strings.SAVE
                    }
                ]
            )
                .done(function (id) {
                    if (id === Dialogs.DIALOG_BTN_CANCEL) {
                        result.reject();
                    } else if (id === Dialogs.DIALOG_BTN_OK) {
                        // Save all unsaved files, then if that succeeds, close all
                        _saveFileList(list).done(function (savedFiles) {
                            result.resolve(savedFiles);
                        }).fail(function () {
                            result.reject();
                        });
                    } else {
                        // "Don't Save" case--we can just go ahead and close all  files.
                        result.resolve();
                    }
                });
        }
        
        // If all the unsaved-changes confirmations pan out above, then go ahead & close all editors
        // NOTE: this still happens before any done() handlers added by our caller, because jQ
        // guarantees that handlers run in the order they are added.
        result.done(function (savedFiles) {
            savedFiles = savedFiles || list;
            if (!promptOnly) {
                DocumentManager.removeListFromWorkingSet(savedFiles, (clearCurrentDoc || true));
            }
        });
        
        return result.promise();
    }
    
    /**
     * Closes all open documents; equivalent to calling handleFileClose() for each document, except
     * that unsaved changes are confirmed once, in bulk.
     * @param {?{promptOnly: boolean}}  If true, only displays the relevant confirmation UI and does NOT
     *          actually close any documents. This is useful when chaining close-all together with
     *          other user prompts that may be cancelable.
     * @return {$.Promise} a promise that is resolved when all files are closed
     */
    function handleFileCloseAll(commandData) {
        return _doCloseDocumentList(DocumentManager.getWorkingSet(),
                                    (commandData && commandData.promptOnly)).done(function () {
            if (!DocumentManager.getCurrentDocument()) {
                EditorManager.closeCustomViewer();
            }
        });
    }
    
    function handleFileCloseList(commandData) {
        return _doCloseDocumentList((commandData && commandData.documentList), false).done(function () {
            if (!DocumentManager.getCurrentDocument()) {
                EditorManager.closeCustomViewer();
            }
        });
    }
    
    /**
     * @private - tracks our closing state if we get called again
     */
    var _windowGoingAway = false;
    
    /**
     * @private
     * Common implementation for close/quit/reload which all mostly
     * the same except for the final step
    */
    function _handleWindowGoingAway(commandData, postCloseHandler, failHandler) {
        if (_windowGoingAway) {
            //if we get called back while we're closing, then just return
            return (new $.Deferred()).reject().promise();
        }

        return CommandManager.execute(Commands.FILE_CLOSE_ALL, { promptOnly: true })
            .done(function () {
                _windowGoingAway = true;
                
                // Give everyone a chance to save their state - but don't let any problems block
                // us from quitting
                try {
                    $(ProjectManager).triggerHandler("beforeAppClose");
                } catch (ex) {
                    console.error(ex);
                }
                
                PreferencesManager.savePreferences();
                
                postCloseHandler();
            })
            .fail(function () {
                _windowGoingAway = false;
                if (failHandler) {
                    failHandler();
                }
            });
    }
    
    /**
     * @private
     * Implementation for abortQuit callback to reset quit sequence settings
     */
    function _handleAbortQuit() {
        _windowGoingAway = false;
    }
    
    /**
     * @private
     * Implementation for native APP_BEFORE_MENUPOPUP callback to trigger beforeMenuPopup event
     */
    function _handleBeforeMenuPopup() {
        $(PopUpManager).triggerHandler("beforeMenuPopup");
    }
    
    /** Confirms any unsaved changes, then closes the window */
    function handleFileCloseWindow(commandData) {
        return _handleWindowGoingAway(
            commandData,
            function () {
                window.close();
            },
            function () {
                // if fail, tell the app to abort any pending quit operation.
                // TODO: remove this if statement when we move to the new CEF3 shell
                if (brackets.app.abortQuit) {
                    brackets.app.abortQuit();
                }
            }
        );
    }
    
    /** Show a textfield to rename whatever is currently selected in the sidebar (or current doc if nothing else selected) */
    function handleFileRename() {
        // Prefer selected sidebar item (which could be a folder)
        var entry = ProjectManager.getSelectedItem();
        if (!entry) {
            // Else use current file (not selected in ProjectManager if not visible in tree or working set)
            var doc = DocumentManager.getCurrentDocument();
            entry = doc && doc.file;
        }
        if (entry) {
            ProjectManager.renameItemInline(entry);
        }
    }

    /** Closes the window, then quits the app */
    function handleFileQuit(commandData) {
        return _handleWindowGoingAway(
            commandData,
            function () {
                brackets.app.quit();
            },
            function () {
                // if fail, don't exit: user canceled (or asked us to save changes first, but we failed to do so)
                // TODO: remove this if statement when we move to the new CEF3 shell
                if (brackets.app.abortQuit) {
                    brackets.app.abortQuit();
                }
            }
        );
    }

    
    /** Are we already listening for a keyup to call detectDocumentNavEnd()? */
    var _addedNavKeyHandler = false;
    
    /**
     * When the Ctrl key is released, if we were in the middle of a next/prev document navigation
     * sequence, now is the time to end it and update the MRU order. If we allowed the order to update
     * on every next/prev increment, the 1st & 2nd entries would just switch places forever and we'd
     * never get further down the list.
     * @param {jQueryEvent} event Key-up event
     */
    function detectDocumentNavEnd(event) {
        if (event.keyCode === KeyEvent.DOM_VK_CONTROL) {  // Ctrl key
            DocumentManager.finalizeDocumentNavigation();
            
            _addedNavKeyHandler = false;
            $(window.document.body).off("keyup", detectDocumentNavEnd);
        }
    }
    
    /** Navigate to the next/previous (MRU) document. Don't update MRU order yet */
    function goNextPrevDoc(inc) {
        var file = DocumentManager.getNextPrevFile(inc);
        if (file) {
            DocumentManager.beginDocumentNavigation();
            CommandManager.execute(Commands.FILE_OPEN, { fullPath: file.fullPath });
            
            // Listen for ending of Ctrl+Tab sequence
            if (!_addedNavKeyHandler) {
                _addedNavKeyHandler = true;
                $(window.document.body).keyup(detectDocumentNavEnd);
            }
        }
    }
    
    function handleGoNextDoc() {
        goNextPrevDoc(+1);
    }
    function handleGoPrevDoc() {
        goNextPrevDoc(-1);
    }
    
    function handleShowInTree() {
        ProjectManager.showInTree(DocumentManager.getCurrentDocument().file);
    }
    
    function handleFileDelete() {
        var entry = ProjectManager.getSelectedItem();
        if (entry.isDirectory) {
            Dialogs.showModalDialog(
                DefaultDialogs.DIALOG_ID_EXT_DELETED,
                Strings.CONFIRM_FOLDER_DELETE_TITLE,
                StringUtils.format(
                    Strings.CONFIRM_FOLDER_DELETE,
                    StringUtils.breakableUrl(entry.name)
                ),
                [
                    {
                        className : Dialogs.DIALOG_BTN_CLASS_NORMAL,
                        id        : Dialogs.DIALOG_BTN_CANCEL,
                        text      : Strings.CANCEL
                    },
                    {
                        className : Dialogs.DIALOG_BTN_CLASS_PRIMARY,
                        id        : Dialogs.DIALOG_BTN_OK,
                        text      : Strings.DELETE
                    }
                ]
            )
                .done(function (id) {
                    if (id === Dialogs.DIALOG_BTN_OK) {
                        ProjectManager.deleteItem(entry);
                    }
                });
        } else {
            ProjectManager.deleteItem(entry);
        }
    }

    /** Show the selected sidebar (tree or working set) item in Finder/Explorer */
    function handleShowInOS() {
        var entry = ProjectManager.getSelectedItem();
        if (entry) {
            brackets.app.showOSFolder(entry.fullPath, function (err) {
                if (err) {
                    console.error("Error showing '" + entry.fullPath + "' in OS folder:", err);
                }
            });
        }
    }
    
    // Init DOM elements
    AppInit.htmlReady(function () {
        _$titleContainerToolbar = $("#titlebar");
        _$titleWrapper = $(".title-wrapper", _$titleContainerToolbar);
        _$title = $(".title", _$titleWrapper);
        _$dirtydot = $(".dirty-dot", _$titleWrapper);
        
    });

    // Exported for unit testing only
    exports._parseDecoratedPath = _parseDecoratedPath;

    // Register global commands
    CommandManager.register(Strings.CMD_FILE_OPEN,          Commands.FILE_OPEN, handleFileOpen);
    CommandManager.register(Strings.CMD_ADD_TO_WORKING_SET, Commands.FILE_ADD_TO_WORKING_SET, handleFileAddToWorkingSet);
    // TODO: (issue #274) For now, hook up File > New to the "new in project" handler. Eventually
    // File > New should open a new blank tab, and handleFileNewInProject should
    // be called from a "+" button in the project
    CommandManager.register(Strings.CMD_FILE_NEW_UNTITLED,  Commands.FILE_NEW_UNTITLED, handleFileNew);
    CommandManager.register(Strings.CMD_FILE_NEW,           Commands.FILE_NEW, handleFileNewInProject);
    CommandManager.register(Strings.CMD_FILE_NEW_FOLDER,    Commands.FILE_NEW_FOLDER, handleNewFolderInProject);
    CommandManager.register(Strings.CMD_FILE_SAVE,          Commands.FILE_SAVE, handleFileSave);
    CommandManager.register(Strings.CMD_FILE_SAVE_ALL,      Commands.FILE_SAVE_ALL, handleFileSaveAll);
    CommandManager.register(Strings.CMD_FILE_SAVE_AS,       Commands.FILE_SAVE_AS, handleFileSaveAs);
    CommandManager.register(Strings.CMD_FILE_RENAME,        Commands.FILE_RENAME, handleFileRename);
    CommandManager.register(Strings.CMD_FILE_DELETE,        Commands.FILE_DELETE, handleFileDelete);
    
    CommandManager.register(Strings.CMD_FILE_CLOSE,         Commands.FILE_CLOSE, handleFileClose);
    CommandManager.register(Strings.CMD_FILE_CLOSE_ALL,     Commands.FILE_CLOSE_ALL, handleFileCloseAll);
    CommandManager.register(Strings.CMD_FILE_CLOSE_LIST,    Commands.FILE_CLOSE_LIST, handleFileCloseList);

    if (brackets.platform === "win") {
        CommandManager.register(Strings.CMD_EXIT,           Commands.FILE_QUIT, handleFileQuit);
    } else {
        CommandManager.register(Strings.CMD_QUIT,           Commands.FILE_QUIT, handleFileQuit);
    }

    CommandManager.register(Strings.CMD_NEXT_DOC,           Commands.NAVIGATE_NEXT_DOC, handleGoNextDoc);
    CommandManager.register(Strings.CMD_PREV_DOC,           Commands.NAVIGATE_PREV_DOC, handleGoPrevDoc);
    CommandManager.register(Strings.CMD_SHOW_IN_TREE,       Commands.NAVIGATE_SHOW_IN_FILE_TREE, handleShowInTree);
    CommandManager.register(Strings.CMD_SHOW_IN_OS,         Commands.NAVIGATE_SHOW_IN_OS, handleShowInOS);
    
    // Those commands have no UI representation, and are only used internally 
    CommandManager.registerInternal(Commands.APP_ABORT_QUIT,        _handleAbortQuit);
    CommandManager.registerInternal(Commands.APP_BEFORE_MENUPOPUP,  _handleBeforeMenuPopup);
    CommandManager.registerInternal(Commands.FILE_CLOSE_WINDOW,     handleFileCloseWindow);
    
    // Listen for changes that require updating the editor titlebar
    $(DocumentManager).on("dirtyFlagChange", handleDirtyChange);
    $(DocumentManager).on("currentDocumentChange fileNameChange", updateDocumentTitle);

    // Reset the untitled document counter before changing projects
    $(ProjectManager).on("beforeProjectClose", function () { _nextUntitledIndexToUse = 1; });
});<|MERGE_RESOLUTION|>--- conflicted
+++ resolved
@@ -201,11 +201,6 @@
                     })
                     .fail(function (fileError) {
                         function _cleanup() {
-<<<<<<< HEAD
-                            // For performance, we do lazy checking of file existence, so it may be in working set
-                            DocumentManager.removeFromWorkingSet(FileSystem.getFileForPath(fullPath));
-                            EditorManager.focusEditor();
-=======
                             if (EditorManager.showingCustomViewerForPath(fullPath)) {
                                 // We get here only after the user renames a file that makes it no longer belong to a
                                 // custom viewer but the file is still showing in the current custom viewer. This only
@@ -217,10 +212,9 @@
                                 EditorManager.notifyPathDeleted(fullPath);
                             } else {
                                 // For performance, we do lazy checking of file existence, so it may be in working set
-                                DocumentManager.removeFromWorkingSet(new NativeFileSystem.FileEntry(fullPath));
+                                DocumentManager.removeFromWorkingSet(FileSystem.getFileForPath(fullPath));
                                 EditorManager.focusEditor();
                             }
->>>>>>> 5785df6c
                             result.reject();
                         }
                         
