--- conflicted
+++ resolved
@@ -343,16 +343,7 @@
         var createWithSuggestedName = function (suggestedName) {
             ProjectManager.createNewItem(baseDir, suggestedName, false, isFolder)
                 .pipe(deferred.resolve, deferred.reject, deferred.notify)
-<<<<<<< HEAD
-                .always(function () { fileNewInProgress = false; })
-                .done(function (entry) {
-                    if (!isFolder) {
-                        FileViewController.addToWorkingSetAndSelect(entry.fullPath, FileViewController.PROJECT_MANAGER);
-                    }
-                });
-=======
                 .always(function () { fileNewInProgress = false; });
->>>>>>> 86e391dd
         };
 
         deferred.done(createWithSuggestedName);
