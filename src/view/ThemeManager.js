/**
 * Brackets Themes Copyright (c) 2014 Miguel Castillo.
 *
 * Permission is hereby granted, free of charge, to any person obtaining a
 * copy of this software and associated documentation files (the "Software"),
 * to deal in the Software without restriction, including without limitation
 * the rights to use, copy, modify, merge, publish, distribute, sublicense,
 * and/or sell copies of the Software, and to permit persons to whom the
 * Software is furnished to do so, subject to the following conditions:
 *
 * The above copyright notice and this permission notice shall be included in
 * all copies or substantial portions of the Software.
 *
 * THE SOFTWARE IS PROVIDED "AS IS", WITHOUT WARRANTY OF ANY KIND, EXPRESS OR
 * IMPLIED, INCLUDING BUT NOT LIMITED TO THE WARRANTIES OF MERCHANTABILITY,
 * FITNESS FOR A PARTICULAR PURPOSE AND NONINFRINGEMENT. IN NO EVENT SHALL THE
 * AUTHORS OR COPYRIGHT HOLDERS BE LIABLE FOR ANY CLAIM, DAMAGES OR OTHER
 * LIABILITY, WHETHER IN AN ACTION OF CONTRACT, TORT OR OTHERWISE, ARISING
 * FROM, OUT OF OR IN CONNECTION WITH THE SOFTWARE OR THE USE OR OTHER
 * DEALINGS IN THE SOFTWARE.
 *
 */

/*jslint vars: true, plusplus: true, devel: true, regexp: true, nomen: true, indent: 4, maxerr: 50 */
/*global $, define, less */

define(function (require, exports, module) {
    "use strict";

    var _                  = require("thirdparty/lodash"),
        FileSystem         = require("filesystem/FileSystem"),
        FileUtils          = require("file/FileUtils"),
        EditorManager      = require("editor/EditorManager"),
        ExtensionUtils     = require("utils/ExtensionUtils"),
        ThemeSettings      = require("view/ThemeSettings"),
        ThemeView          = require("view/ThemeView"),
<<<<<<< HEAD
        AppInit            = require("utils/AppInit"),
        ExtensionManager   = require("extensibility/ExtensionManager"),
        Package            = require("extensibility/Package"),
=======
>>>>>>> cdb26a4e
        PreferencesManager = require("preferences/PreferencesManager"),
        prefs              = PreferencesManager.getExtensionPrefs("themes");

    var loadedThemes    = {},
        currentTheme    = null,
        styleNode       = $(ExtensionUtils.addEmbeddedStyleSheet("")),
        defaultTheme    = "light-theme",
        commentRegex    = /\/\*([\s\S]*?)\*\//mg,
        scrollbarsRegex = /((?:[^}|,]*)::-webkit-scrollbar(?:[^{]*)[{](?:[^}]*?)[}])/mgi,
        stylesPath      = FileUtils.getNativeBracketsDirectoryPath() + "/styles/";


    /**
     * @private
     * Takes all dashes and converts them to white spaces. Then takes all first letters
     * and capitalizes them.
     *
     * @param {string} name is what needs to be procseed to generate a display name
     * @return {string} theme name properly formatted for display
     */
    function toDisplayName(name) {
        var extIndex = name.lastIndexOf('.');
        name = name.substring(0, extIndex !== -1 ? extIndex : undefined).replace(/-/g, ' ');

        return name.split(" ").map(function (part) {
            return part[0].toUpperCase() + part.substring(1);
        }).join(" ");
    }


    /**
     * @constructor
     * Theme contains all the essential bit to load a theme from disk, display a theme in the settings
     * dialog, and to properly add a theme into CodeMirror along with the rest of brackets.
     *
     * @param {File} file for the theme
     * @param {{name: string, title: string}} options to configure different
     *   properties in the theme
     */
    function Theme(file, options) {
        options = options || {};
        var fileName = file.name;

        // If no options.name is provided, then we derive the name of the theme from whichever we find
        // first, the options.title or the filename.
        if (!options.name) {
            if (options.title) {
                options.name = options.title;
            } else {
                // Remove the file extension when the filename is used as the theme name. This is to
                // follow CodeMirror conventions where themes are just a CSS file and the filename
                // (without the extension) is used to build CSS rules.  Also handle removing .min
                // in case the ".min" is part of the file name.
                options.name = FileUtils.getFilenameWithoutExtension(fileName).replace(/\.min$/, "");
            }

            // We do a bit of string treatment here to make sure we generate theme names that can be
            // used as a CSS class name by CodeMirror.
            options.name = options.name.toLocaleLowerCase().replace(/[\W]/g, '-');
        }

        this.file        = file;
        this.name        = options.name;
        this.displayName = options.title || toDisplayName(fileName);
        this.dark        = options.theme !== undefined && options.theme.dark === true;
    }


    /**
     * @private
     * Extracts the scrollbar text from the css/less content so that it can be treated
     * as a separate styling component that can be anabled/disabled independently from
     * the theme.
     *
     * @param {string} content is the css/less input string to be processed
     * @return {{content: string, scrollbar: Array.<string>}} content is the new css/less content
     *   with the scrollbar rules extracted out and put in scrollbar
     */
    function extractScrollbars(content) {
        var scrollbar = [];

        // Go through and extract out scrollbar customizations so that we can
        // enable/disable via settings.
        content = content
            .replace(scrollbarsRegex, function (match) {
                scrollbar.push(match);
                return "";
            });

        return {
            content: content,
            scrollbar: scrollbar
        };
    }


    /**
     * @private
     * Function will process a string and figure out if it looks like window path with a
     * a drive.  If that's the case, then we lower case everything.
     * --- NOTE: There is a bug in less that only checks for lowercase in order to handle
     * the rootPath configuration...  Hopefully a PR will be coming their way soon.
     *
     * @param {string} path is a string to search for drive letters that need to be converted
     *   to lower case.
     *
     * @return {string} Windows Drive letter in lowercase.
     */
    function fixPath(path) {
        return path.replace(/^([A-Z]+:)?\//, function (match) {
            return match.toLocaleLowerCase();
        });
    }


    /**
     * @private
     * Takes the content of a file and feeds it through the less processor in order
     * to provide support for less files.
     *
     * @param {string} content is the css/less string to be processed
     * @param {Theme} theme is the object the css/less corresponds to
     * @return {$.Promise} promsie with the processed css/less as the resolved value
     */
    function lessifyTheme(content, theme) {
        var deferred = new $.Deferred();
        var parser   = new less.Parser({
            rootpath: fixPath(stylesPath),
            filename: fixPath(theme.file._path)
        });

        parser.parse("#editor-holder {" + content + "\n}", function (err, tree) {
            if (err) {
                deferred.reject(err);
            } else {
                deferred.resolve(tree.toCSS());
            }
        });

        return deferred.promise();
    }

    /**
     * @private
     * Will search all loaded themes for one the matches the file passed in
     *
     * @param {File} file is the search criteria
     * @return {Theme} theme that matches the file
     */
    function getThemeByFile(file) {
        var path = file._path;
        return _.find(loadedThemes, function (item) {
            return item.file._path === path;
        });
    }


    /**
     * @private
     * Process and load the current theme into the editor
     *
     * @return {$.Promise} promise object resolved with the theme object and all
     *    corresponding new css/less and scrollbar information
     */
    function loadCurrentTheme() {
        var pending = currentTheme && FileUtils.readAsText(currentTheme.file)
            .then(function (lessContent) {
                return lessifyTheme(lessContent.replace(commentRegex, ""), currentTheme);
            })
            .then(function (content) {
                var result = extractScrollbars(content);
                currentTheme.scrollbar = result.scrollbar;
                return result.content;
            })
            .then(function (cssContent) {
                $("body").toggleClass("dark", currentTheme.dark);
                styleNode.text(cssContent);
                return currentTheme;
            });

        return $.when(pending);
    }


    /**
     * Refresh current theme in the editor.  It handle two type of refresh, soft and hard refresh.
     * - A soft refresh simply causes the editor to reload the current theme.
     * - A hard refresh will cause the theme file to be reloaded from disk and reprocessed.
     *
     * @param {boolean} force To trigger a soft or hard refresh
     * @return {$.Promise} Which resolves when refresh is done, or rejected if refreshing fails.
     */
    function refresh(force) {
        return $.when(force && loadCurrentTheme()).done(function () {
            var editor = EditorManager.getActiveEditor();
            if (!editor || !editor._codeMirror) {
                return;
            }

            ThemeView.updateThemes(editor._codeMirror);
        });
    }


    /**
     * Get current theme object that is loaded in the editor.
     *
     * @return {Theme} the current theme instance
     */
    function getCurrentTheme() {
        return (currentTheme && loadedThemes[currentTheme.name]) || loadedThemes[defaultTheme];
    }


    /**
     * Sets the theme with the given name as the current theme.  Only themes that
     * have been loaded in the ThemeManager can be set as current themes.  If the
     * theme to be set as current is already set, then a soft refresh is done and
     * no updates will occur.
     *
     * @param {string} themeName is the name of the theme to be set as current.
     */
    function setCurrentTheme(themeName) {
        // Only themes that have been loaded can be set as current themes
        if (!loadedThemes.hasOwnProperty(themeName)) {
            return;
        }

        if (prefs.get("theme") !== themeName) {
            prefs.set("theme", themeName);
        }

        // If the theme to be set as current is already current, then we don't have anymore
        // work to do here...  We do a courtesy soft refresh
        if (currentTheme && currentTheme.name === themeName) {
            refresh(); // Do soft refresh
            return;
        }

        // Save off the current theme
        currentTheme = loadedThemes[themeName];

        // Refresh editor with the new theme
        refresh(true).done(function () {
            // Process the scrollbars for the editor
            ThemeView.updateScrollbars(currentTheme);
        });

        // Expose event for theme changes
        $(exports).trigger("themeChange", currentTheme);
    }


    /**
     * Gets all available themes that have been loaded in the ThemeManager.
     *
     * @return {Array.<Theme>} collection of all available themes
     */
    function getAllThemes() {
        return _.map(loadedThemes, function (theme) {
            return theme;
        });
    }


    /**
     * Loads a theme from a file and makes the theme available in the ThemeManager for used.
     *
     * @param {string} fileName is the full path to the file to be opened
     * @param {Object} options is an optional parameter to specify metadata
     *    for the theme.
     * @return {$.Promise} promise object resolved with the theme to be loaded from fileName
     */
    function loadFile(fileName, options) {
        var deferred         = new $.Deferred(),
            file             = FileSystem.getFileForPath(fileName),
            theme            = new Theme(file, options),
            currentThemeName = prefs.get("theme");

        file.exists(function (err, exists) {
            if (exists) {
                loadedThemes[theme.name] = theme;

                // For themes that are loaded after ThemeManager has been loaded,
                // we should check if it's the current theme.  If it is, then we just
                // load it.

                if (currentThemeName === theme.name) {
                    refresh(true);
                }

                deferred.resolve(theme);
            } else if (err || !exists) {
                deferred.reject(err);
            }
        });

        return deferred.promise();
    }


    /**
     * Loads a theme from an extension package and makes the theme available in the ThemeManager for use.
     *
     * @param {Object} themePackage is a package from the extension manager for the theme to be loaded.
     * @return {$.Promise} promise object resolved with the theme to be loaded from the pacakge
     */
    function loadPackage(themePackage) {
        var fileName = themePackage.path + "/" + themePackage.metadata.theme.file;
        return loadFile(fileName, themePackage.metadata);
    }


    prefs.on("change", "theme", function () {
        setCurrentTheme(prefs.get("theme"));
    });

    prefs.on("change", "themeScrollbars", function () {
        refresh();
        ThemeView.updateScrollbars(getCurrentTheme());
    });

    // Monitor file changes.  If the file that has changed is actually the currently loaded
    // theme, then we just reload the theme.  This allows to live edit the theme
    FileSystem.on("change", function (evt, file) {
        if (!file || file.isDirectory) {
            return;
        }

        if (getThemeByFile(file)) {
            refresh(true);
        }
    });

    $(EditorManager).on("activeEditorChange", function () {
        refresh();
    });


    $(ExtensionManager).on("statusChange", function (evt, id, operationType) {
        var extension = ExtensionManager.extensions[id];
        if (extension.installInfo && extension.installInfo.metadata && extension.installInfo.metadata.theme) {
            loadPackage(extension.installInfo).done(function (theme) {
                // Set the newly installed theme as the current theme.
                if (operationType === Package.OperationTypes.INSTALL) {
                    setCurrentTheme(theme.name);
                }
            });
        }
    });

    
    exports.refresh          = refresh;
    exports.loadFile         = loadFile;
    exports.loadPackage      = loadPackage;
    exports.getCurrentTheme  = getCurrentTheme;
    exports.setCurrentTheme  = setCurrentTheme;
    exports.getAllThemes     = getAllThemes;
    exports.defaultThemeName = defaultTheme;

    // Exposed for testing purposes
    exports._toDisplayName     = toDisplayName;
    exports._extractScrollbars = extractScrollbars;
});<|MERGE_RESOLUTION|>--- conflicted
+++ resolved
@@ -34,12 +34,9 @@
         ExtensionUtils     = require("utils/ExtensionUtils"),
         ThemeSettings      = require("view/ThemeSettings"),
         ThemeView          = require("view/ThemeView"),
-<<<<<<< HEAD
         AppInit            = require("utils/AppInit"),
         ExtensionManager   = require("extensibility/ExtensionManager"),
         Package            = require("extensibility/Package"),
-=======
->>>>>>> cdb26a4e
         PreferencesManager = require("preferences/PreferencesManager"),
         prefs              = PreferencesManager.getExtensionPrefs("themes");
 
