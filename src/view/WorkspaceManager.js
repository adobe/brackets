--- conflicted
+++ resolved
@@ -21,12 +21,6 @@
  *
  */
 
-<<<<<<< HEAD
-/*jslint vars: true, plusplus: true, devel: true, nomen: true, indent: 4, maxerr: 50 */
-/*global define, window, $, Mustache */
-
-=======
->>>>>>> 51e9e8c6
 /**
 * Manages layout of panels surrounding the editor area, and size of the editor area (but not its contents).
  *
@@ -48,7 +42,8 @@
         ContainerPanelHTML      = require("text!widgets/ContainerPanel.html"),
         PanelTabTitleHTML       = require("text!widgets/PanelTabTitle.html"),
         PanelTabContentHTML     = require("text!widgets/PanelTabContent.html"),
-        Strings                 = require("strings");
+        Strings                 = require("strings"),
+        Mustache                = require("thirdparty/mustache/mustache");
 
     /**
      * Constants events.
