--- conflicted
+++ resolved
@@ -40,7 +40,6 @@
 
     var AppInit                 = require("utils/AppInit"),
         EventDispatcher         = require("utils/EventDispatcher"),
-<<<<<<< HEAD
         Resizer                 = require("utils/Resizer"),
         PreferencesManager      = require("preferences/PreferencesManager"),
         ContainerPanelHTML      = require("text!widgets/ContainerPanel.html"),
@@ -49,28 +48,22 @@
         Strings                 = require("strings");
 
     /**
-     * Constants for the preferences defined in this file.
-     */
-    var PREF_COLLAPSED          = "collapsed";
-
-    var prefs = PreferencesManager.getExtensionPrefs("workspace");
-
-
-    /**
-     * The ".content" vertical stack (editor + all header/footer panels)
-     * @type {jQueryObject}
-=======
-        Resizer                 = require("utils/Resizer");
-    
-    //constants
+     * Constants events.
+     */
     var EVENT_WORKSPACE_UPDATE_LAYOUT  = "workspaceUpdateLayout",
         EVENT_WORKSPACE_PANEL_SHOWN    = "workspacePanelShown",
         EVENT_WORKSPACE_PANEL_HIDDEN   = "workspacePanelHidden";
-    
-    /** 
-     * The ".content" vertical stack (editor + all header/footer panels) 
-     * @type {jQueryObject} 
->>>>>>> 3cec3280
+
+    /**
+     * Constants for the preferences defined in this file.
+     */
+    var PREF_COLLAPSED                 = "collapsed";
+
+    var prefs = PreferencesManager.getExtensionPrefs("workspace");
+
+    /**
+     * The ".content" vertical stack (editor + all header/footer panels)
+     * @type {jQueryObject}
      */
     var $windowContent;
 
@@ -79,22 +72,15 @@
      * @type {jQueryObject}
      */
     var $editorHolder;
-<<<<<<< HEAD
+
+    /**
+     * A map from panel ID's to all reated panels
+     */
+    var panelIDMap = {};
 
     /**
      * Have we already started listening for the end of the ongoing window resize?
      * @type {boolean}
-=======
-    
-    /** 
-     * A map from panel ID's to all reated panels
-     */
-    var panelIDMap = {};
-
-    /**
-     * Have we already started listening for the end of the ongoing window resize? 
-     * @type {boolean} 
->>>>>>> 3cec3280
      */
     var windowResizing = false;
 
@@ -265,11 +251,34 @@
         $panel.insertBefore("#container-panel");
         $panel.hide();
         updateResizeLimits();  // initialize panel's max size
-<<<<<<< HEAD
-
-        return new Panel($panel, minSize);
-    }
-
+        panelIDMap[id] = new Panel($panel, minSize);
+        panelIDMap[id].panelID = id;
+
+        return panelIDMap[id];
+    }
+
+    /**
+     * Returns an array of all panel ID's
+     * @returns {Array} List of ID's of all bottom panels
+     */
+    function getAllPanelIDs() {
+        var property, panelIDs = [];
+        for (property in panelIDMap) {
+            if (panelIDMap.hasOwnProperty(property)) {
+                panelIDs.push(property);
+            }
+        }
+        return panelIDs;
+    }
+
+    /**
+     * Gets the Panel interface for the given ID. Can return undefined if no panel with the ID is found.
+     * @param   {string} panelID
+     * @returns {Object} Panel object for the ID or undefined
+     */
+    function getPanelForID(panelID) {
+        return panelIDMap[panelID];
+    }
 
     /**
      * Creates a new panel inside the container above the status bar footer.
@@ -291,7 +300,6 @@
         return panel;
     }
 
-
     /**
      * Represents a panel inside the ContainerPanel.
      * @constructor
@@ -436,7 +444,6 @@
         this._container.onPanelHide(this);
     };
 
-
     /**
      * Track the destinations that can be visited.
      * Some destinations can become non visitable but it still remembers them.
@@ -447,38 +454,6 @@
         this._index = -1;
     }
 
-=======
-        
-        panelIDMap[id] = new Panel($panel, minSize);
-        panelIDMap[id].panelID = id;
-
-        return panelIDMap[id];
-    }
-    
-    /**
-     * Returns an array of all panel ID's
-     * @returns {Array} List of ID's of all bottom panels
-     */
-    function getAllPanelIDs() {
-        var property, panelIDs = [];
-        for (property in panelIDMap) {
-            if (panelIDMap.hasOwnProperty(property)) {
-                panelIDs.push(property);
-            }
-        }
-        return panelIDs;
-    }
-
-    /**
-     * Gets the Panel interface for the given ID. Can return undefined if no panel with the ID is found.
-     * @param   {string} panelID
-     * @returns {Object} Panel object for the ID or undefined
-     */
-    function getPanelForID(panelID) {
-        return panelIDMap[panelID];
-    }
-    
->>>>>>> 3cec3280
     /**
      * Get the current destination index.
      * @return {Number} the destination index
@@ -803,13 +778,8 @@
     EventDispatcher.makeEventDispatcher(exports);
 
     // Define public API
-<<<<<<< HEAD
-    exports.createBottomPanel    = createBottomPanel;
-    exports.addPanel             = addPanel;
-    exports.recomputeLayout      = recomputeLayout;
-    exports._setMockDOM          = _setMockDOM;
-=======
     exports.createBottomPanel               = createBottomPanel;
+    exports.addPanel                        = addPanel;
     exports.recomputeLayout                 = recomputeLayout;
     exports.getAllPanelIDs                  = getAllPanelIDs;
     exports.getPanelForID                   = getPanelForID;
@@ -817,5 +787,4 @@
     exports.EVENT_WORKSPACE_UPDATE_LAYOUT   = EVENT_WORKSPACE_UPDATE_LAYOUT;
     exports.EVENT_WORKSPACE_PANEL_SHOWN     = EVENT_WORKSPACE_PANEL_SHOWN;
     exports.EVENT_WORKSPACE_PANEL_HIDDEN    = EVENT_WORKSPACE_PANEL_HIDDEN;
->>>>>>> 3cec3280
 });