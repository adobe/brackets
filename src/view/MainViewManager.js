/*
 * Copyright (c) 2014 Adobe Systems Incorporated. All rights reserved.
 *  
 * Permission is hereby granted, free of charge, to any person obtaining a
 * copy of this software and associated documentation files (the "Software"), 
 * to deal in the Software without restriction, including without limitation 
 * the rights to use, copy, modify, merge, publish, distribute, sublicense, 
 * and/or sell copies of the Software, and to permit persons to whom the 
 * Software is furnished to do so, subject to the following conditions:
 *  
 * The above copyright notice and this permission notice shall be included in
 * all copies or substantial portions of the Software.
 *  
 * THE SOFTWARE IS PROVIDED "AS IS", WITHOUT WARRANTY OF ANY KIND, EXPRESS OR
 * IMPLIED, INCLUDING BUT NOT LIMITED TO THE WARRANTIES OF MERCHANTABILITY, 
 * FITNESS FOR A PARTICULAR PURPOSE AND NONINFRINGEMENT. IN NO EVENT SHALL THE
 * AUTHORS OR COPYRIGHT HOLDERS BE LIABLE FOR ANY CLAIM, DAMAGES OR OTHER 
 * LIABILITY, WHETHER IN AN ACTION OF CONTRACT, TORT OR OTHERWISE, ARISING 
 * FROM, OUT OF OR IN CONNECTION WITH THE SOFTWARE OR THE USE OR OTHER 
 * DEALINGS IN THE SOFTWARE.
 * 
 */

/*jslint vars: true, plusplus: true, devel: true, nomen: true, indent: 4, maxerr: 50 */
<<<<<<< HEAD
/*global define, window, $, brackets, Promise */
=======
/*global define, $ */
>>>>>>> 73b83f5f

/**
 * MainViewManager Manages the arrangement of all open panes as well as provides the controller
 * logic behind all views in the MainView (e.g. ensuring that a file doesn't appear in 2 lists)
 *
 * Each pane contains one or more views wich are created by a view factory and inserted into a pane list. 
 * There may be several panes managed  by the MainViewManager with each pane containing a list of views.  
 * The panes are always visible and  the layout is determined by the MainViewManager and the user.  
 *
 * Currently we support only 2 panes.
 *
 * All of the WorkingSet APIs take a paneId Argument.  This can be an actual pane Id, ALL_PANES (in most cases) 
 * or ACTIVE_PANE. ALL_PANES may not be supported for some APIs.  See the API for details.
 *
 * This module dispatches several events:
 *
 *    - activePaneChange - When the active pane changes.  There will always be an active pane.
 *          (e, newPaneId:string, oldPaneId:string) 
 *    - currentFileChange -- When the user has switched to another pane, file, document. When the user closes a view
 *      and there are no other views to show the current file will be null.  
 *          (e, newFile:File, newPaneId:string, oldFile:File, oldPaneId:string)
 *    - paneLayoutChange -- When Orientation changes.
 *          (e, orientation:string)
 *    - paneCreate -- When a pane is created
 *          (e, paneId:string)
 *    - paneDestroy -- When a pane is destroyed
 *          (e, paneId:string)
 *      
 *
 *    To listen for working set changes, you must listen to *all* of these events:
 *    - workingSetAdd -- When a file is added to the working set 
 *          (e, fileAdded:File, index:number, paneId:string)
 *    - workingSetAddList -- When multiple files are added to the working set 
 *          (e, fileAdded:Array.<File>, paneId:string)
 *    - workingSetRemove -- When a file is removed from the working set 
 *          (e, fileRemoved:File, suppressRedraw:boolean, paneId:string)
 *    - workingSetRemoveList -- When multiple files are removed from the working set 
 *          (e, filesRemoved:Array.<File>, paneId:string)
 *    - workingSetSort -- When a pane's view array is reordered without additions or removals.
 *          (e, paneId:string)
 *    - workingSetUpdate -- When changes happen due to system events such as a file being deleted.
 *                              listeners should discard all working set info and rebuilt it from the pane 
 *                              by calling getWorkingSet()
 *          (e, paneId:string)
 *    - _workingSetDisableAutoSort -- When the working set is reordered by manually dragging a file. 
 *          (e, paneId:string) For Internal Use Only.
 *
 * These are jQuery events, so to listen for them you do something like this:
 *    `$(MainViewManager).on("eventname", handler);`
 *
 */
define(function (require, exports, module) {
    "use strict";
    
    var _                   = require("thirdparty/lodash"),
        Strings             = require("strings"),
        AppInit             = require("utils/AppInit"),
        CommandManager      = require("command/CommandManager"),
        MainViewFactory     = require("view/MainViewFactory"),
        ViewStateManager    = require("view/ViewStateManager"),
        Commands            = require("command/Commands"),
        EditorManager       = require("editor/EditorManager"),
        FileSystemError     = require("filesystem/FileSystemError"),
        DocumentManager     = require("document/DocumentManager"),
        PreferencesManager  = require("preferences/PreferencesManager"),
        ProjectManager      = require("project/ProjectManager"),
        WorkspaceManager    = require("view/WorkspaceManager"),
        AsyncUtils          = require("utils/Async"),
        ViewUtils           = require("utils/ViewUtils"),
        Resizer             = require("utils/Resizer"),
        Pane                = require("view/Pane").Pane;
        
    /** 
     * Preference setting name for the MainView Saved State
     * @const
     * @private
     */
    var PREFS_NAME          = "mainView.state";
    
    /** 
     * Legacy Preference setting name used to migrate old preferences
     * @const
     * @private
     */
    var OLD_PREFS_NAME      = "project.files";
    
    /** 
     * Special paneId shortcut that can be used to specify that
     * all panes should be targeted by the API.  
     * Not all APIs support this constnant. 
     * Check the API documentation before use.
     * @const
     */
    var ALL_PANES           = "ALL_PANES";

    /** 
     * Special paneId shortcut that can be used to specify that
     * the API should target the focused pane only.  
     * All APIs support this shortcut.
     * @const
     */
    var ACTIVE_PANE        = "ACTIVE_PANE";
        
    /** 
     * Internal pane id
     * @const
     * @private
     */
    var FIRST_PANE          = "first-pane";

    /** 
     * Internal pane id
     * @const
     * @private
     */
    var SECOND_PANE         = "second-pane";
    
    /*
     * NOTE: The following commands and constants will change 
     *        when implementing the UX UI Treatment @larz0
     */

    /** 
     * Vertical layout state name
     * @const
     * @private
     */
    var VERTICAL            = "VERTICAL";

    /** 
     * Horizontal layout state name
     * @const
     * @private
     */
    var HORIZONTAL          = "HORIZONTAL";
    
    /**
     * The minimum width or height that a pane can be
     * @const
     * @private
     */
    var MIN_PANE_SIZE      = 75;
    
    /**
     * current orientation (null, VERTICAL or HORIZONTAL)
     * @type {string=} 
     * @private
     */
    var _orientation = null;
    
    /**
     * current pane id. May not be null
     * @type {!string}
     * @private
     */
    var _activePaneId = null;
    
    /**
     * DOM element hosting the Main View.
     * @type {jQuery}
     * @private
     */
    var _$el;
    
    /**
     * Maps paneId to Pane objects
     * @type {Object.<string, Pane>} 
     * @private
     */
    var _panes = {};
    
    
    /**
     * map of pane scroll states
     * @type {Object.map<string, *>} 
     * @private
     */
    var _paneScrollStates = {};
    
    
    /**
     * flag indicating if traversing is currently taking place
     * When True, changes the current pane's MRU list will not be updated. 
     * Useful for next/previous keyboard navigation (until Ctrl is released)
     * or for incremental-search style document preview like Quick Open will eventually have.
     * @type {!boolean}
     * @private
     */
    var _traversingFileList = false;

    /**
     * The global MRU list (for traversing)
     * @type {Array.<file:File, paneId:string>}
     */
    var _mruList = [];
    
    /**
     * localized pane titles 
     * @type {Object.<FIRST_PANE|SECOND_PANE, <VERTICAL.string, HORIZONTAL.string>}}
     *  Localized string for first and second panes in the current orientation.  
     * @see {@link getPaneTitle()} for more information
     * @private
     */
    var _paneTitles  = {};
        
    /*
     * Initialize _paneTitles
     */
    _paneTitles[FIRST_PANE] = {};
    _paneTitles[SECOND_PANE] = {};
    
    _paneTitles[FIRST_PANE][VERTICAL]     = Strings.LEFT;
    _paneTitles[FIRST_PANE][HORIZONTAL]   = Strings.TOP;
    _paneTitles[SECOND_PANE][VERTICAL]    = Strings.RIGHT;
    _paneTitles[SECOND_PANE][HORIZONTAL]  = Strings.BOTTOM;
    
    /**
     * Makes a MRU List Entry
     * @param {!File} File - the file
     * @param {!string} paneId - the paneId
     * @return {{file:File, paneId:string}}
     * @private
     */
    function _makeMRUListEntry(file, paneId) {
        return {file: file, paneId: paneId};
    }
    
    /**
     * Retrieves the currently active Pane Id
     * @return {!string} Active Pane's ID.
     */
    function getActivePaneId() {
        return _activePaneId;
    }
    
    /**
     * Retrieves the Pane object for the given paneId
     * @param {!string} paneId - id of the pane to retrieve
     * @return {?Pane} the Pane object or null if a pane object doesn't exist for the pane
     * @private
     */
    function _getPane(paneId) {
        if (!paneId || paneId === ACTIVE_PANE) {
            paneId = getActivePaneId();
        }
        
        if (_panes[paneId]) {
            return _panes[paneId];
        }
        
        return null;
    }
    
    /**
     * Focuses the current pane. If the current pane has a current view, then the pane will focus the view.
     */
    function focusActivePane() {
        _getPane(ACTIVE_PANE).focus();
    }
    
    /**
     * Determines if the pane id is a special pane id
     * @param {!string} paneId - the id to test
     * @return {boolean} true if the pane id is a special identifier, false if not
     */
    function _isSpecialPaneId(paneId) {
        return paneId === ACTIVE_PANE || paneId === ALL_PANES;
    }
    
    /**
     * Makes the file the most recent for the pane and the global mru lists
     * @param {!string} paneId - id of the pane to mae th file most recent or ACTIVE_PANE
     * @param {!File} file - File object to make most recent
     * @private
     */
    function _makeFileMostRecent(paneId, file) {
        var index,
            entry,
            pane = _getPane(paneId);

        if (!_traversingFileList) {
            pane.makeViewMostRecent(file);
        
            index = _.findIndex(_mruList, function (record) {
                return (record.file === file && record.paneId === paneId);
            });

            entry = _makeMRUListEntry(file, pane.id);

            if (index !== -1) {
                _mruList.splice(index, 1);
                _mruList.unshift(entry);
            }
        }
    }

    /**
     * Makes the Pane's current file the most recent
     * @param {!string} paneId - id of the pane to mae th file most recent or ACTIVE_PANE
     * @param {!File} file - File object to make most recent
     * @private
     */
    function _makePaneMostRecent(paneId) {
        var pane = _getPane(paneId);

        if (pane.getCurrentlyViewedFile()) {
            _makeFileMostRecent(paneId, pane.getCurrentlyViewedFile());
        }
    }
    
    /**
     * Switch active pane to the specified pane Id
     * @param {!string} paneId - the id of the pane to activate
     */
    function setActivePaneId(newPaneId) {
        if (!_isSpecialPaneId(newPaneId) && newPaneId !== _activePaneId) {
            var oldPaneId = _activePaneId,
                oldPane = _getPane(ACTIVE_PANE),
                newPane = _getPane(newPaneId);
            
            if (!newPane) {
                throw new Error("invalid pane id: " + newPaneId);
            }
            
            _activePaneId = newPaneId;
            
            $(exports).triggerHandler("activePaneChange", [newPaneId, oldPaneId]);
            $(exports).triggerHandler("currentFileChange", [_getPane(ACTIVE_PANE).getCurrentlyViewedFile(),
                                                            newPaneId,
                                                            oldPane.getCurrentlyViewedFile(),
                                                            oldPaneId]);
            
            _makePaneMostRecent(_activePaneId);
        }
        
        focusActivePane();
    }
    
    /**
     * Retrieves the Pane ID for the specified container
     * @param {!jQuery} $el - the element of the pane to fetch
     * @return {?string} the id of the pane that matches the container or undefined if a pane doesn't exist for that container
     */
    function _getPaneFromElement($el) {
        return _.find(_panes, function (pane) {
            if (pane.$el[0] === $el[0]) {
                return pane;
            }
        });
    }
    
    /**
     * Retrieves the currently viewed file of the specified paneId
     * @param {?string} paneId - the id of the pane in which to retrieve the currently viewed file
     * @return {?File} File object of the currently viewed file, or null if there isn't one or there's no such pane
     */
    function getCurrentlyViewedFile(paneId) {
        var pane = _getPane(paneId);
        return pane ? pane.getCurrentlyViewedFile() : null;
    }
 
    /**
     * Retrieves the currently viewed path of the pane specified by paneId
     * @param {?string} paneId - the id of the pane in which to retrieve the currently viewed path
     * @return {?string} the path of the currently viewed file or null if there isn't one
     */
    function getCurrentlyViewedPath(paneId) {
        var file = getCurrentlyViewedFile(paneId);
        return file ? file.fullPath : null;
    }
    
    /**
     * EditorManager.activeEditorChange handler 
     *   This event is triggered when an visible editor gains focus
     *   Therefore we need to Activate the pane that the active editor belongs to
     * @private
     * @param {!jQuery.Event} e - jQuery Event object
     * @param {Editor=} current - editor being made the current editor
     */
    function _activeEditorChange(e, current) {
        if (current) {
            var $container = current.$el.parent().parent(),
                pane = _getPaneFromElement($container);

            if (pane) {
                // Editor is a full editor
                if (pane.id !== _activePaneId) {
                    // we just need to set the active pane in this case
                    //  it will dispatch the currentFileChange message as well
                    //  as dispatching other events when the active pane changes
                    setActivePaneId(pane.id);
                }
            } else {
                // Editor is an inline editor, find the parent pane
                var parents = $container.parents(".view-pane");
                if (parents.length === 1) {
                    $container = $(parents[0]);
                    pane = _getPaneFromElement($container);
                    if (pane) {
                        if (pane.id !== _activePaneId) {
                            // activate the pane which will put focus in the pane's doc
                            setActivePaneId(pane.id);
                            // reset the focus to the inline editor
                            current.focus();
                        }
                    }
                }
            }
        }
    }
    
    
    /**
     * Iterates over the pane or ALL_PANES and calls the callback function for each.
     * @param {!string} paneId - id of the pane in which to adjust the scroll state, ALL_PANES or ACTIVE_PANE
     * @param {!function(!pane:Pane):boolean} callback - function to callback on to perform work. 
     * The callback will receive a Pane and should return false to stop iterating.
     * @private
     */
    function _forEachPaneOrPanes(paneId, callback) {
        if (paneId === ALL_PANES) {
            _.forEach(_panes, callback);
        } else {
            callback(_getPane(paneId));
        }
    }
    
    /**
     * Caches the specified pane's current scroll state
     * If there was already cached state for the specified pane, it is discarded and overwritten
     * @param {!string} paneId - id of the pane in which to cache the scroll state,
     *                            ALL_PANES or ACTIVE_PANE
     */
    function cacheScrollState(paneId) {
        _forEachPaneOrPanes(paneId, function (pane) {
            _paneScrollStates[pane.id] = pane.getScrollState();
        });
    }

    
    /**
     * Restores the scroll state from cache and applies the heightDelta 
     * The view implementation is responsible for applying or ignoring the heightDelta.
     * This is used primarily when a modal bar opens to keep the editor from scrolling the current 
     * page out of view in order to maintain the appearance. 
     * The state is removed from the cache after calling this function.  
     * @param {!string} paneId - id of the pane in which to adjust the scroll state, 
     *                              ALL_PANES or ACTIVE_PANE
     * @param {!number} heightDelta - delta H to apply to the scroll state
     */
    function restoreAdjustedScrollState(paneId, heightDelta) {
        _forEachPaneOrPanes(paneId, function (pane) {
            pane.restoreAndAdjustScrollState(_paneScrollStates[pane.id], heightDelta);
            delete _paneScrollStates[pane.id];
        });
    }
        
    
    /**
     * Retrieves the WorkingSet for the given PaneId not including temporary views
     * @param {!string} paneId - id of the pane in which to get the view list, ALL_PANES or ACTIVE_PANE
     * @return {Array.<File>}
     */
    function getWorkingSet(paneId) {
        var result = [];

        _forEachPaneOrPanes(paneId, function (pane) {
            var viewList = pane.getViewList();
            result = _.union(result, viewList);
        });

        return result;
    }
    
    
    /**
     * Retrieves the list of all open files inlcuding temporary views
     * @return {array.<File>} the list of all open files in all open panes
     */
    function getAllOpenFiles() {
        var result = getWorkingSet(ALL_PANES);
        _.forEach(_panes, function (pane) {
            var file = pane.getCurrentlyViewedFile();
            if (file) {
                result = _.union(result, [file]);
            }
        });
        return result;
    }
    
    /**
     * Retrieves the list of all open pane ids
     * @return {array.<string>} the list of all open panes
     */
    function getPaneIdList() {
        return Object.keys(_panes);
    }
    
    /**
     * Retrieves the size of the selected pane's view list
     * @param {!string} paneId - id of the pane in which to get the workingset size.
     *      Can use `ALL_PANES` or `ACTIVE_PANE`
     * @return {!number} the number of items in the specified pane 
     */
    function getWorkingSetSize(paneId) {
        var result = 0;
        _forEachPaneOrPanes(paneId, function (pane) {
            result += pane.getViewListSize();
        });
        return result;
    }
    
    /**
     * Retrieves the title to display in the workingset view
     * @param {!string} paneId - id of the pane in which to get the title
     * @return {?string} title
     */
    function getPaneTitle(paneId) {
        return _paneTitles[paneId][_orientation];
    }
    
    /**
     * Retrieves the number of panes
     * @return {number} 
     */
    function getPaneCount() {
        return Object.keys(_panes).length;
    }
    
    /**
     * Helper to abastract the common working set search functions
     * @param {!string} paneId - id of the pane to search or ALL_PANES to search all panes
     * @param {!string} fullPath - path of the file to locate
     * @param {!string} method - name of the method to use for searching 
     *       "findInViewList", "findInViewListAddedOrder" or "FindInViewListMRUOrder" 
     * 
     * @private
     */
    function _doFindInWorkingSet(paneId, fullPath, method) {
        var result = -1;
        _forEachPaneOrPanes(paneId, function (pane) {
            var index = pane[method].call(pane, fullPath);
            if (index >= 0) {
                result = index;
                return false;
            }
        });
        return result;
    }

    /**
     * Finds all instances of the specified file in all working sets.  
     * If there is a temporary view of the file, it is not part of the result set
     * @param {!string} fullPath - path of the file to find views of
     * @return {Array.<{pane:string, index:number}>} an array of paneId/index records 
     */
    function findInAllWorkingSets(fullPath) {
        var index,
            result = [];
        
        _.forEach(_panes, function (pane) {
            index = pane.findInViewList(fullPath);
            if (index >= 0) {
                result.push({paneId: pane.id, index: index});
            }
        });
        
        return result;
    }
    
    /**
     * Gets the index of the file matching fullPath in the workingset
     * @param {!string} paneId - id of the pane in which to search or ALL_PANES or ACTIVE_PANE
     * @param {!string} fullPath - full path of the file to search for
     * @return {number} index, -1 if not found.
     */
    function findInWorkingSet(paneId, fullPath) {
        return _doFindInWorkingSet(paneId, fullPath, "findInViewList");
    }
    
    /**
     * Gets the index of the file matching fullPath in the added order workingset
     * @param {!string} paneId - id of the pane in which to search or ALL_PANES or ACTIVE_PANE
     * @param {!string} fullPath - full path of the file to search for
     * @return {number} index, -1 if not found.
     */
    function findInWorkingSetByAddedOrder(paneId, fullPath) {
        return _doFindInWorkingSet(paneId, fullPath, "findInViewListAddedOrder");
    }
    
    /**
     * Gets the index of the file matching fullPath in the MRU order workingset
     * @param {!string} paneId - id of the pane in which to search or ALL_PANES or ACTIVE_PANE
     * @param {!string} fullPath - full path of the file to search for
     * @return {number} index, -1 if not found.
     */
    function findInWorkingSetByMRUOrder(paneId, fullPath) {
        return _doFindInWorkingSet(paneId, fullPath, "findInViewListMRUOrder");
    }

    /**
     * @private 
     * Retrieves pane id where the specified file has been opened. Used to ensure that a file
     *  is open in only one pane so this will change once support for multiple views is added
     * The result includes panes with a temporary view of the file not just working set instances
     * @param {!string} fullPath - full path of the file to search for
     * @return {?string} pane id where the file has been opened or null if it wasn't found
     */
    function _getPaneIdForPath(fullPath) {
        // Search all working sets and pull off the first one
        var info = findInAllWorkingSets(fullPath).shift();

        // Look for a view that has not been added to a working set
        if (!info) {
            _.forEach(_panes, function (pane) {
                if (pane.getCurrentlyViewedPath() === fullPath) {
                    info = {paneId: pane.id};
                    return false;
                }
            });
        }
        
        if (!info) {
            return null;
        }

        return info.paneId;
    }
    
    /**
     * Adds the given file to the end of the workingset, if it is not already there.  
     *  This API does not create a view of the file, it just adds it to the working set
     * Views of files in the working set are persisted and are not destroyed until the user 
     *  closes the file using FILE_CLOSE; Views are created using FILE_OPEN and, when opened, are
     *  made the current view. If a File is already opened then the file is just made current
     *  and its view is shown.
     * @param {!string} paneId - The id of the pane in which to add the file object to or ACTIVE_PANE
     * @param {!File} file - The File object to add to the workingset
     * @param {number=} index - Position to add to list (defaults to last); -1 is ignored
     * @param {boolean=} forceRedraw - If true, a workingset change notification is always sent
     *    (useful if suppressRedraw was used with removeView() earlier)
     */
    function addToWorkingSet(paneId, file, index, force) {
        // look for the file to have already been added to another pane
        var pane = _getPane(paneId),
            existingPaneId = _getPaneIdForPath(file.fullPath);

        if (!pane) {
            throw new Error("invalid pane id: " + paneId);
        }

        if (findInWorkingSet(ALL_PANES, file.fullPath) !== -1) {
            return;
        }
        
        // if it's already open in another pane, then just use that pane
        if (existingPaneId && existingPaneId !== pane.id) {
            pane = _getPane(existingPaneId);
        }
        
        var result = pane.reorderItem(file, index, force),
            entry = _makeMRUListEntry(file, pane.id);

        
        // handles the case of save as so that the file remains in the 
        //  the same location in the working set as the file that was renamed
        if (result === pane.ITEM_FOUND_NEEDS_SORT) {
            console.warn("pane.reorderItem returned pane.ITEM_FOUND_NEEDS_SORT which shouldn't happen " + file);
            $(exports).triggerHandler("workingSetSort", [pane.id]);
        } else if (result === pane.ITEM_NOT_FOUND) {
            index = pane.addToViewList(file, index);

            // Add to or update the position in MRU
            if (pane.getCurrentlyViewedFile() === file) {
                _mruList.unshift(entry);
            } else {
                _mruList.push(entry);
            }

            $(exports).triggerHandler("workingSetAdd", [file, index, pane.id]);
        }
    }

    /**
     * Adds the given file list to the end of the workingset.
     * @param {!string} paneId - The id of the pane in which to add the file object to or ACTIVE_PANE
     * @param {!Array.<File>} fileList - Array of files to add to the pane
     */
    function addListToWorkingSet(paneId, fileList) {
        var uniqueFileList,
            pane = _getPane(paneId);

        uniqueFileList = pane.addListToViewList(fileList);
        
        uniqueFileList.forEach(function (file) {
            _mruList.push(_makeMRUListEntry(file, pane.id));
        });
        
        $(exports).triggerHandler("workingSetAddList", [uniqueFileList, pane.id]);
        
        //  find all of the files that could be added but were not 
        var unsolvedList = fileList.filter(function (item) {
            // if the file open in another pane, then add it to the list of unsolvedList
            return (pane.findInViewList(item.fullPath) === -1 && _getPaneIdForPath(item.fullPath));
        });

        // Use the pane id of the first one in the list for pane id and recurse
        //  if we add more panes, then this will recurse until all items in the list are satisified
        if (unsolvedList.length) {
            addListToWorkingSet(_getPaneIdForPath(unsolvedList[0].fullPath), unsolvedList);
        }
    }
    
    /**
     * Removes a file from the global MRU list. Future versions of this 
     *  implementation may support the ALL_PANES constant but FOCUS_PANE is not allowed
     * @param {!string} paneId - Must be a valid paneId (not a shortcut e.g. ALL_PANES)
     @ @param {File} file The file object to remove.
     * @private
     */
    function _removeFileFromMRU(paneId, file) {
        var index,
            compare = function (record) {
                return (record.file === file && record.paneId === paneId);
            };
        
        // find and remove all instances
        do {
            index = _.findIndex(_mruList, compare);
            if (index !== -1) {
                _mruList.splice(index, 1);
            }
        } while (index !== -1);
    }
    
    /**
     * Removes a file the specified pane
     * @param {!string} paneId - Must be a valid paneId (not a shortcut e.g. ALL_PANES)
     * @param {!File} file - the File to remove
     * @param {boolean=} suppressRedraw - true to tell listeners not to redraw 
     *          Use the suppressRedraw flag when calling this function along with many changes to prevent flicker
     * @private
     */
    function _removeView(paneId, file, suppressRedraw) {
        var pane = _getPane(paneId);

        if (pane.removeView(file)) {
            _removeFileFromMRU(pane.id, file);
            $(exports).triggerHandler("workingSetRemove", [file, suppressRedraw, pane.id]);
        }
    }
    
    function _removeDeletedFileFromMRU(e, fullPath) {
        var index,
            compare = function (record) {
                return (record.file.fullPath === fullPath);
            };
        
        // find and remove all instances
        do {
            index = _.findIndex(_mruList, compare);
            if (index !== -1) {
                _mruList.splice(index, 1);
            }
        } while (index !== -1);
    }
    
    /**
     * sorts the pane's view list 
     * @param {!string} paneId - id of the pane to sort, ALL_PANES or ACTIVE_PANE
     * @param {sortFunctionCallback} compareFn - callback to determine sort order (called on each item)
     * @see {@link Pane.sortViewList()} for more information
     * @see {@link https://developer.mozilla.org/en-US/docs/JavaScript/Reference/Global_Objects/Array/sort|Sort Array - MDN}
     * @privaate
     */
    function _sortWorkingSet(paneId, compareFn) {
        _forEachPaneOrPanes(paneId, function (pane) {
            pane.sortViewList(compareFn);
            $(exports).triggerHandler("workingSetSort", [pane.id]);
        });
    }

    /**
     * Mutually exchanges the files at the indexes passed by parameters.
     * @param {!string} paneId - id of the pane to swap indices or ACTIVE_PANE
     * @param {!number} index1 - the index on the left
     * @param {!number} index2 - the index on the rigth
     * @private
     */
    function _swapWorkingSetListIndexes(paneId, index1, index2) {
        var pane = _getPane(paneId);

        pane.swapViewListIndexes(index1, index2);
        $(exports).triggerHandler("workingSetSort", [pane.id]);
        $(exports).triggerHandler("_workingSetDisableAutoSort", [pane.id]);
    }
    
    /**
     * Get the next or previous file in the MRU list.
     * @param {!number} direction - Must be 1 or -1 to traverse forward or backward
     * @return {?{file:File, paneId:string}} The File object of the next item in the travesal order or null if there aren't any files to traverse.
     *                                        may return current file if there are no other files to traverse.
     */
    function traverseToNextViewByMRU(direction) {
        var file = getCurrentlyViewedFile(),
            paneId = getActivePaneId(),
            index = _.findIndex(_mruList, function (record) {
                return (record.file === file && record.paneId === paneId);
            });
        
        return ViewUtils.traverseViewArray(_mruList, index, direction);
    }
    
    /**
     * Indicates that traversal has begun. 
     * Can be called any number of times.
     */
    function beginTraversal() {
        _traversingFileList = true;
    }
    
    /**
     * Un-freezes the MRU list after one or more beginTraversal() calls.
     * Whatever file is current is bumped to the front of the MRU list.
     */
    function endTraversal() {
        var pane = _getPane(ACTIVE_PANE);
        
        if (_traversingFileList) {
            _traversingFileList = false;
            
            _makeFileMostRecent(pane.id, pane.getCurrentlyViewedFile());
        }
    }

    /**
     * Synchronizes the pane's sizer element, updates the pane's resizer maxsize value 
     *   and tells the pane to update its layout
     * @param {boolean} forceRefresh - true to force a resize and refresh of the entire view
     * @private
     */
    function _synchronizePaneSize(pane, forceRefresh) {
        var available;
        
        if (_orientation === VERTICAL) {
            available = _$el.innerWidth();
        } else {
            available = _$el.innerHeight();
        }
    
        // Update the pane's sizer element if it has one and update the max size
        Resizer.resyncSizer(pane.$el);
        pane.$el.data("maxsize", available - MIN_PANE_SIZE);
        pane.updateLayout(forceRefresh);
    }
    
    
    /**
     * Event handler for "workspaceUpdateLayout" to update the layout
     * @param {jQuery.Event} event - jQuery event object
     * @param {number} viewAreaHeight - unused
     * @param {boolean} forceRefresh - true to force a resize and refresh of the entire view
     * @private
     */
    function _updateLayout(event, viewAreaHeight, forceRefresh) {
        var available;
        
        if (_orientation === VERTICAL) {
            available = _$el.innerWidth();
        } else {
            available = _$el.innerHeight();
        }
        
        _.forEach(_panes, function (pane) {
            // For VERTICAL orientation, we set the second pane to be width: auto
            //  so that it resizes to fill the available space in the containing div
            // unfortunately, that doesn't work in the HORIZONTAL orientation so we 
            //  must update the height and convert it into a percentage
            if (pane.id === SECOND_PANE && _orientation === HORIZONTAL) {
                var percentage = ((_panes[FIRST_PANE].$el.height() + 1) / available);
                pane.$el.css("height", 100 - (percentage * 100) + "%");
            }

            _synchronizePaneSize(pane, forceRefresh);
        });
    }

    /**
     * Sets up the initial layout so panes are evenly distributed
     * This also sets css properties that aid in the layout when _updateLayout is called
     * @param {boolean} forceRefresh - true to force a resize and refresh of the entire view
     * @private
     */
    function _initialLayout(forceRefresh) {
        var panes = Object.keys(_panes),
            size = 100 / panes.length;
        
        _.forEach(_panes, function (pane) {
            if (pane.id === FIRST_PANE) {
                if (_orientation === VERTICAL) {
                    pane.$el.css({height: "100%",
                                  width: size + "%",
                                  float: "left"
                                 });
                } else {
                    pane.$el.css({ height: size + "%",
                                   width: "100%"
                                 });
                }
            } else {
                if (_orientation === VERTICAL) {
                    pane.$el.css({  height: "100%",
                                    width: "auto",
                                    float: "none"
                                 });
                } else {
                    pane.$el.css({ width: "100%",
                                   height: "50%"
                                 });
                }
            }
            
            _synchronizePaneSize(pane, forceRefresh);
        });
    }
    
    /**
     * Updates the header text for all panes
     */
    function _updatePaneHeaders() {
        _forEachPaneOrPanes(ALL_PANES, function (pane) {
            pane.updateHeaderText();
        });
        
    }
    
    /**
     * Creates a pane for paneId if one doesn't already exist
     * @param {!string} paneId - id of the pane to create
     * @private
     * @return {Pane} - the pane object of the pane 
     */
    function _createPaneIfNecessary(paneId) {
        var pane;
        
        if (!_panes.hasOwnProperty(paneId)) {
            pane = new Pane(paneId, _$el);
            _panes[paneId] = pane;
            
            $(exports).triggerHandler("paneCreate", [pane.id]);
            
            pane.$el.on("click.mainview dragover.mainview", function () {
                setActivePaneId(pane.id);
            });

            $(pane).on("viewListChange.mainview", function () {
                _updatePaneHeaders();
                $(exports).triggerHandler("workingSetUpdate", [pane.id]);
            });
            $(pane).on("currentViewChange.mainview", function (e, newView, oldView) {
                _updatePaneHeaders();
                if (_activePaneId === pane.id) {
                    $(exports).triggerHandler("currentFileChange",
                                              [newView && newView.getFile(),
                                               pane.id, oldView && oldView.getFile(),
                                               pane.id]);
                }
            });
        }

        
        return _panes[paneId];
    }
    
    /**
     * Makes the first pane resizable
     * @private
     */
    function _makeFirstPaneResizable() {
        var firstPane = _panes[FIRST_PANE];
        Resizer.makeResizable(firstPane.$el,
                              _orientation === HORIZONTAL ? Resizer.DIRECTION_VERTICAL : Resizer.DIRECTION_HORIZONTAL,
                              _orientation === HORIZONTAL ? Resizer.POSITION_BOTTOM : Resizer.POSITION_RIGHT,
                              MIN_PANE_SIZE, false, false, false, true);
        
        firstPane.$el.on("panelResizeUpdate", function () {
            _updateLayout();
        });
    }
    
    
    /**
     * Creates a split for the specified orientation
     * @private
     * @param {!string} orientation (VERTICAL|HORIZONTAL)
     */
    function _doSplit(orientation) {
        var firstPane = _panes[FIRST_PANE];
        Resizer.removeSizable(firstPane.$el);

        _orientation = orientation;
        _createPaneIfNecessary(SECOND_PANE);
        _makeFirstPaneResizable();
        
        // reset the layout to 50/50 split
        // if we changed orientation then
        //  the percentages are reset as well
        _initialLayout();
        
        $(exports).triggerHandler("paneLayoutChange", [_orientation]);
    }
    
    /**
     * Edits a document in the specified pane.
     * This function is only used by Unit Tests (which construct Mock Documents), 
     *  The Deprecated API "setCurrentDocument" and by File > New 
     *  because there is yet to be an established File object for the Document which is required 
     *  for the open API.  
     * Do not use this API unless you have a document object without a file object
     * @param {!string} paneId - id of the pane in which to open the document
     * @param {!Document} doc - document to edit
     * @private
     */
    function _edit(paneId, doc) {
        var currentPaneId = _getPaneIdForPath(doc.file.fullPath);
            
        if (currentPaneId) {
            // If the doc is open in another pane
            //  then switch to that pane and call open document
            //  which will really just show the view as it has always done
            //  we could just do pane.showView(doc._masterEditor) in that
            //  case but Editor Manager may do some state syncing 
            paneId = currentPaneId;
            setActivePaneId(paneId);
        }
        
        var pane = _getPane(paneId);
        
        // If file is untitled or otherwise not within project tree, add it to
        // working set right now (don't wait for it to become dirty)
        if (doc.isUntitled() || !ProjectManager.isWithinProject(doc.file.fullPath)) {
            addToWorkingSet(paneId, doc.file);
        }
        
        // open document will show the editor if there is one already
        EditorManager.openDocument(doc, pane);
        _makeFileMostRecent(paneId, doc.file);
    }
    
    /**
     * Opens a file in the specified pane this can be used to open a file with a custom viewer
     * or a document for editing.  If it's a document for editing, edit is called on the document 
     * @param {!string} paneId - id of the pane in which to open the document
     * @param {!File} file - file to open
     * @return {Promise}  promise that resolves to a File object or 
     *                    rejects with a File error or string
     */
    function _open(paneId, file) {
<<<<<<< HEAD
        var oldPane = _getPane(ACTIVE_PANE),
            oldFile = oldPane.getCurrentlyViewedFile();
=======
        var result = new $.Deferred();
>>>>>>> 73b83f5f
        
        if (!file || !_getPane(paneId)) {
            throw new Error("bad argument");
        }

        var currentPaneId = _getPaneIdForPath(file.fullPath);

        if (currentPaneId) {
            // If the doc is open in another pane
            //  then switch to that pane and call open document
            //  which will really just show the view as it has always done
            //  we could just do pane.showView(doc._masterEditor) in that
            //  case but Editor Manager may do some state syncing             
            paneId = currentPaneId;
            setActivePaneId(paneId);
        }
        
        // See if there is already a view for the file
        var pane = _getPane(paneId);

        // See if there is a factory to create a view for this file
        //  we want to do this first because, we don't want our internal 
        //  editor to edit files for which there are suitable viewfactories
        var factory = MainViewFactory.findSuitableFactoryForPath(file.fullPath);

        return new Promise(function (resolve, reject) {
            if (factory) {
                file.exists(function (fileError, fileExists) {
                    if (fileExists) {
                        // let the factory open the file and create a view for it
                        factory.openFile(file, pane)
                            .then(function () {
                                // if we opened a file that isn't in the project
                                //  then add the file to the working set
                                if (!ProjectManager.isWithinProject(file.fullPath)) {
                                    addToWorkingSet(paneId, file);
                                }
                                resolve(file);
                            })
                            .catch(function (fileError) {
                                reject(fileError);
                            });
                    } else {
                        reject(fileError || FileSystemError.NOT_FOUND);
                    }
                });
            } else {
                DocumentManager.getDocumentForPath(file.fullPath)
                    .then(function (doc) {
                        _edit(paneId, doc);
                        resolve(doc.file);
                    })
                    .catch(function (fileError) {
                        reject(fileError);
                    });
            }
        });
    }
    
    /**
     * Merges second pane into first pane and opens the current file
     * @private
     */
    function _mergePanes() {
        if (_panes.hasOwnProperty(SECOND_PANE)) {
            
            var firstPane = _panes[FIRST_PANE],
                secondPane = _panes[SECOND_PANE],
                fileList = secondPane.getViewList(),
                lastViewed = getCurrentlyViewedFile();
            
            Resizer.removeSizable(firstPane.$el);
            firstPane.mergeFrom(secondPane);
        
            $(exports).triggerHandler("workingSetRemoveList", [fileList, secondPane.id]);

            setActivePaneId(firstPane.id);
            
            secondPane.$el.off(".mainview");
            $(secondPane).off(".mainview");

            secondPane.destroy();
            delete _panes[SECOND_PANE];
            $(exports).triggerHandler("paneDestroy", secondPane.id);
            $(exports).triggerHandler("workingSetAddList", [fileList, firstPane.id]);

            _mruList.forEach(function (record) {
                if (record.paneId === secondPane.id) {
                    record.paneId = firstPane.id;
                }
            });
            
            _orientation = null;
            // this will set the remaining pane to 100%
            _initialLayout();
            
            $(exports).triggerHandler("paneLayoutChange", [_orientation]);

            // if the current view before the merger was in the pane
            //  that went away then reopen it so that it's now the current view again
            if (lastViewed && getCurrentlyViewedFile() !== lastViewed) {
                exports._open(firstPane.id, lastViewed);
            }
        }
    }

    /**
     * Closes a file in the specified pane or panes
     * @param {!string} paneId - id of the pane in which to open the document
     * @param {!File} file - file to close
     * @param {Object={noOpenNextFile:boolean}} optionsIn - options 
     * This function does not fail if the file is not open
     */
    function _close(paneId, file, optionsIn) {
        var options = optionsIn || {};
        _forEachPaneOrPanes(paneId, function (pane) {
            if (pane.removeView(file, options.noOpenNextFile)) {
                _removeFileFromMRU(pane.id, file);
                $(exports).triggerHandler("workingSetRemove", [file, false, pane.id]);
                return false;
            }
        });
    }

    /**
     * Closes a list of file in the specified pane or panes
     * @param {!string} paneId - id of the pane in which to open the document
     * @param {!Array.<File>} fileList - files to close
     * This function does not fail if the file is not open
     */
    function _closeList(paneId, fileList) {
        _forEachPaneOrPanes(paneId, function (pane) {
            var closedList = pane.removeViews(fileList);
            closedList.forEach(function (file) {
                _removeFileFromMRU(pane.id, file);
            });

            $(exports).triggerHandler("workingSetRemoveList", [closedList, pane.id]);
        });
    }
    
    /**
     * Closes all files in the specified pane or panes
     * @param {!string} paneId - id of the pane in which to open the document
     * This function does not fail if the file is not open
     */
    function _closeAll(paneId) {
        _forEachPaneOrPanes(paneId, function (pane) {
            var closedList = pane.getViewList();
            closedList.forEach(function (file) {
                _removeFileFromMRU(pane.id, file);
            });

            pane._reset();
            $(exports).triggerHandler("workingSetRemoveList", [closedList, pane.id]);
        });
    }

    
    /**
     * Finds which pane a document belongs to
     * @param {!Document} document - the document to locate
     * @return {?Pane} the pane where the document lives or NULL if it isn't in a pane
     * @private
     */
    function _findPaneForDocument(document) {
        // First check for an editor view of the document 
        var pane = _getPaneFromElement($(document._masterEditor.$el.parent().parent()));
        
        if (!pane) {
            // No view of the document, it may be in a working set and not yet opened
            var info = findInAllWorkingSets(document.file.fullPath).shift();
            if (info) {
                pane = _panes[info.paneId];
            }
        }
        
        return pane;
    }
    
    /**
     * Destroys an editor object if a document is no longer referenced
     * @param {!Document} doc - document to destroy
     */
    function _destroyEditorIfNotNeeded(document) {
        if (!(document instanceof DocumentManager.Document)) {
            throw new Error("_destroyEditorIfUnneeded() should be passed a Document");
        }
        if (document._masterEditor) {
            // findPaneForDocument tries to locate the pane in which the document
            //  is either opened or will be opened (in the event that the document is
            //  in a working set but has yet to be opened) and then asks the pane
            //  to destroy the view if it doesn't need it anymore
            var pane = _findPaneForDocument(document);
            
            if (pane) {
                // let the pane deceide if it wants to destroy the view if it's no needed
                pane.destroyViewIfNotNeeded(document._masterEditor);
            } else {
                // in this case, the document isn't referenced at all so just destroy it
                document._masterEditor.destroy();
            }
        }
    }

    
    /**
     * Loads the workingset state
     * @private
     */
    function _loadViewState(e) {
        // file root is appended for each project
        var panes,
            promises = [],
            context = { location : { scope: "user",
                                     layer: "project" } },
            state = PreferencesManager.getViewState(PREFS_NAME, context);

        function convertViewState() {
            var context = { location : { scope: "user",
                                         layer: "project" } },
                files = PreferencesManager.getViewState(OLD_PREFS_NAME, context);

            if (!files) {
                // nothing to convert
                return;
            }

            var result = {
                orientation: null,
                activePaneId: FIRST_PANE,
                panes: {
                    "first-pane": []
                }
            };

            // Add all files to the workingset without verifying that
            // they still exist on disk (for faster project switching)
            files.forEach(function (value) {
                result.panes[FIRST_PANE].push(value);
            });

            return result;
        }
        
        if (!state) {
            // not converted yet
            state = convertViewState();
        }

        // reset
        _mergePanes();
        _mruList = [];
        ViewStateManager.reset();
        
        if (state) {

            panes = Object.keys(state.panes);
            _orientation = (panes.length > 1) ? state.orientation : null;

            _.forEach(state.panes, function (paneState, paneId) {
                var pane = _createPaneIfNecessary(paneId),
                    promise = pane.loadState(paneState);
                
                promises.push(promise);
            });

            AsyncUtils.waitForAll(promises).then(function (opensList) {

                // this will set the default layout of 50/50 or 100 
                //  based on the number of panes
                _initialLayout();
                
                // More than 1 pane, then make it resizable
                //  and layout the panes from serialized state
                if (panes.length > 1) {
                    _makeFirstPaneResizable();

                    // If the split state was serialized correctly
                    //  then setup the splits according to was serialized
                    // Avoid a zero and negative split percentages
                    if ($.isNumeric(state.splitPercentage) && state.splitPercentage > 0) {
                        var prop;
                        if (_orientation === VERTICAL) {
                            prop = "width";
                        } else {
                            prop = "height";
                        }

                        _panes[FIRST_PANE].$el.css(prop, state.splitPercentage * 100 + "%");
                        _updateLayout();
                    }
                }
                
                if (_orientation) {
                    $(exports).triggerHandler("paneLayoutChange", _orientation);
                }

                _.forEach(_panes, function (pane) {
                    var fileList = pane.getViewList();

                    fileList.forEach(function (file) {
                        _mruList.push(_makeMRUListEntry(file, pane.id));
                    });
                    $(exports).triggerHandler("workingSetAddList", [fileList, pane.id]);
                });
                
                promises = [];
                
                opensList.forEach(function (openData) {
                    if (openData) {
                        promises.push(CommandManager.execute(Commands.FILE_OPEN, openData));
                    }
                });
                
                // finally set the active pane
                AsyncUtils.waitForAll(promises).then(function () {
                    setActivePaneId(state.activePaneId);
                });
            });
        }
    }
    
    /**
     * Saves the workingset state
     * @private
     */
    function _saveViewState() {
        function _computeSplitPercentage() {
            var available,
                used;

            if (getPaneCount() === 1) {
                // just short-circuit here and
                //  return 100% to avoid any rounding issues
                return 1;
            } else {
                if (_orientation === VERTICAL) {
                    available = _$el.innerWidth();
                    used = _panes[FIRST_PANE].$el.width();
                } else {
                    available = _$el.innerHeight();
                    used = _panes[FIRST_PANE].$el.height();
                }

                return used / available;
            }
        }

        var projectRoot     = ProjectManager.getProjectRoot(),
            context         = { location : { scope: "user",
                                         layer: "project",
                                         layerID: projectRoot.fullPath } },
            
            state = {
                orientation: _orientation,
                activePaneId: getActivePaneId(),
                splitPercentage: _computeSplitPercentage(),
                panes: {
                }
            };
        

        if (!projectRoot) {
            return;
        }
        
        _.forEach(_panes, function (pane) {
            state.panes[pane.id] = pane.saveState();
        });

        PreferencesManager.setViewState(PREFS_NAME, state, context);
    }
    
    /**
     * Initializes the MainViewManager's view state
     * @param {jQuery} $container - the container where the main view will live
     * @private
     */
    function _initialize($container) {
        if (_activePaneId) {
            throw new Error("MainViewManager has already been initialized");
        }
        _$el = $container;
        _createPaneIfNecessary(FIRST_PANE);
        _activePaneId = FIRST_PANE;
        // One-time init so the pane has the "active" appearance   
        _panes[FIRST_PANE]._handleActivePaneChange(undefined, _activePaneId);
        _initialLayout();
    }
    
    /** 
     * Changes the layout scheme
     * @param {!number} rows (may be 1 or 2)
     * @param {!number} columns (may be 1 or 2) 
     * @summay Rows or Columns may be 1 or 2 but both cannot be 2. 1x2, 2x1 or 1x1 are the legal values
     */
    function setLayoutScheme(rows, columns) {
        if ((rows < 1) || (rows > 2) || (columns < 1) || (columns > 2) || (columns === 2 && rows === 2)) {
            console.error("setLayoutScheme unsupported layout " + rows + ", " + columns);
            return false;
        }
        
        if (rows === columns) {
            _mergePanes();
        } else if (rows > columns) {
            _doSplit(HORIZONTAL);
        } else {
            _doSplit(VERTICAL);
        }
        return true;
    }
    
    /** 
     * Retrieves the current layout scheme
     * @return {!{rows: number, columns: number>}}
     */
    function getLayoutScheme() {
        var result = {
            rows: 1,
            columns: 1
        };

        if (_orientation === HORIZONTAL) {
            result.rows = 2;
        } else if (_orientation === VERTICAL) {
            result.columns = 2;
        }
        
        return result;
    }
    
    /** 
     * Setup a ready event to initialize ourself
     */
    AppInit.htmlReady(function () {
        _initialize($("#editor-holder"));
    });
    
    // Event handlers
    $(ProjectManager).on("projectOpen",                       _loadViewState);
    $(ProjectManager).on("beforeProjectClose beforeAppClose", _saveViewState);
    $(WorkspaceManager).on("workspaceUpdateLayout",           _updateLayout);
    $(EditorManager).on("activeEditorChange",                 _activeEditorChange);
    $(DocumentManager).on("pathDeleted",                      _removeDeletedFileFromMRU);
    
    
    // Unit Test Helpers
    exports._initialize                   = _initialize;
    exports._getPane                      = _getPane;
        
    // Private Helpers
    exports._removeView                   = _removeView;
    
    // Private API
    exports._sortWorkingSet               = _sortWorkingSet;
    exports._swapWorkingSetListIndexes    = _swapWorkingSetListIndexes;
    exports._destroyEditorIfNotNeeded     = _destroyEditorIfNotNeeded;
    exports._edit                         = _edit;
    exports._open                         = _open;
    exports._close                        = _close;
    exports._closeAll                     = _closeAll;
    exports._closeList                    = _closeList;
    exports._getPaneIdForPath             = _getPaneIdForPath;
    
    // WorkingSet Management  
    exports.addToWorkingSet               = addToWorkingSet;
    exports.addListToWorkingSet           = addListToWorkingSet;
    exports.getWorkingSetSize             = getWorkingSetSize;
    exports.getWorkingSet                 = getWorkingSet;
    
    // Pane state
    exports.cacheScrollState              = cacheScrollState;
    exports.restoreAdjustedScrollState    = restoreAdjustedScrollState;

    // Searching
    exports.findInWorkingSet              = findInWorkingSet;
    exports.findInWorkingSetByAddedOrder  = findInWorkingSetByAddedOrder;
    exports.findInWorkingSetByMRUOrder    = findInWorkingSetByMRUOrder;
    exports.findInAllWorkingSets          = findInAllWorkingSets;
    
    // Traversal
    exports.beginTraversal                = beginTraversal;
    exports.endTraversal                  = endTraversal;
    exports.traverseToNextViewByMRU            = traverseToNextViewByMRU;
    
    // PaneView Attributes
    exports.getActivePaneId               = getActivePaneId;
    exports.setActivePaneId               = setActivePaneId;
    exports.getPaneIdList                 = getPaneIdList;
    exports.getPaneTitle                  = getPaneTitle;
    exports.getPaneCount                  = getPaneCount;
    
    exports.getAllOpenFiles               = getAllOpenFiles;
    exports.focusActivePane               = focusActivePane;
    
    // Layout
    exports.setLayoutScheme               = setLayoutScheme;
    exports.getLayoutScheme               = getLayoutScheme;
    
    // Convenience
    exports.getCurrentlyViewedFile        = getCurrentlyViewedFile;
    exports.getCurrentlyViewedPath        = getCurrentlyViewedPath;
    
    // Constants
    exports.ALL_PANES                     = ALL_PANES;
    exports.ACTIVE_PANE                   = ACTIVE_PANE;
});<|MERGE_RESOLUTION|>--- conflicted
+++ resolved
@@ -22,11 +22,7 @@
  */
 
 /*jslint vars: true, plusplus: true, devel: true, nomen: true, indent: 4, maxerr: 50 */
-<<<<<<< HEAD
-/*global define, window, $, brackets, Promise */
-=======
-/*global define, $ */
->>>>>>> 73b83f5f
+/*global define, $, Promise */
 
 /**
  * MainViewManager Manages the arrangement of all open panes as well as provides the controller
@@ -1085,12 +1081,6 @@
      *                    rejects with a File error or string
      */
     function _open(paneId, file) {
-<<<<<<< HEAD
-        var oldPane = _getPane(ACTIVE_PANE),
-            oldFile = oldPane.getCurrentlyViewedFile();
-=======
-        var result = new $.Deferred();
->>>>>>> 73b83f5f
         
         if (!file || !_getPane(paneId)) {
             throw new Error("bad argument");
