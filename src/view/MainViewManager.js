--- conflicted
+++ resolved
@@ -97,7 +97,7 @@
         ViewUtils           = require("utils/ViewUtils"),
         Resizer             = require("utils/Resizer"),
         Pane                = require("view/Pane").Pane;
-
+        
     /** 
      * Preference setting name for the MainView Saved State
      * @const
@@ -955,16 +955,6 @@
     }
     
     /**
-<<<<<<< HEAD
-     * Updates the command check states of the split vertical and split horizontal commands
-     * @private
-     */
-    function _updateCommandState() {
-        _cmdSplitVertically.setChecked(_orientation === VERTICAL);
-        _cmdSplitHorizontally.setChecked(_orientation === HORIZONTAL);
-    }
-    
-    /**
      * Updates the header text for all panes
      */
     function _updatePaneHeaders() {
@@ -975,8 +965,6 @@
     }
     
     /**
-=======
->>>>>>> b62de0a2
      * Creates a pane for paneId if one doesn't already exist
      * @param {!string} paneId - id of the pane to create
      * @private
@@ -1540,7 +1528,7 @@
         return result;
     }
     
-    /**
+    /** 
      * Setup a ready event to initialize ourself
      */
     AppInit.htmlReady(function () {
