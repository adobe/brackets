/*
 * Copyright (c) 2014 Adobe Systems Incorporated. All rights reserved.
 *  
 * Permission is hereby granted, free of charge, to any person obtaining a
 * copy of this software and associated documentation files (the "Software"), 
 * to deal in the Software without restriction, including without limitation 
 * the rights to use, copy, modify, merge, publish, distribute, sublicense, 
 * and/or sell copies of the Software, and to permit persons to whom the 
 * Software is furnished to do so, subject to the following conditions:
 *  
 * The above copyright notice and this permission notice shall be included in
 * all copies or substantial portions of the Software.
 *  
 * THE SOFTWARE IS PROVIDED "AS IS", WITHOUT WARRANTY OF ANY KIND, EXPRESS OR
 * IMPLIED, INCLUDING BUT NOT LIMITED TO THE WARRANTIES OF MERCHANTABILITY, 
 * FITNESS FOR A PARTICULAR PURPOSE AND NONINFRINGEMENT. IN NO EVENT SHALL THE
 * AUTHORS OR COPYRIGHT HOLDERS BE LIABLE FOR ANY CLAIM, DAMAGES OR OTHER 
 * LIABILITY, WHETHER IN AN ACTION OF CONTRACT, TORT OR OTHERWISE, ARISING 
 * FROM, OUT OF OR IN CONNECTION WITH THE SOFTWARE OR THE USE OR OTHER 
 * DEALINGS IN THE SOFTWARE.
 * 
 */

/*jslint vars: true, plusplus: true, devel: true, nomen: true, indent: 4, maxerr: 50 */
/*global define, window, $, brackets */

/**
 * MainViewManager Manages the arrangement of all open panes as well as provides the controller
 * logic behind all views in the MainView (e.g. ensuring that a file doesn't appear in 2 lists)
 *
 * Each pane contains one or more views wich are created by a view factory and inserted into a pane list. 
 * There may be several panes managed  by the MainViewManager with each pane containing a list of views.  
 * The panes are always visible and  the layout is determined by the MainViewManager and the user.  
 *
 * Currently we support only 2 panes.
 *
 * All of the PaneViewList APIs take a paneId Argument.  This can be an actual pane Id, ALL_PANES (in most cases) 
 * or ACTIVE_PANE. ALL_PANES may not be supported for some APIs.  See the API for details.
 *
 * This module dispatches several events:
 *
 *    - activePaneChange - When the active pane changes.  There will always be an active pane.
 *          (e, newPaneId:string, oldPaneId:string) 
 *    - currentFileChange -- When the user has switched to another pane, file, document. When the user closes a view
 *      and there are no other views to show the current file will be null.  
 *          (e, newFile:File, newPaneId:string, oldFile:File, oldPaneId:string)
 *    - paneLayoutChange -- When Orientation changes.
 *          (e, orientation:string)
 *    - paneCreate -- When a pane is created
 *          (e, paneId:string)
 *    - paneDestroy -- When a pane is destroyed
 *          (e, paneId:string)
 *      
 *
 *    To listen for working set changes, you must listen to *all* of these events:
 *    - paneViewAdd -- When a file is added to the working set 
 *          (e, fileAdded:File, index:number, paneId:string)
 *    - paneViewAddList -- When multiple files are added to the working set 
 *          (e, fileAdded:Array.<File>, paneId:string)
 *    - workingSetRemove -- When a file is removed from the working set 
 *          (e, fileRemoved:File, suppressRedraw:boolean, paneId:string)
 *    - workingSetRemoveList -- When multiple files are removed from the working set 
 *          (e, filesRemoved:Array.<File>, paneId:string)
 *    - paneViewSort -- When a pane's view array is reordered without additions or removals.
 *          (e, paneId:string)
 *    - paneViewUpdate -- When changes happen due to system events such as a file being deleted.
 *                              listeners should discard all working set info and rebuilt it from the pane 
 *                              by calling getWorkingSet()
 *          (e, paneId:string)
 *    - _workingSetDisableAutoSort -- When the working set is reordered by manually dragging a file. 
 *          (e, paneId:string) For Internal Use Only.
 *
 * These are jQuery events, so to listen for them you do something like this:
 *    `$(MainViewManager).on("eventname", handler);`
 *
 */
define(function (require, exports, module) {
    "use strict";
    
    var _                   = require("thirdparty/lodash"),
        Strings             = require("strings"),
        AppInit             = require("utils/AppInit"),
        CommandManager      = require("command/CommandManager"),
        MainViewFactory     = require("view/MainViewFactory"),
        ViewStateManager    = require("view/ViewStateManager"),
        Menus               = require("command/Menus"),
        Commands            = require("command/Commands"),
        EditorManager       = require("editor/EditorManager"),
        FileSystem          = require("filesystem/FileSystem"),
        FileSystemError     = require("filesystem/FileSystemError"),
        DocumentManager     = require("document/DocumentManager"),
        PreferencesManager  = require("preferences/PreferencesManager"),
        ProjectManager      = require("project/ProjectManager"),
        WorkspaceManager    = require("view/WorkspaceManager"),
        InMemoryFile        = require("document/InMemoryFile"),
        AsyncUtils          = require("utils/Async"),
        Pane                = require("view/Pane").Pane;
        

    /** 
     * Temporary internal command 
     *  May go away once we have implemented @Larz0's UI treatment
     * @const
     * @private
     */
    var CMD_ID_SPLIT_VERTICALLY = "cmd.splitVertically";

    /** 
     * Temporary internal command 
     *  May go away once we have implemented @Larz0's UI treatment
     * @const
     * @private
     */
    var CMD_ID_SPLIT_HORIZONTALLY = "cmd.splitHorizontally";
    
    /** 
     * Preference setting name for the MainView Saved State
     * @const
     * @private
     */
    var PREFS_NAME          = "mainView.state";
    
    /** 
     * Legacy Preference setting name used to migrate old preferences
     * @const
     * @private
     */
    var OLD_PREFS_NAME      = "project.files";
    
    /** 
     * Special paneId shortcut that can be used to specify that
     * all panes should be targeted by the API.  
     * Not all APIs support this constnant. 
     * Check the API documentation before use.
     * @const
     */
    var ALL_PANES           = "ALL_PANES";

    /** 
     * Special paneId shortcut that can be used to specify that
     * the API should target the focused pane only.  
     * All APIs support this shortcut.
     * @const
     */
    var ACTIVE_PANE        = "ACTIVE_PANE";
        
    /** 
     * Internal pane id
     * @const
     * @private
     */
    var FIRST_PANE          = "first-pane";

    /** 
     * Internal pane id
     * @const
     * @private
     */
    var SECOND_PANE         = "second-pane";
    
    /*
     * NOTE: The following commands and constants will change 
     *        when implementing the UX UI Treatment @larz0
     */

    /** 
     * Vertical layout state name
     * @const
     * @private
     */
    var VERTICAL            = "VERTICAL";

    /** 
     * Horizontal layout state name
     * @const
     * @private
     */
    var HORIZONTAL          = "HORIZONTAL";
    
    /**
     * Command Object for splitting vertically
     * @type {!Command}
     * @private
     */
    var _cmdSplitVertically;

    /**
     * Command Object for splitting horizontally
     * @type {!Command} 
     * @private
     */
    var _cmdSplitHorizontally;
    
    /**
     * localized pane titles 
     * @type {Object.<FIRST_PANE|SECOND_PANE, <VERTICAL.string, HORIZONTAL.string>}}
     *  Localized string for first and second panes in the current orientation.  
     * @see {@link getPaneTitle()} for more information
     * @private
     */
    var _paneTitles  = {};
    
    /**
     * current orientation (null, VERTICAL or HORIZONTAL)
     * @type {string=} 
     * @private
     */
    var _orientation = null;
    
    /**
     * current pane id. May not be null
     * @type {!string}
     * @private
     */
    var _activePaneId = null;
    
    /**
     * Container we live in
     * @type {jQuery}
     * @private
     */
    var _$container;
    
    /**
     * map of panes
     * @type {Object.<string, Pane>} 
     * @private
     */
    var _panes = {};
    
    
    /**
     * map of pane scroll states
     * @type {Object.map<string, *>} 
     * @private
     */
    var _paneScrollStates = {};
    
    
    /**
     * flag indicating if traversing is currently taking place
     * When True, changes the current pane's MRU list will not be updated. 
     * Useful for next/previous keyboard navigation (until Ctrl is released)
     * or for incremental-search style document preview like Quick Open will eventually have.
     * @type {!boolean}
     * @private
     */
    var _traversingFileList = false;

    /**
     * The global MRU list (for traversing)
     * @type {Array.<file:File, paneId:string>}
     */
    var _mruList = [];
    
    /**
     * Makes a _filelist Entry
     * @param {!File} File - the file
     * @param {!string} paneId - the paneId
     * @return {{file:File, paneId:string}}
     * @private
     */
    function _makeFileListEntry(file, paneId) {
        return {file: file, paneId: paneId};
    }
    
    /**
     * Retrieves the currently active Pane Id
     * @return {!string} Active Pane's ID.
     */
    function getActivePaneId() {
        return _activePaneId;
    }
    
    /**
     * Retrieves the Pane object for the given paneId
     * @param {!string} paneId - id of the pane to retrieve
     * @return {?Pane} the Pane object or null if a pane object doesn't exist for the pane
     * @private
     */
    function _getPane(paneId) {
        if (!paneId || paneId === ACTIVE_PANE) {
            paneId = getActivePaneId();
        }
        
        if (_panes[paneId]) {
            return _panes[paneId];
        }
        
        return null;
    }
    
    /**
     * Focuses the current pane. If the current pane has a current view, then the pane will focus the view.
     */
    function focusActivePane() {
        _getPane(ACTIVE_PANE).focus();
    }
    
    /**
     * Determines if the pane id is a special pane id
     * @param {!string} paneId - the id to test
     * @return {boolean} true if the pane id is a special identifier, false if not
     */
    function _isSpecialPaneId(paneId) {
        return paneId === ACTIVE_PANE || paneId === ALL_PANES;
    }
    
<<<<<<< HEAD
=======
    /**
     * Makes the file the most recent for the pane and the global mru lists
     * @param {!string} paneId - id of the pane to mae th file most recent or ACTIVE_PANE
     * @param {!File} file - File object to make most recent
     * @private
     */
    function _makeFileMostRecent(paneId, file) {
        var index,
            entry,
            pane = _getPane(paneId);

        if (!_traversingFileList) {
            pane.makeViewMostRecent(file);
        
            index = _.findIndex(_mruList, function (record) {
                return (record.file === file && record.paneId === paneId);
            });

            entry = _makeFileListEntry(file, pane.id);

            if (index !== -1) {
                _mruList.splice(index, 1);
                _mruList.unshift(entry);
            }
        }
    }

    /**
     * Makes the Pane's current file the most recent
     * @param {!string} paneId - id of the pane to mae th file most recent or ACTIVE_PANE
     * @param {!File} file - File object to make most recent
     * @private
     */
    function _makePaneMostRecent(paneId) {
        var index,
            entry,
            pane = _getPane(paneId);

        if (pane.getCurrentlyViewedFile()) {
            _makeFileMostRecent(paneId, pane.getCurrentlyViewedFile());
        }
    }
    
>>>>>>> 3d703b7c
    /**
     * Switch active pane to the specified pane Id
     * @param {!string} paneId - the id of the pane to activate
     */
    function setActivePaneId(newPaneId) {
        if (!_isSpecialPaneId(newPaneId) && newPaneId !== _activePaneId) {
            var oldPaneId = _activePaneId,
                oldPane = _getPane(ACTIVE_PANE),
                newPane = _getPane(newPaneId);
            
            if (!newPane) {
                throw new Error("invalid pane id: " + newPaneId);
            }
            
            _activePaneId = newPaneId;
            
            $(exports).triggerHandler("activePaneChange", [newPaneId, oldPaneId]);
            $(exports).triggerHandler("currentFileChange", [_getPane(ACTIVE_PANE).getCurrentlyViewedFile(),
                                                            newPaneId,
                                                            oldPane.getCurrentlyViewedFile(),
                                                            oldPaneId]);
            
            oldPane.notifySetActive(false);
            newPane.notifySetActive(true);
            
            _makePaneMostRecent(_activePaneId);
        }
        
        focusActivePane();
    }
    
    /**
     * Retrieves the Pane ID for the specified container
     * @param {!jQuery} $container - the container of the item to fetch
     * @return {?Pane} the pane that matches the container or undefined if a pane doesn't exist for that container
     */
    function _getPaneFromContainer($container) {
        return _.find(_panes, function (pane) {
            if (pane.$el[0] === $container[0]) {
                return pane;
            }
        });
    }
    
    /** 
     * Determines if a file can be opened
     * @param {!File} file - file object to test
     * @return (boolean} true if the file can be opened, false if not
     */
    function canOpenPath(fullPath) {
        return (EditorManager.canOpenPath(fullPath) ||
                !!MainViewFactory.findSuitableFactoryForPath(fullPath));
    }
    
    /** 
     * Determines if a file can be opened
     * @param {!File} file - file object to test
     * @return (boolean} true if the file can be opened, false if not
     */
    function canOpenFile(file) {
        return canOpenPath(file.fullPath);
    }
    
    /**
     * Retrieves the currently viewed file of the specified paneId
     * @param {string=} paneId - the id of the pane in which to retrieve the currently viewed file
     * @return {?File} File object of the currently viewed file, null if there isn't one or undefined if there isn't a matching pane
     */
    function getCurrentlyViewedFile(paneId) {
        var pane = _getPane(paneId);
        return pane ? pane.getCurrentlyViewedFile() : null;
    }
 
    /**
     * Retrieves the currently viewed path of the pane specified by paneId
     * @param {!string} paneId - the id of the pane in which to retrieve the currently viewed path
     * @return {?string} the path of the currently viewed file or null if there isn't one
     */
    function getCurrentlyViewedPath(paneId) {
        var file = getCurrentlyViewedFile(paneId);
        return file ? file.fullPath : null;
    }
    
    /**
     * EditorManager.activeEditorChange handler 
     *   This event is triggered when an visible editor gains focus
     *   Therefore we need to Activate the pane that the active editor belongs to
     * @private
     * @param {!jQuery.Event} e - jQuery Event object
     * @param {Editor=} current - editor being made the current editor
     */
    function _activeEditorChange(e, current) {
        if (current) {
            var $container = current.getContainer(),
                pane = _getPaneFromContainer($container);

            if (pane) {
                // Editor is a full editor
                if (pane.id !== _activePaneId) {
                    // we just need to set the active pane in this case
                    //  it will dispatch the currentFileChange message as well
                    //  as dispatching other events when the active pane changes
                    setActivePaneId(pane.id);
                }
            } else {
                // Editor is an inline editor, find the parent pane
                var parents = $container.parents(".view-pane");
                if (parents.length === 1) {
                    $container = $(parents[0]);
                    pane = _getPaneFromContainer($container);
                    if (pane) {
                        if (pane.id !== _activePaneId) {
                            // activate the pane which will put focus in the pane's doc
                            setActivePaneId(pane.id);
                            // reset the focus to the inline editor
                            current.focus();
                        }
                    }
                }
            }
        }
    }
    
    
    /**
     * Iterates over the pane or ALL_PANES and calls the callback function for each.
     * @param {!string} paneId - id of the pane in which to adjust the scroll state, ALL_PANES or ACTIVE_PANE
     * @param {!function(!pane:Pane):boolean} callback - function to callback on to perform work. 
     * The callback will receive a Pane and should return false to stop iterating.
     * @private
     */
    function _forEachPaneOrPanes(paneId, callback) {
        if (paneId === ALL_PANES) {
            _.forEach(_panes, callback);
        } else {
            callback(_getPane(paneId));
        }
    }
    
    /**
     * Caches the specified pane's current scroll state
     * If there was already cached state for the specified pane, it is discarded and overwritten
     * @param {!string} paneId - id of the pane in which to cache the scroll state,
     *                            ALL_PANES or ACTIVE_PANE
     */
    function cacheScrollState(paneId) {
        _forEachPaneOrPanes(paneId, function (pane) {
            _paneScrollStates[pane.id] = pane.getScrollState();
        });
    }

    
    /**
     * Restores the scroll state from cache and applies the heightDelta 
     * The view implementation is responsible for applying or ignoring the heightDelta.
     * This is used primarily when a modal bar opens to keep the editor from scrolling the current 
     * page out of view in order to maintain the appearance. 
     * The state is removed from the cache after calling this function.  
     * @param {!string} paneId - id of the pane in which to adjust the scroll state, 
     *                              ALL_PANES or ACTIVE_PANE
     * @param {!number} heightDelta - delta H to apply to the scroll state
     */
    function restoreAdjustedScrollState(paneId, heightDelta) {
        _forEachPaneOrPanes(paneId, function (pane) {
            pane.restoreAndAdjustScrollState(_paneScrollStates[pane.id], heightDelta);
            delete _paneScrollStates[pane.id];
        });
    }
        
    
    /**
     * Retrieves the PaneViewList for the given PaneId not including temporary views
     * @param {!string} paneId - id of the pane in which to get the view list, ALL_PANES or ACTIVE_PANE
     * @return {Array.<File>}
     */
    function getWorkingSet(paneId) {
        var result = [];
            
        _forEachPaneOrPanes(paneId, function (pane) {
            var viewList = pane.getViewList();
            result = _.union(result, viewList);
        });

        return result;
    }
    
    
    /**
     * Retrieves the list of all open files inlcuding temporary views
     * @return {array.<File>} the list of all open files in all open panes
     */
    function getAllOpenFiles() {
        var result = getWorkingSet(ALL_PANES);
        _.forEach(_panes, function (pane) {
            var file = pane.getCurrentlyViewedFile();
            if (file) {
                result = _.union(result, [file]);
            }
        });
        return result;
    }
    
    /**
     * Retrieves the list of all open pane ids
     * @return {array.<string>} the list of all open panes
     */
    function getPaneIdList() {
        return Object.keys(_panes);
    }
    
    /**
     * Retrieves the size of the selected pane's view list
     * @param {!string} paneId - id of the pane in which to get the pane view list size.
     *      Can use `ALL_PANES` or `ACTIVE_PANE`
     * @return {!number} the number of items in the specified pane 
     */
    function getWorkingSetSize(paneId) {
        var result = 0;
        _forEachPaneOrPanes(paneId, function (pane) {
            result += pane.getViewListSize();
        });
        return result;
    }
    
    /**
     * Retrieves the title to display in the pane view list view
     * @param {!string} paneId - id of the pane in which to get the title
     * @return {?string} title
     */
    function getPaneTitle(paneId) {
        return _paneTitles[paneId][_orientation];
    }
    
    /**
     * Retrieves the number of panes
     * @return {number} 
     */
    function getPaneCount() {
        return Object.keys(_panes).length;
    }
    
    /**
     * Helper to abastract the common search cases for searching 
     * @param {!string} paneId - id of the pane to search or ALL_PANES to search all panes
     * @param {!string} fullPath - path of the file to locate
     * @param {!string} method - name of the method to use for searching 
     *       "findInViewList", "findInViewListAddedOrder" or "FindInViewListMRUOrder" 
     * 
     * @private
     */
    function _doFindView(paneId, fullPath, method) {
        var result = -1;
        _forEachPaneOrPanes(paneId, function (pane) {
            var index = pane[method].call(pane, fullPath);
            if (index >= 0) {
                result = index;
                return false;
            }
        });
        return result;
    }

    /**
     * Finds all views of the specified file
     * @param {!string} fullPath - path of the file to find views of
     * @return {Array.<{pane:string, index:number}>} an array of paneId/index records 
     */
    function findInAllWorkingSets(fullPath) {
        var index,
            result = [];
        
        _.forEach(_panes, function (pane) {
            index = pane.findInViewList(fullPath);
            if (index >= 0) {
                result.push({paneId: pane.id, index: index});
            }
        });
        
        return result;
    }
    
    /**
     * Gets the index of the file matching fullPath in the pane view list
     * @param {!string} paneId - id of the pane in which to search or ALL_PANES or ACTIVE_PANE
     * @param {!string} fullPath - full path of the file to search for
     * @return {number} index, -1 if not found.
     */
    function findInWorkingSet(paneId, fullPath) {
        return _doFindView(paneId, fullPath, "findInViewList");
    }
    
    /**
     * Gets the index of the file matching fullPath in the added order pane view list
     * @param {!string} paneId - id of the pane in which to search or ALL_PANES or ACTIVE_PANE
     * @param {!string} fullPath - full path of the file to search for
     * @return {number} index, -1 if not found.
     */
    function findInWorkingSetByAddedOrder(paneId, fullPath) {
        return _doFindView(paneId, fullPath, "findInViewListAddedOrder");
    }
    
    /**
     * Gets the index of the file matching fullPath in the MRU order pane view list
     * @param {!string} paneId - id of the pane in which to search or ALL_PANES or ACTIVE_PANE
     * @param {!string} fullPath - full path of the file to search for
     * @return {number} index, -1 if not found.
     */
    function findInWorkingSetByMruOrder(paneId, fullPath) {
        return _doFindView(paneId, fullPath, "findInViewListMRUOrder");
    }

    /**
     * Retrieves pane id where the specified file has been opened
     * @param {!string} fullPath - full path of the file to search for
     * @return {?string} pane id where the file has been opened or null if it wasn't found
     */
    function getPaneIdForPath(fullPath) {
        // Search all working sets and pull off the first one
        var info = findInAllWorkingSets(fullPath).shift();

        // Look for a view that has not been added to a working set
        if (!info) {
            _.forEach(_panes, function (pane) {
                if (pane.getCurrentlyViewedPath() === fullPath) {
                    info = {paneId: pane.id};
                    return false;
                }
            });
        }
        
        if (!info) {
            return null;
        }

        return info.paneId;
    }
    
    /**
     * Adds the given file to the end of the pane view list, if it is not already in the list
     * @param {!string} paneId - The id of the pane in which to add the file object to or ACTIVE_PANE
     * @param {!File} file - The File object to add
     * @param {number=} index - Position to add to list (defaults to last); -1 is ignored
     * @param {boolean=} forceRedraw - If true, a pane view list change notification is always sent
     *    (useful if suppressRedraw was used with removeView() earlier)
     */
    function addToWorkingSet(paneId, file, index, force) {
        // look for the file to have already been added to another pane
        var pane = _getPane(paneId),
            existingPaneId = getPaneIdForPath(file.fullPath);

        if (!pane) {
            throw new Error("invalid pane id: " + paneId);
        }

        if (!canOpenPath(file.fullPath) || (findInWorkingSet(ALL_PANES, file.fullPath) !== -1)) {
            return;
        }
        
        // if it's already open in another pane, then just use that pane
        if (existingPaneId && existingPaneId !== pane.id) {
            pane = _getPane(existingPaneId);
        }
        
        var result = pane.reorderItem(file, index, force),
            entry = _makeFileListEntry(file, pane.id);

        if (result === pane.ITEM_FOUND_NEEDS_SORT) {
            $(exports).triggerHandler("workingSetSort", [pane.id]);
        } else if (result === pane.ITEM_NOT_FOUND) {
            index = pane.addToViewList(file, index);

            // Add to or update the position in MRU
            if (pane.getCurrentlyViewedFile() === file) {
                _mruList.unshift(entry);
            } else {
                _mruList.push(entry);
            }

            $(exports).triggerHandler("workingSetAdd", [file, index, pane.id]);
        }
    }

    /**
     * Adds the given file list to the end of the pane view list.
     * @param {!string} paneId - The id of the pane in which to add the file object to or ACTIVE_PANE
     * @param {!Array.<File>} fileList - Array of files to add to the pane
     */
    function addListToWorkingSet(paneId, fileList) {
        var uniqueFileList,
            pane = _getPane(paneId);

        uniqueFileList = pane.addListToViewList(fileList);
        
        uniqueFileList.forEach(function (file) {
            _mruList.push(_makeFileListEntry(file, pane.id));
        });
        
        $(exports).triggerHandler("workingSetAddList", [uniqueFileList, pane.id]);
        
        //  find all of the files that could be added but were not 
        var unsolvedList = fileList.filter(function (item) {
            // if the file open in another pane, then add it to the list of unsolvedList
            return (pane.findInViewList(item.fullPath) === -1 && getPaneIdForPath(item.fullPath));
        });

        // Use the pane id of the first one in the list for pane id and recurse
        //  if we add more panes, then this will recurse until all items in the list are satisified
        if (unsolvedList.length) {
            addListToWorkingSet(getPaneIdForPath(unsolvedList[0].fullPath), unsolvedList);
        }
    }
    
    /**
     * Removes a file from the global MRU list. Future versions of this 
     *  implementation may support the ALL_PANES constant but FOCUS_PANE is not allowed
     * @param {!string} paneId - Must be a valid paneId (not a shortcut e.g. ALL_PANES)
     @ @param {File} file The file object to remove.
     * @private
     */
    function _removeFileFromMRU(paneId, file) {
        var index,
            compare = function (record) {
                return (record.file === file && record.paneId === paneId);
            };
        
        // find and remove all instances
        do {
            index = _.findIndex(_mruList, compare);
            if (index !== -1) {
                _mruList.splice(index, 1);
            }
        } while (index !== -1);
    }
    
    /**
     * Removes a file the specified pane
     * @param {!string} paneId - Must be a valid paneId (not a shortcut e.g. ALL_PANES)
     * @param {!File} file - the File to remove
     * @param {boolean=} suppressRedraw - true to tell listeners not to redraw 
     *          Use the suppressRedraw flag when calling this function along with many changes to prevent flicker
     * @private
     */
    function _removeView(paneId, file, suppressRedraw) {
        var pane = _getPane(paneId);

        if (pane.removeView(file)) {
            _removeFileFromMRU(pane.id, file);
            $(exports).triggerHandler("workingSetRemove", [file, suppressRedraw, pane.id]);
        }
    }
    
<<<<<<< HEAD
    /**
     * Makes the file the most recent for the selected pane's view list
     * @param {!string} paneId - id of the pane to mae th file most recent or ACTIVE_PANE
     * @param {!File} file - File object to make most recent
     */
    function _makePaneViewMostRecent(paneId, file) {
        var index,
            entry,
            pane = _getPane(paneId);

        if (pane && !_traversingFileList) {
            pane.makeViewMostRecent(file);
        
            index = _.findIndex(_mruList, function (record) {
                return (record.file === file && record.paneId === paneId);
            });

            entry = makeFileListEntry(file, pane.id);

            if (index !== -1) {
                _mruList.splice(index, 1);
                _mruList.unshift(entry);
            }
        }
    }
    
    /**
     * Removes a file that has been deleted from the MRU list
     * @param {!jQuery.Event} e - event
     * @param {!string} fullPath - path of the file that was deleted
     */
=======
>>>>>>> 3d703b7c
    function _removeDeletedFileFromMRU(e, fullPath) {
        var index,
            compare = function (record) {
                return (record.file.fullPath === fullPath);
            };
        
        // find and remove all instances
        do {
            index = _.findIndex(_mruList, compare);
            if (index !== -1) {
                _mruList.splice(index, 1);
            }
        } while (index !== -1);
    }
    
    /**
     * sorts the pane's view list 
     * @param {!string} paneId - id of the pane to sort, ALL_PANES or ACTIVE_PANE
     * @param {sortFunctionCallback} compareFn - callback to determine sort order (called on each item)
     * @see {@link Pane.sortViewList()} for more information
     * @see {@link https://developer.mozilla.org/en-US/docs/JavaScript/Reference/Global_Objects/Array/sort|Sort Array - MDN}
     * @privaate
     */
    function _sortWorkingSet(paneId, compareFn) {
<<<<<<< HEAD
        var doSort = function (pane) {
            if (pane) {
                pane.sortViewList(compareFn);
                $(exports).triggerHandler("workingSetSort", [pane.id]);
            }
        };
        
        if (paneId === ALL_PANES) {
            _.forEach(_panes, function (pane) {
                doSort(pane);
            });
        } else {
            doSort(_getPane(paneId));
        }
=======
        _forEachPaneOrPanes(paneId, function (pane) {
            pane.sortViewList(compareFn);
            $(exports).triggerHandler("workingSetSort", [pane.id]);
        });
>>>>>>> 3d703b7c
    }

    /**
     * Mutually exchanges the files at the indexes passed by parameters.
     * @param {!string} paneId - id of the pane to swap indices or ACTIVE_PANE
     * @param {!number} index1 - the index on the left
     * @param {!number} index2 - the index on the rigth
     * @private
     */
    function _swapWorkingSetListIndexes(paneId, index1, index2) {
        var pane = _getPane(paneId);

        pane.swapViewListIndexes(index1, index2);
        $(exports).triggerHandler("workingSetSort", [pane.id]);
        $(exports).triggerHandler("_workingSetDisableAutoSort", [pane.id]);
    }
    
    /**
     * Get the next or previous file in the MRU list.
     * @param {!number} direction - Must be 1 or -1 to traverse forward or backward
     * @return {?{file:File, paneId:string}} The File object of the next item in the travesal order or null if there aren't any files to traverse.
     *                                        may return current file if there are no other files to traverse.
     */
    function traverseViewsByMRU(direction) {
        var file = getCurrentlyViewedFile(),
            paneId = getActivePaneId(),
            index = _.findIndex(_mruList, function (record) {
                return (record.file === file && record.paneId === paneId);
            });
        
        if (index === -1) {
            if (_mruList.length > 0) {
                return _mruList[0];
            }
        } else if (_mruList.length > 1) {
            // If doc is in view list, return next/prev item with wrap-around
            index += direction;
            if (index >= _mruList.length) {
                index = 0;
            } else if (index < 0) {
                index = _mruList.length - 1;
            }

            return _mruList[index];
        }
        
        // MRU list empty, there is no "next" file
        return null;
    }
    
<<<<<<< HEAD

=======
>>>>>>> 3d703b7c
    /**
     * Indicates that traversal has begun. 
     * Can be called any number of times.
     */
    function beginTraversal() {
        _traversingFileList = true;
    }
    
    /**
     * Un-freezes the MRU list after one or more beginTraversal() calls.
     * Whatever file is current is bumped to the front of the MRU list.
     */
    function endTraversal() {
        var pane = _getPane(ACTIVE_PANE);
        
        if (_traversingFileList) {
            _traversingFileList = false;
            
            _makeFileMostRecent(pane.id, pane.getCurrentlyViewedFile());
        }
    }
    
    /**
     * Event handler for "workspaceUpdateLayout" to update the layout
     * @param {jQuery.Event} event - jQuery event object
     * @param {number} viewAreaHeight - unused
     * @param {boolean} forceRefresh - true to force a resize and refresh of the entire view
     * @private
     */
    function _updateLayout(event, viewAreaHeight, forceRefresh) {
        var panes = Object.keys(_panes),
            size = 100 / panes.length;
        
        _.forEach(_panes, function (pane) {
            if (_orientation === VERTICAL) {
                pane.$el.css({height: "100%",
                              width: size + "%",
                              float: "left"
                             });
            } else {
                pane.$el.css({height: size + "%",
                              width: "100%",
                              float: "none"
                             });
            }
            
            pane.updateLayout(forceRefresh);
        });
        
        
    }
    
    /**
     * Updates the command check states of the split vertical and split horizontal commands
     * @private
     */
    function _updateCommandState() {
        _cmdSplitVertically.setChecked(_orientation === VERTICAL);
        _cmdSplitHorizontally.setChecked(_orientation === HORIZONTAL);
    }
    
    /**
     * Creates a pane for paneId if one doesn't already exist
     * @param {!string} paneId - id of the pane to create
     * @private
     * @return {Pane} - the pane object of the pane 
     */
    function _createPaneIfNecessary(paneId) {
        var currentPane,
            pane;
        
        if (!_panes.hasOwnProperty(paneId)) {
            pane = new Pane(paneId, _$container);
            _panes[paneId] = pane;
            
            $(exports).triggerHandler("paneCreate", [pane.id]);
            
            pane.$el.on("click.mainview dragover.mainview", function () {
                setActivePaneId(pane.id);
            });

            $(pane).on("viewListChange.mainview", function () {
                $(exports).triggerHandler("paneViewUpdate", [pane.id]);
            });
            $(pane).on("currentViewChange.mainview", function (e, newView, oldView) {
                if (_activePaneId === pane.id) {
                    $(exports).triggerHandler("currentFileChange",
                                              [newView && newView.getFile(),
                                               pane.id, oldView && oldView.getFile(),
                                               pane.id]);
                }
            });
        }
        
        return _panes[paneId];
    }
    
    /**
     * Creates a split for the specified orientation
     * @private
     * @param {!string} orientation (VERTICAL|HORIZONTAL)
     */
    function _doSplit(orientation) {
        _createPaneIfNecessary(SECOND_PANE);
        _orientation = orientation;
        _updateLayout();
        _updateCommandState();
        $(exports).triggerHandler("paneLayoutChange", [_orientation]);
        
    }
    
    /**
     * Edits a document in the specified pane.
     * This function is only used by Unit Tests (which construct Mock Documents), 
     *  The Deprecated API "setCurrentDocument" and by File > New 
     *  because there is yet to be an established File object for the Document which is required 
     *  for the open API.  
     * Do not use this API unless you have a document object without a file object
     * @param {!string} paneId - id of the pane in which to open the document
     * @param {!Document} doc - document to edit
     * @param {Object={avoidPaneActivation:boolean}} optionsIn - options 
     */
    function edit(paneId, doc, optionsIn) {
        var currentPaneId = getPaneIdForPath(doc.file.fullPath),
            oldPane = _getPane(ACTIVE_PANE),
            oldFile = oldPane.getCurrentlyViewedFile(),
            options = optionsIn || {};
            
        if (currentPaneId) {
            paneId = currentPaneId;
            if (!options.avoidPaneActivation) {
                setActivePaneId(paneId);
            }
        }
        
        var pane = _getPane(paneId);
        
        if (!pane) {
            return;
        }

        // If file is untitled or otherwise not within project tree, add it to
        // working set right now (don't wait for it to become dirty)
        if (doc.isUntitled() || !ProjectManager.isWithinProject(doc.file.fullPath)) {
            addToWorkingSet(paneId, doc.file);
        }
        
        // open document will show the editor if there is one already
        EditorManager.openDocument(doc, pane);
        _makeFileMostRecent(paneId, doc.file);
    }
    
    /**
     * Opens a file in the specified pane this can be used to open a file with a custom viewer
     * or a document for editing.  If it's a document for editing, edit is called on the document 
     * @param {!string} paneId - id of the pane in which to open the document
     * @param {!File} file - file to open
     * @param {Object={avoidPaneActivation:boolean}} optionsIn - options 
     * @return {jQuery.Promise}  promise that resolves to a File object or 
     *                           rejects with a File error or string
     */
    function open(paneId, file, optionsIn) {
        var oldPane = _getPane(ACTIVE_PANE),
            oldFile = oldPane.getCurrentlyViewedFile(),
            result = new $.Deferred(),
            options = optionsIn || {};
        
        if (!file || !_getPane(paneId)) {
            throw new Error("bad argument");
        }

        var currentPaneId = getPaneIdForPath(file.fullPath);

        if (currentPaneId) {
            // The file is open in another pane so activate the pane
            //  unless the caller specified avoidPaneActivation
            paneId = currentPaneId;
            if (!options.avoidPaneActivation) {
                setActivePaneId(paneId);
            }
        }
        
        // See if there is already a view for the file
        var pane = _getPane(paneId),
            view = pane.getViewForPath(file.fullPath);

        if (view) {
            // there is a view already, so we just need to show it
            pane.showView(view);
            result.resolve(file);
        } else {
            // See if there is a factory to create a view for this file
            //  we want to do this first because, we don't want our internal 
            //  editor to edit files for which there are suitable viewfactories
            var factory = MainViewFactory.findSuitableFactoryForPath(file.fullPath);

            if (factory) {
                // let the factory open the file and create a view for it
                factory.openFile(file, pane)
                    .done(function () {
                        // if we opened a file that isn't in the project
                        //  then add the file to the working set
                        if (!ProjectManager.isWithinProject(file.fullPath)) {
                            addToWorkingSet(paneId, file);
                        }
                        result.resolve(file);
                    })
                    .fail(function (fileError) {
                        result.reject(fileError);
                    });
            } else if (EditorManager.canOpenPath(file.fullPath)) {
                DocumentManager.getDocumentForPath(file.fullPath)
                    .done(function (doc) {
                        edit(paneId, doc);
                        result.resolve(doc.file);
                    })
                    .fail(function (fileError) {
                        result.reject(fileError);
                    });
            } else {
                // Can't do anything with this file
                result.reject(FileSystemError.UNSUPPORTED_FILETYPE);
            }
        }
        return result;
    }
    
    /**
     * Merges second pane into first pane and opens the current file
     * @private
     */
    function _mergePanes() {
        if (_panes.hasOwnProperty(SECOND_PANE)) {
            
            var firstPane = _panes[FIRST_PANE],
                secondPane = _panes[SECOND_PANE],
                fileList = secondPane.getViewList(),
                lastViewed = getCurrentlyViewedFile();
            
            firstPane.mergeFrom(secondPane);
        
            $(exports).triggerHandler("workingSetRemoveList", [fileList, secondPane.id]);

            setActivePaneId(firstPane.id);
            
            secondPane.$el.off(".mainview");
            $(secondPane).off(".mainview");

            secondPane.destroy();
            delete _panes[SECOND_PANE];
            $(exports).triggerHandler("paneDestroy", secondPane.id);
            $(exports).triggerHandler("workingSetAddList", [fileList, firstPane.id]);

            _mruList.forEach(function (record) {
                if (record.paneId === secondPane.id) {
                    record.paneId = firstPane.id;
                }
            });
            
            _orientation = null;
            _updateLayout();
            _updateCommandState();
            $(exports).triggerHandler("paneLayoutChange", [_orientation]);

            if (getCurrentlyViewedFile() !== lastViewed) {
                exports.open(firstPane.id, lastViewed);
            }
        }
    }

    /**
     * Closes a file in the specified pane or panes
     * @param {!string} paneId - id of the pane in which to open the document
     * @param {!File} file - file to close
     * @param {Object={noOpenNextFile:boolean}} optionsIn - options 
     */
    function close(paneId, file, optionsIn) {
        if (paneId === ALL_PANES) {
            // search in the list of files in each pane's workingset list
            paneId = getPaneIdForPath(file.fullPath);
        }

        var pane = _getPane(paneId),
            oldFile = pane.getCurrentlyViewedFile(),
            options = optionsIn || {};

        if (pane.removeView(file, options.noOpenNextFile)) {
            _removeFileFromMRU(pane.id, file);
            $(exports).triggerHandler("workingSetRemove", [file, false, pane.id]);
        }
    }

    /**
     * Closes a list of file in the specified pane or panes
     * @param {!string} paneId - id of the pane in which to open the document
     * @param {!Array.<File>} fileList - files to close
     */
    function closeList(paneId, fileList) {
        _forEachPaneOrPanes(paneId, function (pane) {
            var closedList = pane.removeViews(fileList);
            closedList.forEach(function (file) {
                _removeFileFromMRU(pane.id, file);
            });

            $(exports).triggerHandler("workingSetRemoveList", [closedList, pane.id]);
        });
    }
    
    /**
     * Closes all files in the specified pane or panes
     * @param {!string} paneId - id of the pane in which to open the document
     */
    function closeAll(paneId, options) {
        
        _forEachPaneOrPanes(paneId, function (pane) {
            var closedList = pane.getViewList();
            closedList.forEach(function (file) {
                _removeFileFromMRU(pane.id, file);
            });
                
            pane.reset();
            $(exports).triggerHandler("workingSetRemoveList", [closedList, pane.id]);
        });
    }

    
    /**
     * Finds which pane a document belongs to
     * @param {!Document} document - the document to locate
     * @return {?Pane} the pane where the document lives or NULL if it isn't in a pane
     * @private
     */
    function _findPaneForDocument(document) {
        // First check for an editor view of the document 
        var pane = _getPaneFromContainer(document._masterEditor.getContainer());
        
        if (!pane) {
            // No view of the document, it may be in a working set and not yet opened
            var info = findInAllWorkingSets(document.file.fullPath).shift();
            if (info) {
                pane = _panes[info.paneId];
            }
        }
        
        return pane;
    }
    
    /**
     * Destroys an editor object if a document is no longer referenced
     * @param {!Document} doc - document to destroy
     */
    function destroyEditorIfNotNeeded(document) {
        if (!(document instanceof DocumentManager.Document)) {
            throw new Error("_destroyEditorIfUnneeded() should be passed a Document");
        }
        if (document._masterEditor) {
            // findPaneForDocument tries to locate the pane in which the document
            //  is either opened or will be opened (in the event that the document is
            //  in a working set but has yet to be opened) and then asks the pane
            //  to destroy the view if it doesn't need it anymore
            var pane = _findPaneForDocument(document);
            
            if (pane) {
                // let the pane deceide if it wants to destroy the view if it's no needed
                pane.destroyViewIfNotNeeded(document._masterEditor);
            } else {
                // in this case, the document isn't referenced at all so just destroy it
                document._masterEditor.destroy();
            }
        }
    }

    
    /**
     * Loads the pane view list state
     * @private
     */
    function _loadViewState(e) {
        // file root is appended for each project
        var panes,
            filesToOpen,
            viewStates,
            activeFile,
            promises = [],
            context = { location : { scope: "user",
                                     layer: "project" } },
            state = PreferencesManager.getViewState(PREFS_NAME, context);


        /* convert the view state data */
        var convertViewState = function () {
            var files = [],
                context = { location : { scope: "user",
                                         layer: "project" } };

            files = PreferencesManager.getViewState(OLD_PREFS_NAME, context);

            if (!files) {
                return;
            }

            var result = {
                orientation: null,
                activePaneId: FIRST_PANE,
                panes: {
                    "first-pane": []
                }
            };

            // Add all files to the pane view list without verifying that
            // they still exist on disk (for faster project switching)
            files.forEach(function (value) {
                result.panes[FIRST_PANE].push(value);
            });

            return result;
        };
        
        
        if (!state) {
            // not converted yet
            state = convertViewState();
        }

        // reset
        _mergePanes();
        _mruList = [];
        ViewStateManager.reset();
        
        if (state) {

            panes = Object.keys(state.panes);
            _orientation = (panes.length > 1) ? state.orientation : null;

            _.forEach(state.panes, function (paneState, paneId) {
                var pane = _createPaneIfNecessary(paneId),
                    promise = pane.loadState(paneState);
                
                promises.push(promise);
                
            });
        
            AsyncUtils.waitForAll(promises).then(function () {
                setActivePaneId(state.activePaneId);
                _updateLayout();
                _updateCommandState();
                if (_orientation) {
                    $(exports).triggerHandler("paneLayoutChange", _orientation);
                }

                _.forEach(_panes, function (pane) {
                    var fileList = pane.getViewList();

                    fileList.forEach(function (file) {
                        _mruList.push(_makeFileListEntry(file, pane.id));
                    });
                    $(exports).triggerHandler("workingSetAddList", [fileList, pane.id]);
                });
            });
        }
    }
    
    /**
     * Saves the pane view list state
     * @private
     */
    function _saveViewState() {
        var projectRoot     = ProjectManager.getProjectRoot(),
            context         = { location : { scope: "user",
                                         layer: "project",
                                         layerID: projectRoot.fullPath } },
            state = {
                orientation: _orientation,
                activePaneId: getActivePaneId(),
                panes: {
                }
            };
        

        if (!projectRoot) {
            return;
        }
        
        _.forEach(_panes, function (pane) {
            state.panes[pane.id] = pane.saveState();
        });

        PreferencesManager.setViewState(PREFS_NAME, state, context);
    }
    
    /**
     * Initializes the MainViewManager's view state
     * @param {jQuery} $container - the container where the main view will live
     * @private
     */
    function _initialize($container) {
        if (!_activePaneId) {
            _$container = $container;
            _createPaneIfNecessary(FIRST_PANE);
            _activePaneId = FIRST_PANE;
            _panes[FIRST_PANE].notifySetActive(true);
            _updateLayout();
        }
    }
    
    /** 
     * handles the split vertically command
     * @private
     */
    function _handleSplitVertically() {
        if (_orientation === VERTICAL) {
            _mergePanes();
        } else {
            _doSplit(VERTICAL);
        }
    }
    
    /** 
     * handles the split horizontally command
     * @private
     */
    function _handleSplitHorizontially() {
        if (_orientation === HORIZONTAL) {
            _mergePanes();
        } else {
            _doSplit(HORIZONTAL);
        }
    }
    
    /** 
     * Changes the layout scheme
     * @param {!number} rows (may be 1 or 2)
     * @param {!number} columns (may be 1 or 2) 
     * @summay Rows or Columns may be 1 or 2 but both cannot be 2. 1x2, 2x1 or 1x1 are the legal values
     */
    function setLayoutScheme(rows, columns) {
        if ((rows < 1) || (rows > 2) || (columns < 1) || (columns > 2) || (columns === rows === 2)) {
            console.error("setLayoutScheme unsupported layout " + rows + ", " + columns);
            return false;
        }
        
        if (rows === columns) {
            _mergePanes();
        } else if (rows > columns) {
            _doSplit(HORIZONTAL);
        } else {
            _doSplit(VERTICAL);
        }
        return true;
    }
    
    /** 
     * Retrieves the current layout scheme
     * @return {Object.<rows: number, columns: number>}
     */
    function getLayoutScheme() {
        var result = {
            rows: 1,
            columns: 1
        };

        if (_orientation === HORIZONTAL) {
            result.rows = 2;
        } else if (_orientation === VERTICAL) {
            result.columns = 2;
        }
        
        return result;
    }
    
    /** 
     * Add an app ready callback to register global commands. 
     */
    AppInit.appReady(function () {
        var menu = Menus.getMenu(Menus.AppMenuBar.VIEW_MENU);
        if (menu) {
            menu.addMenuDivider();
            menu.addMenuItem(CMD_ID_SPLIT_VERTICALLY);
            menu.addMenuItem(CMD_ID_SPLIT_HORIZONTALLY);
        }
        
        _updateCommandState();
    });

    /**
     * Setup a ready event to initialize ourself
     */
    AppInit.htmlReady(function () {
        _initialize($("#editor-holder"));
    });
    
    // Event handlers
    $(ProjectManager).on("projectOpen",                       _loadViewState);
    $(ProjectManager).on("beforeProjectClose beforeAppClose", _saveViewState);
    $(WorkspaceManager).on("workspaceUpdateLayout",           _updateLayout);
    $(EditorManager).on("activeEditorChange",                 _activeEditorChange);
    $(DocumentManager).on("pathDeleted",                      _removeDeletedFileFromMRU);
    
    
    // Init
    _cmdSplitVertically = CommandManager.register("Split Vertically",
                                                  CMD_ID_SPLIT_VERTICALLY,
                                                  _handleSplitVertically);
    _cmdSplitHorizontally = CommandManager.register("Split Horizontally",
                                                    CMD_ID_SPLIT_HORIZONTALLY,
                                                    _handleSplitHorizontially);

    
    _paneTitles[FIRST_PANE] = {};
    _paneTitles[SECOND_PANE] = {};
    _paneTitles[FIRST_PANE][VERTICAL] = Strings.LEFT;
    _paneTitles[FIRST_PANE][HORIZONTAL] = Strings.TOP;
    _paneTitles[SECOND_PANE][VERTICAL] = Strings.RIGHT;
    _paneTitles[SECOND_PANE][HORIZONTAL] = Strings.BOTTOM;
    
    // Unit Test Helpers
    exports._initialize                 = _initialize;
    exports._getPane                    = _getPane;
        
    // Private Helpers
    exports._removeView                 = _removeView;
    exports._sortWorkingSet             = _sortWorkingSet;
    exports._swapWorkingSetListIndexes  = _swapWorkingSetListIndexes;
    
    // WorkingSet Management  
    exports.addToWorkingSet             = addToWorkingSet;
    exports.addListToWorkingSet         = addListToWorkingSet;
    exports.getWorkingSetSize           = getWorkingSetSize;
    exports.getWorkingSet               = getWorkingSet;
    
    // Pane state
    exports.cacheScrollState            = cacheScrollState;
    exports.restoreAdjustedScrollState  = restoreAdjustedScrollState;

    // Searching
    exports.findInWorkingSet             = findInWorkingSet;
    exports.findInWorkingSetByAddedOrder = findInWorkingSetByAddedOrder;
    exports.findInWorkingSetByMruOrder   = findInWorkingSetByMruOrder;
    exports.findInAllWorkingSets         = findInAllWorkingSets;
    
    // Traversal
    exports.beginTraversal              = beginTraversal;
    exports.endTraversal                = endTraversal;
    exports.traverseViewsByMRU          = traverseViewsByMRU;
    
    // PaneView Attributes
    exports.getActivePaneId             = getActivePaneId;
    exports.setActivePaneId             = setActivePaneId;
    exports.getPaneIdList               = getPaneIdList;
    exports.getPaneTitle                = getPaneTitle;
    exports.getPaneCount                = getPaneCount;
    exports.getPaneIdForPath            = getPaneIdForPath;
    
    // Explicit stuff
    exports.canOpenFile                 = canOpenFile;
    exports.canOpenPath                 = canOpenPath;
    exports.getAllOpenFiles             = getAllOpenFiles;
    exports.destroyEditorIfNotNeeded    = destroyEditorIfNotNeeded;
    exports.edit                        = edit;
    exports.open                        = open;
    exports.close                       = close;
    exports.closeAll                    = closeAll;
    exports.closeList                   = closeList;
    exports.focusActivePane             = focusActivePane;
    
    // Layout
    exports.setLayoutScheme             = setLayoutScheme;
    exports.getLayoutScheme             = getLayoutScheme;
    
    // Convenience
    exports.getCurrentlyViewedFile      = getCurrentlyViewedFile;
    exports.getCurrentlyViewedPath      = getCurrentlyViewedPath;
    
    // Constants
    exports.ALL_PANES                   = ALL_PANES;
    exports.ACTIVE_PANE                = ACTIVE_PANE;
});<|MERGE_RESOLUTION|>--- conflicted
+++ resolved
@@ -306,8 +306,6 @@
         return paneId === ACTIVE_PANE || paneId === ALL_PANES;
     }
     
-<<<<<<< HEAD
-=======
     /**
      * Makes the file the most recent for the pane and the global mru lists
      * @param {!string} paneId - id of the pane to mae th file most recent or ACTIVE_PANE
@@ -351,7 +349,6 @@
         }
     }
     
->>>>>>> 3d703b7c
     /**
      * Switch active pane to the specified pane Id
      * @param {!string} paneId - the id of the pane to activate
@@ -396,7 +393,7 @@
         });
     }
     
-    /** 
+    /**
      * Determines if a file can be opened
      * @param {!File} file - file object to test
      * @return (boolean} true if the file can be opened, false if not
@@ -529,7 +526,7 @@
      */
     function getWorkingSet(paneId) {
         var result = [];
-            
+
         _forEachPaneOrPanes(paneId, function (pane) {
             var viewList = pane.getViewList();
             result = _.union(result, viewList);
@@ -803,40 +800,6 @@
         }
     }
     
-<<<<<<< HEAD
-    /**
-     * Makes the file the most recent for the selected pane's view list
-     * @param {!string} paneId - id of the pane to mae th file most recent or ACTIVE_PANE
-     * @param {!File} file - File object to make most recent
-     */
-    function _makePaneViewMostRecent(paneId, file) {
-        var index,
-            entry,
-            pane = _getPane(paneId);
-
-        if (pane && !_traversingFileList) {
-            pane.makeViewMostRecent(file);
-        
-            index = _.findIndex(_mruList, function (record) {
-                return (record.file === file && record.paneId === paneId);
-            });
-
-            entry = makeFileListEntry(file, pane.id);
-
-            if (index !== -1) {
-                _mruList.splice(index, 1);
-                _mruList.unshift(entry);
-            }
-        }
-    }
-    
-    /**
-     * Removes a file that has been deleted from the MRU list
-     * @param {!jQuery.Event} e - event
-     * @param {!string} fullPath - path of the file that was deleted
-     */
-=======
->>>>>>> 3d703b7c
     function _removeDeletedFileFromMRU(e, fullPath) {
         var index,
             compare = function (record) {
@@ -861,27 +824,10 @@
      * @privaate
      */
     function _sortWorkingSet(paneId, compareFn) {
-<<<<<<< HEAD
-        var doSort = function (pane) {
-            if (pane) {
-                pane.sortViewList(compareFn);
-                $(exports).triggerHandler("workingSetSort", [pane.id]);
-            }
-        };
-        
-        if (paneId === ALL_PANES) {
-            _.forEach(_panes, function (pane) {
-                doSort(pane);
-            });
-        } else {
-            doSort(_getPane(paneId));
-        }
-=======
         _forEachPaneOrPanes(paneId, function (pane) {
             pane.sortViewList(compareFn);
             $(exports).triggerHandler("workingSetSort", [pane.id]);
         });
->>>>>>> 3d703b7c
     }
 
     /**
@@ -931,11 +877,7 @@
         // MRU list empty, there is no "next" file
         return null;
     }
-    
-<<<<<<< HEAD
-
-=======
->>>>>>> 3d703b7c
+
     /**
      * Indicates that traversal has begun. 
      * Can be called any number of times.
@@ -1255,7 +1197,7 @@
             closedList.forEach(function (file) {
                 _removeFileFromMRU(pane.id, file);
             });
-                
+
             pane.reset();
             $(exports).triggerHandler("workingSetRemoveList", [closedList, pane.id]);
         });
@@ -1611,5 +1553,5 @@
     
     // Constants
     exports.ALL_PANES                   = ALL_PANES;
-    exports.ACTIVE_PANE                = ACTIVE_PANE;
+    exports.ACTIVE_PANE                 = ACTIVE_PANE;
 });