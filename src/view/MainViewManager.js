--- conflicted
+++ resolved
@@ -383,21 +383,12 @@
     
     /**
      * Retrieves the Pane ID for the specified container
-<<<<<<< HEAD
-     * @param {!jQuery} $container - the container of the item to fetch
-     * @return {?Pane} the pane that matches the container or undefined if a pane doesn't exist for that container
-     */
-    function _getPaneFromContainer($container) {
-        return _.find(_panes, function (pane) {
-            if (pane.$el[0] === $container[0]) {
-=======
      * @param {!jQuery} $el - the element of the pane to fetch
      * @return {?string} the id of the pane that matches the container or undefined if a pane doesn't exist for that container
      */
     function _getPaneFromElement($el) {
-        return _.find(_paneViews, function (pane) {
+        return _.find(_panes, function (pane) {
             if (pane.$el[0] === $el[0]) {
->>>>>>> cf647f23
                 return pane;
             }
         });
@@ -870,7 +861,7 @@
         
         return ViewUtils.traverseViewArray(_mruList, index, direction);
     }
-
+    
     /**
      * Indicates that traversal has begun. 
      * Can be called any number of times.
