--- conflicted
+++ resolved
@@ -1,24 +1,24 @@
 /*
  * Copyright (c) 2012 Adobe Systems Incorporated. All rights reserved.
- *
+ *  
  * Permission is hereby granted, free of charge, to any person obtaining a
- * copy of this software and associated documentation files (the "Software"),
- * to deal in the Software without restriction, including without limitation
- * the rights to use, copy, modify, merge, publish, distribute, sublicense,
- * and/or sell copies of the Software, and to permit persons to whom the
+ * copy of this software and associated documentation files (the "Software"), 
+ * to deal in the Software without restriction, including without limitation 
+ * the rights to use, copy, modify, merge, publish, distribute, sublicense, 
+ * and/or sell copies of the Software, and to permit persons to whom the 
  * Software is furnished to do so, subject to the following conditions:
- *
+ *  
  * The above copyright notice and this permission notice shall be included in
  * all copies or substantial portions of the Software.
- *
+ *  
  * THE SOFTWARE IS PROVIDED "AS IS", WITHOUT WARRANTY OF ANY KIND, EXPRESS OR
- * IMPLIED, INCLUDING BUT NOT LIMITED TO THE WARRANTIES OF MERCHANTABILITY,
+ * IMPLIED, INCLUDING BUT NOT LIMITED TO THE WARRANTIES OF MERCHANTABILITY, 
  * FITNESS FOR A PARTICULAR PURPOSE AND NONINFRINGEMENT. IN NO EVENT SHALL THE
- * AUTHORS OR COPYRIGHT HOLDERS BE LIABLE FOR ANY CLAIM, DAMAGES OR OTHER
- * LIABILITY, WHETHER IN AN ACTION OF CONTRACT, TORT OR OTHERWISE, ARISING
- * FROM, OUT OF OR IN CONNECTION WITH THE SOFTWARE OR THE USE OR OTHER
+ * AUTHORS OR COPYRIGHT HOLDERS BE LIABLE FOR ANY CLAIM, DAMAGES OR OTHER 
+ * LIABILITY, WHETHER IN AN ACTION OF CONTRACT, TORT OR OTHERWISE, ARISING 
+ * FROM, OUT OF OR IN CONNECTION WITH THE SOFTWARE OR THE USE OR OTHER 
  * DEALINGS IN THE SOFTWARE.
- *
+ * 
  */
 
 /*jslint vars: true, plusplus: true, devel: true, nomen: true, indent: 4, maxerr: 50 */
@@ -33,7 +33,7 @@
  */
 define(function (require, exports, module) {
     "use strict";
-
+    
     var Commands            = require("command/Commands"),
         CommandManager      = require("command/CommandManager"),
         Strings             = require("strings"),
@@ -44,10 +44,7 @@
         ThemeSettings       = require("view/ThemeSettings"),
         AppInit             = require("utils/AppInit");
 
-<<<<<<< HEAD
     var prefs = PreferencesManager.getExtensionPrefs("brackets-fonts");
-=======
->>>>>>> 99a6c4c3
 
     /**
      * @const
@@ -74,7 +71,7 @@
      * @type {number}
      */
     var MIN_FONT_SIZE = 1;
-
+    
     /**
      * @const
      * @private
@@ -82,7 +79,7 @@
      * @type {number}
      */
     var MAX_FONT_SIZE = 72;
-
+    
     /**
      * @const
      * @private
@@ -91,7 +88,6 @@
      */
     var DEFAULT_FONT_SIZE = 12;
 
-<<<<<<< HEAD
     /**
      * @const
      * @private
@@ -136,8 +132,6 @@
         _removeDynamicProperty(propertyID);        
         $("head").append($style);
     }
-=======
->>>>>>> 99a6c4c3
 
     /**
      * @private
@@ -146,7 +140,7 @@
     function _removeDynamicFontSize() {
         _removeDynamicProperty(DYNAMIC_FONT_STYLE_ID);
     }
-
+    
     /**
      * @private
      * Add the styles used to update the font size
@@ -156,7 +150,6 @@
         _addDynamicProperty(DYNAMIC_FONT_STYLE_ID, "font-size", fontSize, true);
     }
 
-<<<<<<< HEAD
     /**
      * @private
      * Removes the styles used to update the font family
@@ -191,8 +184,6 @@
         _addDynamicProperty(DYNAMIC_LINE_HEIGHT_ID, "line-height", lineHeight, true, ".CodeMirror-lines > div");
     }
 
-=======
->>>>>>> 99a6c4c3
     /**
      * @private
      * Sets the font size and restores the scroll position as best as possible.
@@ -207,26 +198,13 @@
             adjustment  = 0,
             scrollPos   = editor.getScrollPos(),
             line        = editor._codeMirror.lineAtHeight(scrollPos.y, "local");
-<<<<<<< HEAD
-        
-=======
-
-        _removeDynamicFontSize();
-        if (fontSizeStyle) {
-            _addDynamicFontSize(fontSizeStyle);
-        }
-        editor.refreshAll();
-
->>>>>>> 99a6c4c3
+        
         delta = /em$/.test(oldFontSize) ? 10 : 1;
         adjustment = parseInt((parseFloat(newFontSize) - parseFloat(oldFontSize)) * delta, 10);
 
-<<<<<<< HEAD
         // Only adjust the scroll position if there was any adjustments to the font size.
         // Otherwise there will be unintended scrolling.
         //
-=======
->>>>>>> 99a6c4c3
         if (adjustment) {
             editor.refreshAll();
 
@@ -238,34 +216,23 @@
 
             editor.setScrollPos(scrollPosX, scrollPosY);
         }
-<<<<<<< HEAD
-=======
-
-        // Calculate the new scroll based on the old font sizes and scroll position
-        var newWidth   = editor._codeMirror.defaultCharWidth(),
-            deltaX     = scrollPos.x / oldWidth,
-            scrollPosX = scrollPos.x + Math.round(deltaX * (newWidth  - oldWidth)),
-            scrollPosY = editor._codeMirror.heightAtLine(line, "local");
-
-        editor.setScrollPos(scrollPosX, scrollPosY);
->>>>>>> 99a6c4c3
-    }
-
+    }
+    
     /**
      * @private
      * Increases or decreases the editor's font size.
      * @param {number} adjustment  Negative number to make the font smaller; positive number to make it bigger
-     * @return {boolean} true if adjustment occurred, false if it did not occur
+     * @return {boolean} true if adjustment occurred, false if it did not occur 
      */
     function _adjustFontSize(adjustment) {
         var fsStyle   = prefs.get("fontSize"),
             validFont = /^[\d\.]+(px|em)$/;
-
+        
         // Make sure that the font size is expressed in terms we can handle (px or em). If not, simply bail.
         if (fsStyle.search(validFont) === -1) {
             return false;
         }
-
+        
         // Guaranteed to work by the validation above.
         var fsUnits = fsStyle.substring(fsStyle.length - 2, fsStyle.length),
             delta   = fsUnits === "px" ? 1 : 0.1,
@@ -279,31 +246,24 @@
             return false;
         }
 
-<<<<<<< HEAD
         setFontSize(fsStr);
-=======
-        _setSizeAndRestoreScroll(fsStr);
-        PreferencesManager.setViewState("fontSizeStyle", fsStr);
-
->>>>>>> 99a6c4c3
         return true;
     }
-
+    
     /** Increases the font size by 1 */
     function _handleIncreaseFontSize() {
         _adjustFontSize(1);
     }
-
+    
     /** Decreases the font size by 1 */
     function _handleDecreaseFontSize() {
         _adjustFontSize(-1);
     }
-
+    
     /** Restores the font size to the original size */
     function _handleRestoreFontSize() {
         setFontSize(DEFAULT_FONT_SIZE);
     }
-<<<<<<< HEAD
     
     /**
      * Initializes the different settings that need to loaded
@@ -315,10 +275,6 @@
         _updateUI();
     }
     
-=======
-
-
->>>>>>> 99a6c4c3
     /**
      * @private
      * Updates the user interface appropriately based on whether or not a document is
@@ -339,7 +295,7 @@
             CommandManager.get(Commands.VIEW_RESTORE_FONT_SIZE).setEnabled(false);
         }
     }
-
+    
     /**
      * Restores the font size using the saved style and migrates the old fontSizeAdjustment
      * view state to the new fontSize, when required
@@ -365,7 +321,6 @@
         }
     }
 
-<<<<<<< HEAD
     /**
      * Restores the font size, font family, and line height back to factory settings.
      */
@@ -374,8 +329,6 @@
         setFontSize(DEFAULT_FONT_SIZE + "px");
         setLineHeight(DEFAULT_LINE_HEIGHT);
     }
-=======
->>>>>>> 99a6c4c3
 
 
     /**
@@ -389,14 +342,14 @@
     function _getLinesInView(textHeight, scrollTop, editorHeight) {
         var scrolledTop    = scrollTop / textHeight,
             scrolledBottom = (scrollTop + editorHeight) / textHeight;
-
+        
         // Adjust the last line to round inward to show a whole lines.
         var firstLine      = Math.ceil(scrolledTop),
             lastLine       = Math.floor(scrolledBottom) - 1;
-
+        
         return { first: firstLine, last: lastLine };
     }
-
+    
     /**
      * @private
      * Scroll the viewport one line up or down.
@@ -413,58 +366,57 @@
             editorHeight  = scrollInfo.clientHeight,
             scrollTop     = scrollInfo.top - paddingTop,
             removedScroll = paddingTop;
-
-        // Go through all the editors and reduce the scroll top and editor height to properly calculate the lines in view
+        
+        // Go through all the editors and reduce the scroll top and editor height to properly calculate the lines in view 
         var line, coords;
         inlineEditors.forEach(function (inlineEditor) {
             line   = editor._getInlineWidgetLineNumber(inlineEditor);
             coords = editor._codeMirror.charCoords({line: line, ch: 0}, "local");
-
+            
             if (coords.top < scrollInfo.top) {
                 scrollTop     -= inlineEditor.info.height;
                 removedScroll += inlineEditor.info.height;
-
+            
             } else if (coords.top + inlineEditor.info.height < scrollInfo.top + editorHeight) {
                 editorHeight -= inlineEditor.info.height;
             }
         });
-
+        
         // Calculate the lines in view
         var linesInView = _getLinesInView(textHeight, scrollTop, editorHeight);
-
+        
         // If there is no selection move the cursor so that is always visible.
         if (!hasSelecction) {
             // Move the cursor to the first visible line.
             if (cursorPos.line < linesInView.first) {
                 editor.setCursorPos({line: linesInView.first + direction, ch: cursorPos.ch});
-
+            
             // Move the cursor to the last visible line.
             } else if (cursorPos.line > linesInView.last) {
                 editor.setCursorPos({line: linesInView.last + direction, ch: cursorPos.ch});
-
+            
             // Move the cursor up or down using moveV to keep the goal column intact, since setCursorPos deletes it.
             } else if ((direction > 0 && cursorPos.line === linesInView.first) ||
                     (direction < 0 && cursorPos.line === linesInView.last)) {
                 editor._codeMirror.moveV(direction, "line");
             }
         }
-
+        
         // Scroll and make it snap to lines
         var lines = linesInView.first + direction;
         editor.setScrollPos(scrollInfo.left, (textHeight * lines) + removedScroll);
     }
-
+    
     /** Scrolls one line up */
     function _handleScrollLineUp() {
         _scrollLine(-1);
     }
-
+    
     /** Scrolls one line down */
     function _handleScrollLineDown() {
         _scrollLine(1);
     }
 
-<<<<<<< HEAD
     /**
      * Font size setter to set the font size for the document editor
      * @param {string} fontSize The font size with size unit as 'px' or 'em'
@@ -570,13 +522,6 @@
 
 
     // TODO: remove
-=======
-    /** Open theme settings dialog */
-    function _handleThemeSettings() {
-        ThemeSettings.showDialog();
-    }
-
->>>>>>> 99a6c4c3
     /**
      * @private
      * Convert the old "fontSizeAdjustment" preference to the new view state.
@@ -587,15 +532,9 @@
      * @return {Object} JSON object for the new view state equivalent to
      *      the old "fontSizeAdjustment" preference.
      */
-<<<<<<< HEAD
     //function _convertToNewViewState(key, value) {
     //  return { "fontSizeStyle": (DEFAULT_FONT_SIZE + value) + "px" };
     //}
-=======
-    function _convertToNewViewState(key, value) {
-        return { "fontSizeStyle": (DEFAULT_FONT_SIZE + value) + "px" };
-    }
->>>>>>> 99a6c4c3
 
     // Register command handlers
     CommandManager.register(Strings.CMD_INCREASE_FONT_SIZE, Commands.VIEW_INCREASE_FONT_SIZE,  _handleIncreaseFontSize);
@@ -617,13 +556,8 @@
     $(DocumentManager).on("currentDocumentChange", _updateUI);
 
     // Update UI when Brackets finishes loading
-<<<<<<< HEAD
     AppInit.appReady(init);
     
-=======
-    AppInit.appReady(_updateUI);
-
->>>>>>> 99a6c4c3
     exports.restoreFontSize = restoreFontSize;
     exports.restoreFonts    = restoreFonts;
     exports.getFontSize     = getFontSize;
