--- conflicted
+++ resolved
@@ -582,41 +582,6 @@
         run();
     }
 
-<<<<<<< HEAD
-=======
-    /**
-     * Toggle the collapsed state for the panel. This explicitly collapses the panel (as opposed to
-     * the auto collapse due to files with no errors & filetypes with no provider). When explicitly
-     * collapsed, the panel will not reopen automatically on switch files or save.
-     *
-     * @param {?boolean} collapsed Collapsed state. If omitted, the state is toggled.
-     * @param {?boolean} doNotSave true if the preference should not be saved to user settings. This is generally for events triggered by project-level settings.
-     */
-    function toggleCollapsed(collapsed, doNotSave) {
-        if (collapsed === undefined) {
-            collapsed = !_collapsed;
-        }
-
-        if (collapsed === _collapsed) {
-            return;
-        }
-
-        _collapsed = collapsed;
-        if (!doNotSave) {
-            prefs.set(PREF_COLLAPSED, _collapsed);
-            prefs.save();
-        }
-
-        if (_collapsed) {
-            Resizer.hide($problemsPanel);
-        } else {
-            if (_hasErrors) {
-                Resizer.show($problemsPanel);
-            }
-        }
-    }
-
->>>>>>> d31b6f7e
     /** Command to go to the first Problem */
     function handleGotoFirstProblem() {
         run();
@@ -637,16 +602,6 @@
             toggleEnabled(prefs.get(PREF_ENABLED), true);
         });
 
-<<<<<<< HEAD
-=======
-    prefs.definePreference(PREF_COLLAPSED, "boolean", false, {
-        description: Strings.DESCRIPTION_LINTING_COLLAPSED
-    })
-        .on("change", function (e, data) {
-            toggleCollapsed(prefs.get(PREF_COLLAPSED), true);
-        });
-
->>>>>>> d31b6f7e
     prefs.definePreference(PREF_ASYNC_TIMEOUT, "number", 10000, {
         description: Strings.DESCRIPTION_ASYNC_TIMEOUT
     });
