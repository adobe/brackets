/*
 * Copyright (c) 2013 Adobe Systems Incorporated. All rights reserved.
 *  
 * Permission is hereby granted, free of charge, to any person obtaining a
 * copy of this software and associated documentation files (the "Software"), 
 * to deal in the Software without restriction, including without limitation 
 * the rights to use, copy, modify, merge, publish, distribute, sublicense, 
 * and/or sell copies of the Software, and to permit persons to whom the 
 * Software is furnished to do so, subject to the following conditions:
 *  
 * The above copyright notice and this permission notice shall be included in
 * all copies or substantial portions of the Software.
 *  
 * THE SOFTWARE IS PROVIDED "AS IS", WITHOUT WARRANTY OF ANY KIND, EXPRESS OR
 * IMPLIED, INCLUDING BUT NOT LIMITED TO THE WARRANTIES OF MERCHANTABILITY, 
 * FITNESS FOR A PARTICULAR PURPOSE AND NONINFRINGEMENT. IN NO EVENT SHALL THE
 * AUTHORS OR COPYRIGHT HOLDERS BE LIABLE FOR ANY CLAIM, DAMAGES OR OTHER 
 * LIABILITY, WHETHER IN AN ACTION OF CONTRACT, TORT OR OTHERWISE, ARISING 
 * FROM, OUT OF OR IN CONNECTION WITH THE SOFTWARE OR THE USE OR OTHER 
 * DEALINGS IN THE SOFTWARE.
 * 
 */

/**
 * The boostrapping module for brackets. This module sets up the require 
 * configuration and loads the brackets module.
 */

/*jslint vars: true, plusplus: true, devel: true, nomen: true, indent: 4, maxerr: 50 */
/*global require, define, window, brackets, navigator */

require.config({
    paths: {
        "text"              : "thirdparty/text/text",
        "i18n"              : "thirdparty/i18n/i18n",
        
        // The file system implementation. Change this value to use different 
        // implementations (e.g. cloud-based storage).
<<<<<<< HEAD
        "fileSystemImpl"    : "filesystem/impls/node/NodeFileSystem"
    },
    // Use custom brackets property until CEF sets the correct navigator.language
    // NOTE: When we change to navigator.language here, we also should change to
    // navigator.language in ExtensionLoader (when making require contexts for each
    // extension).
=======
        "fileSystemImpl"    : "filesystem/impls/appshell/AppshellFileSystem"
    }
});

// hack for r.js optimization, move locale to another config call

// Use custom brackets property until CEF sets the correct navigator.language
// NOTE: When we change to navigator.language here, we also should change to
// navigator.language in ExtensionLoader (when making require contexts for each
// extension).
require.config({
>>>>>>> f3d831be
    locale: window.localStorage.getItem("locale") || (typeof (brackets) !== "undefined" ? brackets.app.language : navigator.language)
});

define(function (require, exports, module) {
    "use strict";
    
    // Load the brackets module. This is a self-running module that loads and runs the entire application.
    require("brackets");
});<|MERGE_RESOLUTION|>--- conflicted
+++ resolved
@@ -36,15 +36,7 @@
         
         // The file system implementation. Change this value to use different 
         // implementations (e.g. cloud-based storage).
-<<<<<<< HEAD
         "fileSystemImpl"    : "filesystem/impls/node/NodeFileSystem"
-    },
-    // Use custom brackets property until CEF sets the correct navigator.language
-    // NOTE: When we change to navigator.language here, we also should change to
-    // navigator.language in ExtensionLoader (when making require contexts for each
-    // extension).
-=======
-        "fileSystemImpl"    : "filesystem/impls/appshell/AppshellFileSystem"
     }
 });
 
@@ -55,7 +47,6 @@
 // navigator.language in ExtensionLoader (when making require contexts for each
 // extension).
 require.config({
->>>>>>> f3d831be
     locale: window.localStorage.getItem("locale") || (typeof (brackets) !== "undefined" ? brackets.app.language : navigator.language)
 });
 
