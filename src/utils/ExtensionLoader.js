/*
 * Copyright (c) 2012 Adobe Systems Incorporated. All rights reserved.
 *  
 * Permission is hereby granted, free of charge, to any person obtaining a
 * copy of this software and associated documentation files (the "Software"), 
 * to deal in the Software without restriction, including without limitation 
 * the rights to use, copy, modify, merge, publish, distribute, sublicense, 
 * and/or sell copies of the Software, and to permit persons to whom the 
 * Software is furnished to do so, subject to the following conditions:
 *  
 * The above copyright notice and this permission notice shall be included in
 * all copies or substantial portions of the Software.
 *  
 * THE SOFTWARE IS PROVIDED "AS IS", WITHOUT WARRANTY OF ANY KIND, EXPRESS OR
 * IMPLIED, INCLUDING BUT NOT LIMITED TO THE WARRANTIES OF MERCHANTABILITY, 
 * FITNESS FOR A PARTICULAR PURPOSE AND NONINFRINGEMENT. IN NO EVENT SHALL THE
 * AUTHORS OR COPYRIGHT HOLDERS BE LIABLE FOR ANY CLAIM, DAMAGES OR OTHER 
 * LIABILITY, WHETHER IN AN ACTION OF CONTRACT, TORT OR OTHERWISE, ARISING 
 * FROM, OUT OF OR IN CONNECTION WITH THE SOFTWARE OR THE USE OR OTHER 
 * DEALINGS IN THE SOFTWARE.
 * 
 */


/*jslint vars: true, plusplus: true, devel: true, nomen: true, indent: 4, maxerr: 50 */
/*global define, $, brackets, window, Promise */

/**
 * ExtensionLoader searches the filesystem for extensions, then creates a new context for each one and loads it.
 * This module dispatches the following events:
 *      "load" - when an extension is successfully loaded. The second argument is the file path to the
 *          extension root.
 *      "loadFailed" - when an extension load is unsuccessful. The second argument is the file path to the
 *          extension root.
 */

define(function (require, exports, module) {
    "use strict";

    require("utils/Global");

    var _              = require("thirdparty/lodash"),
        FileSystem     = require("filesystem/FileSystem"),
        FileUtils      = require("file/FileUtils"),
        Async          = require("utils/Async"),
        ExtensionUtils = require("utils/ExtensionUtils"),
        UrlParams      = require("utils/UrlParams").UrlParams;

    // default async initExtension timeout
    var INIT_EXTENSION_TIMEOUT = 10000;
    
    var _init       = false,
        _extensions = {},
        _initExtensionTimeout = INIT_EXTENSION_TIMEOUT,
        srcPath     = FileUtils.getNativeBracketsDirectoryPath();
    
    /**
     * Stores require.js contexts of extensions
     * @type {Object.<string, Object>}
     */
    var contexts    = {};

    // The native directory path ends with either "test" or "src". We need "src" to
    // load the text and i18n modules.
    srcPath = srcPath.replace(/\/test$/, "/src"); // convert from "test" to "src"

    var globalConfig = {
            "text" : srcPath + "/thirdparty/text/text",
            "i18n" : srcPath + "/thirdparty/i18n/i18n"
        };
    
    /**
     * Returns the full path of the default user extensions directory. This is in the users
     * application support directory, which is typically
     * /Users/<user>/Application Support/Brackets/extensions/user on the mac, and
     * C:\Users\<user>\AppData\Roaming\Brackets\extensions\user on windows.
     */
    function getUserExtensionPath() {
        if (brackets.app.getApplicationSupportDirectory) {
            return brackets.app.getApplicationSupportDirectory() + "/extensions/user";
        }

        return null;
    }
    
    /**
     * Returns the require.js require context used to load an extension
     *
     * @param {!string} name, used to identify the extension
     * @return {!Object} A require.js require object used to load the extension, or undefined if 
     * there is no require object with that name
     */
    function getRequireContextForExtension(name) {
        return contexts[name];
    }

    /**
     * @private
     * Get timeout value for rejecting an extension's async initExtension promise.
     * @return {number} Timeout in milliseconds
     */
    function _getInitExtensionTimeout() {
        return _initExtensionTimeout;
    }

    /**
     * @private
     * Set timeout for rejecting an extension's async initExtension promise.
     * @param {number} value Timeout in milliseconds
     */
    function _setInitExtensionTimeout(value) {
        _initExtensionTimeout = value;
    }

    /**
     * @private
     * Loads optional requirejs-config.json file for an extension
     * @param {Object} baseConfig
     * @return {Promise}
     */
    function _mergeConfig(baseConfig) {
        
        return new Promise(function (resolve, reject) {
            var extensionConfigFile = FileSystem.getFileForPath(baseConfig.baseUrl + "/requirejs-config.json");

<<<<<<< HEAD
            // Optional JSON config for require.js
            FileUtils.readAsText(extensionConfigFile).then(function (args) {
                var text = args[0];
                try {
                    var extensionConfig = JSON.parse(text);

                    // baseConfig.paths properties will override any extension config paths
                    _.extend(extensionConfig.paths, baseConfig.paths);

                    // Overwrite baseUrl, context, locale (paths is already merged above)
                    _.extend(extensionConfig, _.omit(baseConfig, "paths"));

                    resolve(extensionConfig);
                } catch (err) {
                    // Failed to parse requirejs-config.json
                    reject("failed to parse requirejs-config.json");
                }
            }).catch(function () {
                // If requirejs-config.json isn't specified, resolve with the baseConfig only
                resolve(baseConfig);
            });
        });
=======
        return deferred.promise();
>>>>>>> 623c60ff
    }
    
    /**
     * Loads the extension module that lives at baseUrl into its own Require.js context
     *
     * @param {!string} name, used to identify the extension
     * @param {!{baseUrl: string}} config object with baseUrl property containing absolute path of extension
     * @param {!string} entryPoint, name of the main js file to load
     * @return {!Promise} A promise object that is resolved when the extension is loaded, or rejected
     *              if the extension fails to load or throws an exception immediately when loaded.
     *              (Note: if extension contains a JS syntax error, promise is resolved not rejected).
     */
    function loadExtensionModule(name, config, entryPoint) {
        var extensionConfig = {
            context: name,
            baseUrl: config.baseUrl,
            /* FIXME (issue #1087): can we pass this from the global require context instead of hardcoding twice? */
            paths: globalConfig,
            locale: brackets.getLocale()
        };
        
        // Read optional requirejs-config.json
        var promise = _mergeConfig(extensionConfig).then(function (mergedConfig) {
            return new Promise(function (resolve, reject) {
                // Create new RequireJS context and load extension entry point
                var extensionRequire = brackets.libRequire.config(mergedConfig);

                contexts[name] = extensionRequire;
                extensionRequire([entryPoint], resolve, reject);
            });
            
        }).then(function (module) {
            // Extension loaded normally
            var initPromise;

            _extensions[name] = module;

            // Optional sync/async initExtension
            if (module && module.initExtension && (typeof module.initExtension === "function")) {
                // optional async extension init 
                try {
                    initPromise = Async.withTimeout(module.initExtension(), _getInitExtensionTimeout());
                } catch (err) {
                    // Synchronous error while initializing extension
                    console.error("[Extension] Error -- error thrown during initExtension for " + name + ": " + err);
                    return Promise.reject(err);
                }

                // initExtension may be synchronous and may not return a promise
                if (initPromise) {
                    initPromise.catch(function (err) {
                        if (err === Async.ERROR_TIMEOUT) {
                            console.error("[Extension] Error -- timeout during initExtension for " + name);
                        } else {
                            console.error("[Extension] Error -- failed initExtension for " + name + (err ? ": " + err : ""));
                        }
                    });

                    return initPromise;
                }
            }
        }, function errback(err) {
            // Extension failed to load during the initial require() call
            console.error("[Extension] failed to load " + config.baseUrl + " " + err);
            if (err.requireType === "define") {
                // This type has a useful stack (exception thrown by ext code or info on bad getModule() call)
                console.log(err.stack);
            }
        });

        return promise;
    }
    
    /**
     * Loads the extension that lives at baseUrl into its own Require.js context
     *
     * @param {!string} name, used to identify the extension
     * @param {!{baseUrl: string}} config object with baseUrl property containing absolute path of extension
     * @param {!string} entryPoint, name of the main js file to load
     * @return {!$.Promise} A promise object that is resolved when the extension is loaded, or rejected
     *              if the extension fails to load or throws an exception immediately when loaded.
     *              (Note: if extension contains a JS syntax error, promise is resolved not rejected).
     */
    function loadExtension(name, config, entryPoint) {
        var promise = new $.Deferred();

        // Try to load the package.json to figure out if we are loading a theme.
        ExtensionUtils.loadPackageJson(config.baseUrl).always(promise.resolve);

        return promise
            .then(function (metadata) {
                // No special handling for themes... Let the promise propagate into the ExtensionManager
                if (metadata && metadata.hasOwnProperty("theme")) {
                    return;
                }

                return loadExtensionModule(name, config, entryPoint);
            })
            .then(function () {
                $(exports).triggerHandler("load", config.baseUrl);
            }, function (err) {
                $(exports).triggerHandler("loadFailed", config.baseUrl);
            });
    }

    /**
     * Loads the extension that lives at baseUrl into its own Require.js context
     *
     * @param {!string} name, used to identify the extension
     * @param {!{baseUrl: string}} config object with baseUrl property containing absolute path of extension
     * @param {!string} entryPoint, name of the main js file to load
     * @return {!Promise} A promise object that is resolved when the extension is loaded, or rejected
     *              if the extension fails to load or throws an exception immediately when loaded.
     *              (Note: if extension contains a JS syntax error, promise is resolved not rejected).
     */
    function loadExtension(name, config, entryPoint) {
        var promise = new Promise(function (resolve, reject) {
            // Try to load the package.json to figure out if we are loading a theme.
            ExtensionUtils.loadPackageJson(config.baseUrl).then(resolve, resolve);
        });

        return promise
            .then(function (metadata) {
                // No special handling for themes... Let the promise propagate into the ExtensionManager
                if (metadata && metadata !== "NotFound" && "theme" in metadata) {
                    return;
                }

                return loadExtensionModule(name, config, entryPoint);
            })
            .then(function () {
                $(exports).triggerHandler("load", config.baseUrl);
            }, function (err) {
                $(exports).triggerHandler("loadFailed", config.baseUrl);
            });
    }
    
    /**
     * Runs unit tests for the extension that lives at baseUrl into its own Require.js context
     *
     * @param {!string} name, used to identify the extension
     * @param {!{baseUrl: string}} config object with baseUrl property containing absolute path of extension
     * @param {!string} entryPoint, name of the main js file to load
     * @return {!Promise} A promise object that is resolved when all extensions complete loading.
     */
    function testExtension(name, config, entryPoint) {
        
        return new Promise(function (resolve, reject) {
            var extensionPath = config.baseUrl + "/" + entryPoint + ".js";

            FileSystem.resolve(extensionPath, function (err, entry) {
                if (!err && entry.isFile) {
                    // unit test file exists
                    var extensionRequire = brackets.libRequire.config({
                        context: name,
                        baseUrl: config.baseUrl,
                        paths: $.extend({}, config.paths, globalConfig)
                    });

                    extensionRequire([entryPoint], function () {
                        resolve();
                    });
                } else {
                    reject();
                }
            });
        });
    }
    
    /**
     * @private
     * Loads a file entryPoint from each extension folder within the baseUrl into its own Require.js context
     *
     * @param {!string} directory, an absolute native path that contains a directory of extensions.
     *                  each subdirectory is interpreted as an independent extension
     * @param {!{baseUrl: string}} config object with baseUrl property containing absolute path of extension folder
     * @param {!string} entryPoint Module name to load (without .js suffix)
     * @param {function} processExtension 
     * @return {!Promise} A promise object that is resolved when all extensions complete loading.
     */
    function _loadAll(directory, config, entryPoint, processExtension) {
        
        return new Promise(function (resolve, reject) {
            FileSystem.getDirectoryForPath(directory).getContents(function (err, contents) {
                if (!err) {
                    var i,
                        extensions = [];

                    for (i = 0; i < contents.length; i++) {
                        if (contents[i].isDirectory) {
                            // FUTURE (JRB): read package.json instead of just using the entrypoint "main".
                            // Also, load sub-extensions defined in package.json.
                            extensions.push(contents[i].name);
                        }
                    }

                    if (extensions.length === 0) {
                        resolve();
                        return;
                    }

                    Async.doInParallel(extensions, function (item) {
                        var extConfig = {
                            baseUrl: config.baseUrl + "/" + item,
                            paths: config.paths
                        };
                        return processExtension(item, extConfig, entryPoint);
                    }).then(resolve, resolve);
                } else {
                    console.error("[Extension] Error -- could not read native directory: " + directory);
                    reject();
                }
            });
        });
    }
    
    /**
     * Loads the extension that lives at baseUrl into its own Require.js context
     *
     * @param {!string} directory, an absolute native path that contains a directory of extensions.
     *                  each subdirectory is interpreted as an independent extension
     * @return {!Promise} A promise object that is resolved when all extensions complete loading.
     */
    function loadAllExtensionsInNativeDirectory(directory) {
        return _loadAll(directory, {baseUrl: directory}, "main", loadExtension);
    }
    
    /**
     * Runs unit test for the extension that lives at baseUrl into its own Require.js context
     *
     * @param {!string} directory, an absolute native path that contains a directory of extensions.
     *                  each subdirectory is interpreted as an independent extension
     * @return {!Promise} A promise object that is resolved when all extensions complete loading.
     */
    function testAllExtensionsInNativeDirectory(directory) {
        var bracketsPath = FileUtils.getNativeBracketsDirectoryPath(),
            config = {
                baseUrl: directory
            };
        
        config.paths = {
            "perf": bracketsPath + "/perf",
            "spec": bracketsPath + "/spec"
        };
        
        return _loadAll(directory, config, "unittests", testExtension);
    }
    
    /**
     * Load extensions.
     *
     * @param {?Array.<string>} A list containing references to extension source
     *      location. A source location may be either (a) a folder name inside
     *      src/extensions or (b) an absolute path.
     * @return {!Promise} A promise object that is resolved when all extensions complete loading.
     */
    function init(paths) {
        var params = new UrlParams();
        
        if (_init) {
            // Only init once. Return a resolved promise.
            return Promise.resolve();
        }
        
        if (!paths) {
            params.parse();
            
            if (params.get("reloadWithoutUserExts") === "true") {
                paths = ["default"];
            } else {
                paths = ["default", "dev", getUserExtensionPath()];
            }
        }
        
        // Load extensions before restoring the project
        
        // Get a Directory for the user extension directory and create it if it doesn't exist.
        // Note that this is an async call and there are no success or failure functions passed
        // in. If the directory *doesn't* exist, it will be created. Extension loading may happen
        // before the directory is finished being created, but that is okay, since the extension
        // loading will work correctly without this directory.
        // If the directory *does* exist, nothing else needs to be done. It will be scanned normally
        // during extension loading.
        var extensionPath = getUserExtensionPath();
        FileSystem.getDirectoryForPath(extensionPath).create();
        
        // Create the extensions/disabled directory, too.
        var disabledExtensionPath = extensionPath.replace(/\/user$/, "/disabled");
        FileSystem.getDirectoryForPath(disabledExtensionPath).create();
        
        var promise = Async.doSequentially(paths, function (item) {
            var extensionPath = item;
            
            // If the item has "/" in it, assume it is a full path. Otherwise, load
            // from our source path + "/extensions/".
            if (item.indexOf("/") === -1) {
                extensionPath = FileUtils.getNativeBracketsDirectoryPath() + "/extensions/" + item;
            }
            
            return loadAllExtensionsInNativeDirectory(extensionPath);
        }, false);
        
        var fnAlways = function () {
            _init = true;
        };
        promise.then(fnAlways, fnAlways);
        
        return promise;
    }

    // unit tests
    exports._setInitExtensionTimeout = _setInitExtensionTimeout;
    exports._getInitExtensionTimeout = _getInitExtensionTimeout;
    
    // public API
    exports.init = init;
    exports.getUserExtensionPath = getUserExtensionPath;
    exports.getRequireContextForExtension = getRequireContextForExtension;
    exports.loadExtension = loadExtension;
    exports.testExtension = testExtension;
    exports.loadAllExtensionsInNativeDirectory = loadAllExtensionsInNativeDirectory;
    exports.testAllExtensionsInNativeDirectory = testAllExtensionsInNativeDirectory;
});<|MERGE_RESOLUTION|>--- conflicted
+++ resolved
@@ -123,7 +123,6 @@
         return new Promise(function (resolve, reject) {
             var extensionConfigFile = FileSystem.getFileForPath(baseConfig.baseUrl + "/requirejs-config.json");
 
-<<<<<<< HEAD
             // Optional JSON config for require.js
             FileUtils.readAsText(extensionConfigFile).then(function (args) {
                 var text = args[0];
@@ -146,9 +145,6 @@
                 resolve(baseConfig);
             });
         });
-=======
-        return deferred.promise();
->>>>>>> 623c60ff
     }
     
     /**
@@ -228,38 +224,6 @@
      * @param {!string} name, used to identify the extension
      * @param {!{baseUrl: string}} config object with baseUrl property containing absolute path of extension
      * @param {!string} entryPoint, name of the main js file to load
-     * @return {!$.Promise} A promise object that is resolved when the extension is loaded, or rejected
-     *              if the extension fails to load or throws an exception immediately when loaded.
-     *              (Note: if extension contains a JS syntax error, promise is resolved not rejected).
-     */
-    function loadExtension(name, config, entryPoint) {
-        var promise = new $.Deferred();
-
-        // Try to load the package.json to figure out if we are loading a theme.
-        ExtensionUtils.loadPackageJson(config.baseUrl).always(promise.resolve);
-
-        return promise
-            .then(function (metadata) {
-                // No special handling for themes... Let the promise propagate into the ExtensionManager
-                if (metadata && metadata.hasOwnProperty("theme")) {
-                    return;
-                }
-
-                return loadExtensionModule(name, config, entryPoint);
-            })
-            .then(function () {
-                $(exports).triggerHandler("load", config.baseUrl);
-            }, function (err) {
-                $(exports).triggerHandler("loadFailed", config.baseUrl);
-            });
-    }
-
-    /**
-     * Loads the extension that lives at baseUrl into its own Require.js context
-     *
-     * @param {!string} name, used to identify the extension
-     * @param {!{baseUrl: string}} config object with baseUrl property containing absolute path of extension
-     * @param {!string} entryPoint, name of the main js file to load
      * @return {!Promise} A promise object that is resolved when the extension is loaded, or rejected
      *              if the extension fails to load or throws an exception immediately when loaded.
      *              (Note: if extension contains a JS syntax error, promise is resolved not rejected).
@@ -273,7 +237,7 @@
         return promise
             .then(function (metadata) {
                 // No special handling for themes... Let the promise propagate into the ExtensionManager
-                if (metadata && metadata !== "NotFound" && "theme" in metadata) {
+                if (metadata && metadata.hasOwnProperty("theme")) {
                     return;
                 }
 
