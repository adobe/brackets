 /*
 * Copyright (c) 2013 Adobe Systems Incorporated. All rights reserved.
 *  
 * Permission is hereby granted, free of charge, to any person obtaining a
 * copy of this software and associated documentation files (the "Software"), 
 * to deal in the Software without restriction, including without limitation 
 * the rights to use, copy, modify, merge, publish, distribute, sublicense, 
 * and/or sell copies of the Software, and to permit persons to whom the 
 * Software is furnished to do so, subject to the following conditions:
 *  
 * The above copyright notice and this permission notice shall be included in
 * all copies or substantial portions of the Software.
 *  
 * THE SOFTWARE IS PROVIDED "AS IS", WITHOUT WARRANTY OF ANY KIND, EXPRESS OR
 * IMPLIED, INCLUDING BUT NOT LIMITED TO THE WARRANTIES OF MERCHANTABILITY, 
 * FITNESS FOR A PARTICULAR PURPOSE AND NONINFRINGEMENT. IN NO EVENT SHALL THE
 * AUTHORS OR COPYRIGHT HOLDERS BE LIABLE FOR ANY CLAIM, DAMAGES OR OTHER 
 * LIABILITY, WHETHER IN AN ACTION OF CONTRACT, TORT OR OTHERWISE, ARISING 
 * FROM, OUT OF OR IN CONNECTION WITH THE SOFTWARE OR THE USE OR OTHER 
 * DEALINGS IN THE SOFTWARE.
 * 
 */


/*jslint vars: true, plusplus: true, devel: true, nomen: true, indent: 4, maxerr: 50 */
/*global define, $, window, brackets */

define(function (require, exports, module) {
    "use strict";
   
    var Async           = require("utils/Async"),
        CommandManager  = require("command/CommandManager"),
        Commands        = require("command/Commands"),
        Dialogs         = require("widgets/Dialogs"),
        DefaultDialogs  = require("widgets/DefaultDialogs"),
        DocumentManager = require("document/DocumentManager"),
<<<<<<< HEAD
        FileSystem      = require("filesystem/FileSystem"),
=======
        EditorManager   = require("editor/EditorManager"),
>>>>>>> 53619410
        FileUtils       = require("file/FileUtils"),
        ProjectManager  = require("project/ProjectManager"),
        Strings         = require("strings"),
        StringUtils     = require("utils/StringUtils");
    
    /**
     * Return an array of files excluding all files with a custom viewer. If all files
     * in the array have their own custom viewers, then the last file is added back in
     * the array since only one file with custom viewer can be open at a time.
     *
     * @param {Array.<string>} files Array of files to filter before opening.
     * @return {Array.<string>}
     */
    function filterFilesToOpen(files) {
        // Filter out all files that have their own custom viewers
        // since we don't keep them in the working set.
        var filteredFiles = files.filter(function (file) {
            return !EditorManager.getCustomViewerForPath(file);
        });
        
        // If all files have custom viewers, then add back the last file
        // so that we open it in its custom viewer.
        if (filteredFiles.length === 0 && files.length) {
            filteredFiles.push(files[files.length - 1]);
        }
        
        return filteredFiles;
    }
    
    /**
     * Returns true if the drag and drop items contains valid drop objects.
     * @param {Array.<DataTransferItem>} items Array of items being dragged
     * @return {boolean} True if one or more items can be dropped.
     */
    function isValidDrop(items) {
        var i, len = items.length;
        
        for (i = 0; i < len; i++) {
            if (items[i].kind === "file") {
                var entry = items[i].webkitGetAsEntry();
                
                if (entry.isFile) {
                    // If any files are being dropped, this is a valid drop
                    return true;
                } else if (len === 1) {
                    // If exactly one folder is being dropped, this is a valid drop
                    return true;
                }
            }
        }
        
        // No valid entries found
        return false;
    }
    
    /**
     * Open dropped files
     * @param {Array.<string>} files Array of files dropped on the application.
     * @return {Promise} Promise that is resolved if all files are opened, or rejected
     *     if there was an error. 
     */
    function openDroppedFiles(files) {
        var errorFiles = [],
            filteredFiles = filterFilesToOpen(files);
        
<<<<<<< HEAD
        return Async.doInParallel(files, function (path, idx) {
=======
        return Async.doInParallel(filteredFiles, function (file, idx) {
>>>>>>> 53619410
            var result = new $.Deferred();
            
            // Only open files.
            FileSystem.resolve(path, function (err, item) {
                if (!err && item.isFile) {
                    // If the file is already open, and this isn't the last
                    // file in the list, return. If this *is* the last file,
                    // always open it so it gets selected.
<<<<<<< HEAD
                    if (idx < files.length - 1) {
                        if (DocumentManager.findInWorkingSet(path) !== -1) {
=======
                    if (idx < filteredFiles.length - 1) {
                        if (DocumentManager.findInWorkingSet(file) !== -1) {
>>>>>>> 53619410
                            result.resolve();
                            return;
                        }
                    }
                    
                    CommandManager.execute(Commands.FILE_ADD_TO_WORKING_SET,
                                           {fullPath: path, silent: true})
                        .done(function () {
                            result.resolve();
                        })
                        .fail(function () {
                            errorFiles.push(path);
                            result.reject();
                        });
<<<<<<< HEAD
                } else if (!err && item.isDirectory && files.length === 1) {
=======
                } else if (!err && stat.isDirectory() && filteredFiles.length === 1) {
>>>>>>> 53619410
                    // One folder was dropped, open it.
                    ProjectManager.openProject(path)
                        .done(function () {
                            result.resolve();
                        })
                        .fail(function () {
                            // User was already notified of the error.
                            result.reject();
                        });
                } else {
                    errorFiles.push(path);
                    result.reject();
                }
            });
            
            return result.promise();
        }, false)
            .fail(function () {
                if (errorFiles.length > 0) {
                    var message = Strings.ERROR_OPENING_FILES;
                    
                    message += "<ul class='dialog-list'>";
                    errorFiles.forEach(function (file) {
                        message += "<li><span class='dialog-filename'>" +
                            StringUtils.breakableUrl(ProjectManager.makeProjectRelativeIfPossible(file)) +
                            "</span></li>";
                    });
                    message += "</ul>";
                    
                    Dialogs.showModalDialog(
                        DefaultDialogs.DIALOG_ID_ERROR,
                        Strings.ERROR_OPENING_FILE_TITLE,
                        message
                    );
                }
            });
    }
    
    CommandManager.register(Strings.CMD_OPEN_DROPPED_FILES, Commands.FILE_OPEN_DROPPED_FILES, openDroppedFiles);

    // Export public API
    exports.isValidDrop         = isValidDrop;
    exports.openDroppedFiles    = openDroppedFiles;
    exports.filterFilesToOpen   = filterFilesToOpen;
});<|MERGE_RESOLUTION|>--- conflicted
+++ resolved
@@ -34,11 +34,8 @@
         Dialogs         = require("widgets/Dialogs"),
         DefaultDialogs  = require("widgets/DefaultDialogs"),
         DocumentManager = require("document/DocumentManager"),
-<<<<<<< HEAD
         FileSystem      = require("filesystem/FileSystem"),
-=======
         EditorManager   = require("editor/EditorManager"),
->>>>>>> 53619410
         FileUtils       = require("file/FileUtils"),
         ProjectManager  = require("project/ProjectManager"),
         Strings         = require("strings"),
@@ -104,11 +101,7 @@
         var errorFiles = [],
             filteredFiles = filterFilesToOpen(files);
         
-<<<<<<< HEAD
-        return Async.doInParallel(files, function (path, idx) {
-=======
-        return Async.doInParallel(filteredFiles, function (file, idx) {
->>>>>>> 53619410
+        return Async.doInParallel(filteredFiles, function (path, idx) {
             var result = new $.Deferred();
             
             // Only open files.
@@ -117,13 +110,8 @@
                     // If the file is already open, and this isn't the last
                     // file in the list, return. If this *is* the last file,
                     // always open it so it gets selected.
-<<<<<<< HEAD
-                    if (idx < files.length - 1) {
+                    if (idx < filteredFiles.length - 1) {
                         if (DocumentManager.findInWorkingSet(path) !== -1) {
-=======
-                    if (idx < filteredFiles.length - 1) {
-                        if (DocumentManager.findInWorkingSet(file) !== -1) {
->>>>>>> 53619410
                             result.resolve();
                             return;
                         }
@@ -138,11 +126,7 @@
                             errorFiles.push(path);
                             result.reject();
                         });
-<<<<<<< HEAD
-                } else if (!err && item.isDirectory && files.length === 1) {
-=======
-                } else if (!err && stat.isDirectory() && filteredFiles.length === 1) {
->>>>>>> 53619410
+                } else if (!err && item.isDirectory() && filteredFiles.length === 1) {
                     // One folder was dropped, open it.
                     ProjectManager.openProject(path)
                         .done(function () {
