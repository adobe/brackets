--- conflicted
+++ resolved
@@ -36,11 +36,7 @@
         DefaultDialogs       = require("widgets/DefaultDialogs"),
         ExtensionManager     = require("extensibility/ExtensionManager"),
         PreferencesManager   = require("preferences/PreferencesManager"),
-<<<<<<< HEAD
-        Global               = require("utils/Global"),
         LocalizationUtils    = require("utils/LocalizationUtils"),
-=======
->>>>>>> 6affa790
         NativeApp            = require("utils/NativeApp"),
         Strings              = require("strings"),
         UpdateDialogTemplate = require("text!htmlContent/update-dialog.html"),
