/*
 * Copyright (c) 2013 Adobe Systems Incorporated. All rights reserved.
 *  
 * Permission is hereby granted, free of charge, to any person obtaining a
 * copy of this software and associated documentation files (the "Software"), 
 * to deal in the Software without restriction, including without limitation 
 * the rights to use, copy, modify, merge, publish, distribute, sublicense, 
 * and/or sell copies of the Software, and to permit persons to whom the 
 * Software is furnished to do so, subject to the following conditions:
 *  
 * The above copyright notice and this permission notice shall be included in
 * all copies or substantial portions of the Software.
 *  
 * THE SOFTWARE IS PROVIDED "AS IS", WITHOUT WARRANTY OF ANY KIND, EXPRESS OR
 * IMPLIED, INCLUDING BUT NOT LIMITED TO THE WARRANTIES OF MERCHANTABILITY, 
 * FITNESS FOR A PARTICULAR PURPOSE AND NONINFRINGEMENT. IN NO EVENT SHALL THE
 * AUTHORS OR COPYRIGHT HOLDERS BE LIABLE FOR ANY CLAIM, DAMAGES OR OTHER 
 * LIABILITY, WHETHER IN AN ACTION OF CONTRACT, TORT OR OTHERWISE, ARISING 
 * FROM, OUT OF OR IN CONNECTION WITH THE SOFTWARE OR THE USE OR OTHER 
 * DEALINGS IN THE SOFTWARE.
 * 
 */


/*jslint vars: true, plusplus: true, devel: true, nomen: true, todo: true, unparam: true, indent: 4, maxerr: 50 */
/*global $, define, brackets, WebSocket, window */

define(function (require, exports, module) {
    "use strict";
    
    /** @define{number} Connection attempts to make before failing */
    var CONNECTION_ATTEMPTS = 10;

    /**
     * @define{number} Milliseconds to wait before a particular connection
     *     attempt is considered failed.
     *
     * NOTE: It's okay for the connection timeout to be long because the
     * expected behavior of WebSockets is to send a "close" event as soon
     * as they realize they can't connect. So, we should rarely hit the
     * connection timeout even if we try to connect to a port that isn't open.
     */
    var CONNECTION_TIMEOUT  = 10000; // 10 seconds

    /** @define{number} Milliseconds to wait before retrying connecting */
    var RETRY_DELAY         = 500;   // 1/2 second

    /**
     * @private
     * Helper function to auto-reject a deferred after a given amount of time.
     * If the deferred is resolved/rejected manually, then the timeout is
     * automatically cleared.
     */
    function setDeferredTimeout(deferred, delay) {
<<<<<<< HEAD
        var timer = window.setTimeout(function () {
            deferred.reject();
=======
        var timer = setTimeout(function () {
            deferred.reject("timeout");
>>>>>>> 8573118f
        }, delay);
        deferred.always(function () { window.clearTimeout(timer); });
    }
    
    /**
     * @private
     * Helper function to attempt a single connection to the node server
     */
    function attemptSingleConnect() {
        var deferred = $.Deferred();
        var port = null;
        var ws = null;
        setDeferredTimeout(deferred, CONNECTION_TIMEOUT);
        
        brackets.app.getNodeState(function (err, nodePort) {
            if (!err && nodePort && deferred.state() !== "rejected") {
                port = nodePort;
                ws = new WebSocket("ws://localhost:" + port);
                
                // If the server port isn't open, we get a close event
                // at some point in the future (and will not get an onopen 
                // event)
                ws.onclose = function () {
                    deferred.reject("WebSocket closed");
                };

                ws.onopen = function () {
                    // If we successfully opened, remove the old onclose 
                    // handler (which was present to detect failure to 
                    // connect at all).
                    ws.onclose = null;
                    deferred.resolveWith(null, [ws, port]);
                };
            } else {
                deferred.reject("brackets.app.getNodeState error: " + err);
            }
        });
        
        return deferred.promise();
    }
    
    /**
     * @constructor
     * Provides an interface for interacting with the node server.
     */
    function NodeConnection() {
        this.domains = {};
        this._registeredModules = [];
        this._pendingInterfaceRefreshDeferreds = [];
        this._pendingCommandDeferreds = [];
        $(this).on("base.newDomains", this._refreshInterface.bind(this));
    }
    
    /**
     * @type{Object}
     * Exposes the domains registered with the server. This object will
     * have a property for each registered domain. Each of those properties
     * will be an object containing properties for all the commands in that
     * domain. So, myConnection.base.enableDebugger would point to the function
     * to call to enable the debugger.
     *
     * This object is automatically replaced every time the API changes (based
     * on the base.newDomains event from the server). Therefore, code that
     * uses this object should not keep their own pointer to the domain property.
     */
    NodeConnection.prototype.domains = null;
    
    /**
     * @private
     * @type{Array.<string>}
     * List of module pathnames that should be re-registered if there is
     * a disconnection/connection (i.e. if the server died).
     */
    NodeConnection.prototype._registeredModules = null;

    /**
     * @private
     * @type{WebSocket}
     * The connection to the server
     */
    NodeConnection.prototype._ws = null;
    
    /**
     * @private
     * @type{?number}
     * The port the WebSocket is currently connected to
     */
    NodeConnection.prototype._port = null;
    
    /**
     * @private
     * @type{number}
     * Unique ID for commands
     */
    NodeConnection.prototype._commandCount = 1;
    
    /**
     * @private
     * @type{boolean}
     * Whether to attempt reconnection if connection fails
     */
    NodeConnection.prototype._autoReconnect = false;
    
    /**
     * @private
     * @type{Array.<jQuery.Deferred>}
     * List of deferred objects that should be resolved pending
     * a successful refresh of the API
     */
    NodeConnection.prototype._pendingInterfaceRefreshDeferreds = null;
    
    /**
     * @private
     * @type{Array.<jQuery.Deferred>}
     * Array (indexed on command ID) of deferred objects that should be
     * resolved/rejected with the response of commands.
     */
    NodeConnection.prototype._pendingCommandDeferreds = null;
    
    /**
     * @private
     * Helper function to do cleanup work when a connection fails
     */
    NodeConnection.prototype._cleanup = function () {
        // clear out the domains, since we may get different ones
        // on the next connection
        this.domains = {};
        
        // shut down the old connection if there is one
        if (this._ws && this._ws.readyState !== WebSocket.CLOSED) {
            try {
                this._ws.close();
            } catch (ignore) { }
        }
        var failedDeferreds = this._pendingInterfaceRefreshDeferreds
            .concat(this._pendingCommandDeferreds);
        failedDeferreds.forEach(function (d) {
            d.reject("cleanup");
        });
        this._pendingInterfaceRefreshDeferreds = [];
        this._pendingCommandDeferreds = [];
        
        this._ws = null;
        this._port = null;
    };
    
    /**
     * Connect to the node server
     * @param {boolean} autoReconnect Whether to automatically try to
     *    reconnect to the server if the connection succeeds and then
     *    later disconnects. Note if this connection fails initially, the
     *    autoReconnect flag is set to false. Future calls to connect()
     *    can reset it to true
     * @return {jQuery.Promise} Promise that resolves/rejects when the
     *    connection succeeds/fails
     */
    NodeConnection.prototype.connect = function (autoReconnect) {
        var self = this;
        self._autoReconnect = autoReconnect;
        var deferred = $.Deferred();
        var attemptCount = 0;
        var attemptTimestamp = null;
        
        // Called after a successful connection to do final setup steps
        function registerHandlersAndDomains(ws, port) {
            // Called if we succeed at the final setup
            function success() {
                self._ws.onclose = function () {
                    if (self._autoReconnect) {
                        self.connect(true);
                    } else {
                        self._cleanup();
                    }
                };
                deferred.resolve();
            }
            // Called if we fail at the final setup
            function fail(err) {
                self._cleanup();
                deferred.reject(err);
            }
            
            self._ws = ws;
            self._port = port;
            self._ws.onmessage = self._receive.bind(self);
            
            // refresh the current domains, then re-register any
            // "autoregister" modules
            self._refreshInterface().then(
                function () {
                    if (self._registeredModules.length > 0) {
                        self.loadDomains(self._registeredModules, false).then(
                            success,
                            fail
                        );
                    } else {
                        success();
                    }
                },
                fail
            );
        }
        
        // Repeatedly tries to connect until we succeed or until we've
        // failed CONNECTION_ATTEMPT times. After each attempt, waits
        // at least RETRY_DELAY before trying again.
        function doConnect() {
            attemptCount++;
            attemptTimestamp = new Date();
            attemptSingleConnect().then(
                registerHandlersAndDomains, // succeded
                function () { // failed this attempt, possibly try again
                    if (attemptCount < CONNECTION_ATTEMPTS) { //try again
                        // Calculate how long we should wait before trying again
                        var now = new Date();
                        var delay = Math.max(
                            RETRY_DELAY - (now - attemptTimestamp),
                            1
                        );
                        window.setTimeout(doConnect, delay);
                    } else { // too many attempts, give up
                        deferred.reject("Max connection attempts reached");
                    }
                }
            );
        }
        
        // Start the connection process
        self._cleanup();
        doConnect();

        return deferred.promise();
    };

    /**
     * Determines whether the NodeConnection is currently connected
     * @return{boolean} Whether the NodeConnection is connected.
     */
    NodeConnection.prototype.connected = function () {
        return !!(this._ws && this._ws.readyState === WebSocket.OPEN);
    };

    /**
     * Explicitly disconnects from the server. Note that even if
     * autoReconnect was set to true at connection time, the connection
     * will not reconnect after this call. Reconnection can be manually done
     * by calling connect() again.
     */
    NodeConnection.prototype.disconnect = function () {
        this._autoReconnect = false;
        this._cleanup();
    };

    /**
     * Load domains into the server by path
     * @param {Array.<string>} List of absolute paths to load
     * @param {boolean} autoReload Whether to auto-reload the domains if the server
     *    fails and restarts. Note that the reload is initiated by the
     *    client, so it will only happen after the client reconnects.
     * @return {jQuery.Promise} Promise that resolves after the load has
     *    succeeded and the new API is availale at NodeConnection.domains,
     *    or that rejects on failure. 
     */
    NodeConnection.prototype.loadDomains = function (paths, autoReload) {
        var deferred = $.Deferred();
        setDeferredTimeout(deferred, CONNECTION_TIMEOUT);
        var pathArray = paths;
        if (!Array.isArray(paths)) {
            pathArray = [paths];
        }
        
        if (autoReload) {
            Array.prototype.push.apply(this._registeredModules, pathArray);
        }

        if (this.domains.base && this.domains.base.loadDomainModulesFromPaths) {
            this.domains.base.loadDomainModulesFromPaths(pathArray).then(
                function (success) { // command call succeeded
                    if (!success) {
                        // response from commmand call was "false" so we know
                        // the actual load failed.
                        deferred.reject("loadDomainModulesFromPaths failed");
                    }
                    // if the load succeeded, we wait for the API refresh to
                    // resolve the deferred.
                },
                function () { // command call failed
                    deferred.reject("Unable to load one of the modules: " + pathArray);
                }
            );

            this._pendingInterfaceRefreshDeferreds.push(deferred);
        } else {
            deferred.reject("this.domains.base is undefined");
        }
        
        return deferred.promise();
    };
    
    /**
     * @private
     * Sends a message over the WebSocket. Automatically JSON.stringifys
     * the message if necessary.
     * @param {Object|string} m Object to send. Must be JSON.stringify-able.
     */
    NodeConnection.prototype._send = function (m) {
        if (this.connected()) {

            // Convert the message to a string
            var messageString = null;
            if (typeof m === "string") {
                messageString = m;
            } else {
                try {
                    messageString = JSON.stringify(m);
                } catch (stringifyError) {
                    console.error("[NodeConnection] Unable to stringify message in order to send: " + stringifyError.message);
                }
            }
            
            // If we succeded in making a string, try to send it
            if (messageString) {
                try {
                    this._ws.send(messageString);
                } catch (sendError) {
                    console.error("[NodeConnection] Error sending message: " + sendError.message);
                }
            }
        } else {
            console.error("[NodeConnection] Not connected to node, unable to send.");
        }
    };

    /**
     * @private
     * Handler for receiving events on the WebSocket. Parses the message
     * and dispatches it appropriately.
     * @param {WebSocket.Message} message Message object from WebSocket
     */
    NodeConnection.prototype._receive = function (message) {
        var responseDeferred = null;
        var m;
        try {
            m = JSON.parse(message.data);
        } catch (e) {
            console.error("[NodeConnection] received malformed message", message, e.message);
            return;
        }
        
        switch (m.type) {
        case "event":
            $(this).triggerHandler(m.message.domain + "." + m.message.event,
                                   m.message.parameters);
            break;
        case "commandResponse":
            responseDeferred = this._pendingCommandDeferreds[m.message.id];
            if (responseDeferred) {
                responseDeferred.resolveWith(this, [m.message.response]);
                delete this._pendingCommandDeferreds[m.message.id];
            }
            break;
        case "commandError":
            responseDeferred = this._pendingCommandDeferreds[m.message.id];
            if (responseDeferred) {
                responseDeferred.rejectWith(
                    this,
                    [m.message.message, m.message.stack]
                );
                delete this._pendingCommandDeferreds[m.message.id];
            }
            break;
        case "error":
            console.error("[NodeConnection] received error: " +
                            m.message.message);
            break;
        default:
            console.error("[NodeConnection] unknown event type: " + m.type);
        }
    };
    
    /**
     * @private
     * Helper function for refreshing the interface in the "domain" property.
     * Automatically called when the connection receives a base.newDomains
     * event from the server, and also called at connection time.
     */
    NodeConnection.prototype._refreshInterface = function () {
        var deferred = $.Deferred();
        var self = this;
        
        var pendingDeferreds = this._pendingInterfaceRefreshDeferreds;
        this._pendingInterfaceRefreshDeferreds = [];
        deferred.then(
            function () {
                pendingDeferreds.forEach(function (d) { d.resolve(); });
            },
            function (err) {
                pendingDeferreds.forEach(function (d) { d.reject(err); });
            }
        );
        
        function refreshInterfaceCallback(spec) {
            function makeCommandFunction(domainName, commandSpec) {
                return function () {
                    var deferred = $.Deferred();
                    var parameters = Array.prototype.slice.call(arguments, 0);
                    var id = self._commandCount++;
                    self._pendingCommandDeferreds[id] = deferred;
                    self._send({id: id,
                               domain: domainName,
                               command: commandSpec.name,
                               parameters: parameters
                               });
                    return deferred;
                };
            }
            
            // TODO: Don't replace the domain object every time. Instead, merge.
            self.domains = {};
            spec.forEach(function (domainSpec) {
                self.domains[domainSpec.domain] = {};
                domainSpec.commands.forEach(function (commandSpec) {
                    self.domains[domainSpec.domain][commandSpec.name] =
                        makeCommandFunction(domainSpec.domain, commandSpec);
                });
            });
            deferred.resolve();
        }
        
        if (this.connected()) {
            $.getJSON("http://localhost:" + this._port + "/api")
                .done(refreshInterfaceCallback)
                .fail(function (err) { deferred.reject(err); });
        } else {
            deferred.reject("Attempted to call _refreshInterface when not connected.");
        }
        
        return deferred.promise();
    };
    
    module.exports = NodeConnection;
    
});<|MERGE_RESOLUTION|>--- conflicted
+++ resolved
@@ -22,7 +22,7 @@
  */
 
 
-/*jslint vars: true, plusplus: true, devel: true, nomen: true, todo: true, unparam: true, indent: 4, maxerr: 50 */
+/*jslint vars: true, plusplus: true, devel: true, nomen: true, todo: true, unparam: true, indent: 4, maxerr: 50, regexp: true */
 /*global $, define, brackets, WebSocket, window */
 
 define(function (require, exports, module) {
@@ -52,13 +52,8 @@
      * automatically cleared.
      */
     function setDeferredTimeout(deferred, delay) {
-<<<<<<< HEAD
         var timer = window.setTimeout(function () {
-            deferred.reject();
-=======
-        var timer = setTimeout(function () {
             deferred.reject("timeout");
->>>>>>> 8573118f
         }, delay);
         deferred.always(function () { window.clearTimeout(timer); });
     }
