--- conflicted
+++ resolved
@@ -244,13 +244,8 @@
         this._dropdownEventHandler = new DropdownEventHandler($dropdown, this._onSelect.bind(this), this._onDropdownClose.bind(this));
         this._dropdownEventHandler.open();
 
-<<<<<<< HEAD
         window.document.body.addEventListener("click", this._onClickOutside, true);
         $(WorkspaceManager).on("editorAreaResize", this.closeDropdown);
-=======
-        window.document.body.addEventListener("mousedown", this._onClickOutside, true);
-        $(PanelManager).on("editorAreaResize", this.closeDropdown);
->>>>>>> 0cef6ff2
         
         // Manage focus
         this._lastFocus = window.document.activeElement;
@@ -263,15 +258,9 @@
      * was closed.
      */
     DropdownButton.prototype._onDropdownClose = function () {
-<<<<<<< HEAD
         window.document.body.removeEventListener("click", this._onClickOutside, true);
         $(WorkspaceManager).off("editorAreaResize", this.closeDropdown);
-
-=======
-        window.document.body.removeEventListener("mousedown", this._onClickOutside, true);
-        $(PanelManager).off("editorAreaResize", this.closeDropdown);
-        
->>>>>>> 0cef6ff2
+        
         // Restore focus to old pos, unless "select" handler changed it
         if (window.document.activeElement === this.$dropdown[0]) {
             this._lastFocus.focus();
