/*
 * Copyright (c) 2012 Adobe Systems Incorporated. All rights reserved.
 *  
 * Permission is hereby granted, free of charge, to any person obtaining a
 * copy of this software and associated documentation files (the "Software"), 
 * to deal in the Software without restriction, including without limitation 
 * the rights to use, copy, modify, merge, publish, distribute, sublicense, 
 * and/or sell copies of the Software, and to permit persons to whom the 
 * Software is furnished to do so, subject to the following conditions:
 *  
 * The above copyright notice and this permission notice shall be included in
 * all copies or substantial portions of the Software.
 *  
 * THE SOFTWARE IS PROVIDED "AS IS", WITHOUT WARRANTY OF ANY KIND, EXPRESS OR
 * IMPLIED, INCLUDING BUT NOT LIMITED TO THE WARRANTIES OF MERCHANTABILITY, 
 * FITNESS FOR A PARTICULAR PURPOSE AND NONINFRINGEMENT. IN NO EVENT SHALL THE
 * AUTHORS OR COPYRIGHT HOLDERS BE LIABLE FOR ANY CLAIM, DAMAGES OR OTHER 
 * LIABILITY, WHETHER IN AN ACTION OF CONTRACT, TORT OR OTHERWISE, ARISING 
 * FROM, OUT OF OR IN CONNECTION WITH THE SOFTWARE OR THE USE OR OTHER 
 * DEALINGS IN THE SOFTWARE.
 * 
 */

/*jslint vars: true, plusplus: true, devel: true, nomen: true, indent: 4, forin: true, maxerr: 50, regexp: true */
/*global define, $, brackets, window */

/**
 * LiveDevelopment manages the Inspector, all Agents, and the active LiveDocument
 *
 * # STARTING
 *
 * To start a session call `open`. This will read the currentDocument from brackets,
 * launch the LiveBrowser (currently Chrome) with the remote debugger port open,
 * establish the Inspector connection to the remote debugger, and finally load all
 * agents.
 *
 * # STOPPING
 *
 * To stop a session call `close`. This will close the active browser window,
 * disconnect the Inspector, unload all agents, and clean up.
 *
 * # STATUS
 *
 * Status updates are dispatched as `statusChange` jQuery events. The status
 * is passed as the first parameter and the reason for the change as the second
 * parameter. Currently only the "Inactive" status supports the reason parameter.
 * The status codes are:
 *
 * -1: Error
 *  0: Inactive
 *  1: Connecting to the remote debugger
 *  2: Loading agents
 *  3: Active
 *  4: Out of sync
 *
 * The reason codes are:
 * - null (Unknown reason)
 * - "explicit_close" (LiveDevelopment.close() was called)
 * - "navigated_away" (The browser changed to a location outside of the project)
 * - "detached_target_closed" (The tab or window was closed)
 * - "detached_replaced_with_devtools" (The developer tools were opened in the browser)
 */
define(function LiveDevelopment(require, exports, module) {
    "use strict";

    require("utils/Global");

    // Status Codes
    var STATUS_ERROR          = exports.STATUS_ERROR          = -1;
    var STATUS_INACTIVE       = exports.STATUS_INACTIVE       =  0;
    var STATUS_CONNECTING     = exports.STATUS_CONNECTING     =  1;
    var STATUS_LOADING_AGENTS = exports.STATUS_LOADING_AGENTS =  2;
    var STATUS_ACTIVE         = exports.STATUS_ACTIVE         =  3;
    var STATUS_OUT_OF_SYNC    = exports.STATUS_OUT_OF_SYNC    =  4;

    var Async                = require("utils/Async"),
        Dialogs              = require("widgets/Dialogs"),
        DefaultDialogs       = require("widgets/DefaultDialogs"),
        DocumentManager      = require("document/DocumentManager"),
        EditorManager        = require("editor/EditorManager"),
        FileUtils            = require("file/FileUtils"),
        LiveDevServerManager = require("LiveDevelopment/LiveDevServerManager"),
        NativeFileError      = require("file/NativeFileError"),
        NativeApp            = require("utils/NativeApp"),
        PreferencesDialogs   = require("preferences/PreferencesDialogs"),
        ProjectManager       = require("project/ProjectManager"),
        Strings              = require("strings"),
        StringUtils          = require("utils/StringUtils");

    // Inspector
    var Inspector       = require("LiveDevelopment/Inspector/Inspector");

    // Documents
    var CSSDocument     = require("LiveDevelopment/Documents/CSSDocument"),
        HTMLDocument    = require("LiveDevelopment/Documents/HTMLDocument"),
        JSDocument      = require("LiveDevelopment/Documents/JSDocument");

    // Agents
    var agents = {
        "console"   : require("LiveDevelopment/Agents/ConsoleAgent"),
        "remote"    : require("LiveDevelopment/Agents/RemoteAgent"),
        "network"   : require("LiveDevelopment/Agents/NetworkAgent"),
        "dom"       : require("LiveDevelopment/Agents/DOMAgent"),
        "css"       : require("LiveDevelopment/Agents/CSSAgent"),
        "script"    : require("LiveDevelopment/Agents/ScriptAgent"),
        "highlight" : require("LiveDevelopment/Agents/HighlightAgent"),
        "goto"      : require("LiveDevelopment/Agents/GotoAgent"),
        "edit"      : require("LiveDevelopment/Agents/EditAgent")
    };

    // construct path to launch.html
    // window location is can be one of the following:
    // Installed:                /path/to/Brackets.app/Contents/www/index.html
    // Installed, dev:           /path/to/Brackets.app/Contents/dev/src/index.html
    // Installed, dev, test:     /path/to/Brackets.app/Contents/dev/test/SpecRunner.html
    // Arbitrary git repo:       /path/to/brackets/src/index.html
    // Arbitrary git repo, test: /path/to/brackets/test/SpecRunner.html
    var launcherUrl = window.location.pathname;

    // special case for test/SpecRunner.html since we can't tell how requirejs
    // baseUrl is configured dynamically
    launcherUrl = launcherUrl.replace("/test/SpecRunner.html", "/src/index.html");

    launcherUrl = launcherUrl.substr(0, launcherUrl.lastIndexOf("/")) + "/LiveDevelopment/launch.html";
    launcherUrl = window.location.origin + launcherUrl;

    // Some agents are still experimental, so we don't enable them all by default
    // However, extensions can enable them by calling enableAgent().
    // This object is used as a set (thus all properties have the value 'true').
    // Property names should match property names in the 'agents' object.
    var _enabledAgentNames = {
        "console"   : true,
        "remote"    : true,
        "network"   : true,
        "dom"       : true,
        "css"       : true,
        "highlight" : true
    };

    // store the names (matching property names in the 'agent' object) of agents that we've loaded
    var _loadedAgentNames = [];

    var _liveDocument;        // the document open for live editing.
    var _relatedDocuments;    // CSS and JS documents that are used by the live HTML document
    var _serverProvider;      // current LiveDevServerProvider
    var _closeReason;         // reason why live preview was closed
    var _openDeferred;        // promise returned for each call to open()
    
    function _isHtmlFileExt(ext) {
        return (FileUtils.isStaticHtmlFileExt(ext) ||
                (ProjectManager.getBaseUrl() && FileUtils.isServerHtmlFileExt(ext)));
    }

    /** Convert a URL to a local full file path */
    function _urlToPath(url) {
        var path,
            baseUrl = "";

        if (_serverProvider) {
            baseUrl = _serverProvider.getBaseUrl();
        }

        if (baseUrl !== "" && url.indexOf(baseUrl) === 0) {
            // Use base url to translate to local file path.
            // Need to use encoded project path because it's decoded below.
            path = url.replace(baseUrl, encodeURI(ProjectManager.getProjectRoot().fullPath));

        } else if (url.indexOf("file://") === 0) {
            // Convert a file URL to local file path
            path = url.slice(7);
            if (path && brackets.platform === "win" && path.charAt(0) === "/") {
                path = path.slice(1);
            }
        }
        return decodeURI(path);
    }

    /** Convert a local full file path to a URL */
    function _pathToUrl(path) {
        var url,
            baseUrl = "";

        if (_serverProvider) {
            baseUrl = _serverProvider.getBaseUrl();
        }

        // See if base url has been specified and path is within project
        if (baseUrl !== "" && ProjectManager.isWithinProject(path)) {
            // Map to server url. Base url is already encoded, so don't encode again.
            var encodedDocPath = encodeURI(path);
            var encodedProjectPath = encodeURI(ProjectManager.getProjectRoot().fullPath);
            url = encodedDocPath.replace(encodedProjectPath, baseUrl);

        } else {
            var prefix = "file://";
    
            if (brackets.platform === "win") {
                // The path on Windows starts with a drive letter (e.g. "C:").
                // In order to make it a valid file: URL we need to add an
                // additional slash to the prefix.
                prefix += "/";
            }
    
            url = encodeURI(prefix + path);
        }

        return url;
    }

    /** Augments the given Brackets document with information that's useful for live development. */
    function _setDocInfo(doc) {

        var parentUrl,
            rootUrl,
            matches;

        // FUTURE: some of these things should just be moved into core Document; others should
        // be in a LiveDevelopment-specific object attached to the doc.
        matches = /^(.*\/)(.+\.([^.]+))$/.exec(doc.file.fullPath);
        if (!matches) {
            return;
        }

        doc.extension = matches[3];

        parentUrl = _pathToUrl(matches[1]);
        doc.url = parentUrl + encodeURI(matches[2]);

        // the root represents the document that should be displayed in the browser
        // for live development (the file for HTML files)
        // TODO: Issue #2033 Improve how default page is determined
        doc.root = { url: doc.url };
    }

    /** Get the current document from the document manager
     * _adds extension, url and root to the document
     */
    function _getCurrentDocument() {
        var doc = DocumentManager.getCurrentDocument();
        if (doc) {
            _setDocInfo(doc);
        }
        return doc;
    }

    /** Determine which document class should be used for a given document
     * @param {Document} document
     */
    function _classForDocument(doc) {
        switch (doc.getLanguage().getId()) {
        case "css":
            return CSSDocument;
        case "javascript":
            return exports.config.experimental ? JSDocument : null;
        }

        if (_isHtmlFileExt(doc.extension)) {
            return HTMLDocument;
        }

        return null;
    }

    function getLiveDocForPath(path) {
        var docsToSearch = [];
        if (_relatedDocuments) {
            docsToSearch = docsToSearch.concat(_relatedDocuments);
        }
        if (_liveDocument) {
            docsToSearch = docsToSearch.concat(_liveDocument);
        }
        var foundDoc;
        docsToSearch.some(function matchesPath(ele) {
            if (ele.doc.file.fullPath === path) {
                foundDoc = ele;
                return true;
            }
            return false;
        });

        return foundDoc;
    }
    
    function getLiveDocForEditor(editor) {
        if (!editor) {
            return null;
        }
        return getLiveDocForPath(editor.document.file.fullPath);
    }
    
    /**
     * Removes the given CSS/JSDocument from _relatedDocuments. Signals that the
     * given file is no longer associated with the HTML document that is live (e.g.
     * if the related file has been deleted on disk).
     */
    function _handleRelatedDocumentDeleted(event, liveDoc) {
        var index = _relatedDocuments.indexOf(liveDoc);
        if (index !== -1) {
            $(liveDoc).on("deleted", _handleRelatedDocumentDeleted);
            _relatedDocuments.splice(index, 1);
        }
    }

    /** Close a live document */
    function _closeDocument() {
        if (_liveDocument) {
            _liveDocument.close();
            _liveDocument = undefined;
        }
        
        if (_serverProvider) {
            // Stop listening for requests
            if (_serverProvider.setRequestFilterPaths) {
                _serverProvider.setRequestFilterPaths([]);
            }

            // Remove any "request" listeners that were added previously
            $(_serverProvider).off(".livedev");
        }
        
        if (_relatedDocuments) {
            _relatedDocuments.forEach(function (liveDoc) {
                liveDoc.close();
                $(liveDoc).off("deleted", _handleRelatedDocumentDeleted);
            });
            _relatedDocuments = undefined;
        }
    }

    /** Create a live version of a Brackets document */
    function _createDocument(doc, editor) {
        var DocClass = _classForDocument(doc);
        if (DocClass) {
            return new DocClass(doc, editor);
        } else {
            return null;
        }
    }

    /**
     * @private
     * Open a live document
     * @param {Document} source document to open
     */
    function _openDocument(doc, editor) {
        _closeDocument();
        _liveDocument = _createDocument(doc, editor);
        
        // Enable instrumentation
        if (_liveDocument && _liveDocument.setInstrumentationEnabled) {
            var enableInstrumentation = false;
            
            if (_serverProvider && _serverProvider.setRequestFilterPaths) {
                enableInstrumentation = true;
                
                _serverProvider.setRequestFilterPaths(
                    ["/" + encodeURI(ProjectManager.makeProjectRelativeIfPossible(doc.file.fullPath))]
                );
                
                // Send custom HTTP response for the current live document
                $(_serverProvider).on("request.livedev", function (event, request) {
                    // response can be null in which case the StaticServerDomain reverts to simple file serving.
                    var response = _liveDocument && _liveDocument.getResponseData ? _liveDocument.getResponseData() : null;
                    request.send(response);
                });
            }
                
            _liveDocument.setInstrumentationEnabled(enableInstrumentation);
        }
    }
    
    /**
     * @private
     * Populate array of related documents reported by the browser agent(s)
     */
    function _getRelatedDocuments() {
        function createLiveStylesheet(url) {
            var stylesheetDeferred = $.Deferred();
                
            DocumentManager.getDocumentForPath(_urlToPath(url))
                .fail(function () {
                    // A failure to open a related file is benign
                    stylesheetDeferred.resolve();
                })
                .done(function (doc) {
                    // CSSAgent includes containing HTMLDocument in list returned
                    // from getStyleSheetURLS() (which could be useful for collecting
                    // embedded style sheets) but we need to filter doc out here.
                    if ((_classForDocument(doc) === CSSDocument) &&
                            (!_liveDocument || (doc !== _liveDocument.doc))) {
                        _setDocInfo(doc);
                        var liveDoc = _createDocument(doc);
                        if (liveDoc) {
                            _relatedDocuments.push(liveDoc);
                            $(liveDoc).on("deleted", _handleRelatedDocumentDeleted);
                        }
                    }
                    stylesheetDeferred.resolve();
                });
            return stylesheetDeferred.promise();
        }

        // Gather related CSS documents.
        // FUTURE: Gather related JS documents as well.
        _relatedDocuments = [];
        
        return Async.doInParallel(agents.css.getStylesheetURLs(),
                                  createLiveStylesheet,
                                  false); // don't fail fast
    }

    /** Enable an agent. Takes effect next time a connection is made. Does not affect
     *  current live development sessions.
     *
     *  @param {string} name of agent to enable
     */
    function enableAgent(name) {
        if (agents.hasOwnProperty(name) && !_enabledAgentNames.hasOwnProperty(name)) {
            _enabledAgentNames[name] = true;
        }
    }

    /** Disable an agent. Takes effect next time a connection is made. Does not affect
     *  current live development sessions.
     *
     *  @param {string} name of agent to disable
     */
    function disableAgent(name) {
        if (_enabledAgentNames.hasOwnProperty(name)) {
            delete _enabledAgentNames[name];
        }
    }

    /** Update the status
     * @param {integer} new status
     */
    function _setStatus(status) {
        // Don't send a notification when the status didn't actually change
        if (status === exports.status) {
            return;
        }
        
        exports.status = status;
        var reason = status === STATUS_INACTIVE ? _closeReason : null;
        $(exports).triggerHandler("statusChange", [status, reason]);
    }

    /** Triggered by Inspector.error */
    function _onError(event, error) {
        var message;
        
        // Sometimes error.message is undefined
        if (!error.message) {
            console.warn("Expected a non-empty string in error.message, got this instead:", error.message);
            message = JSON.stringify(error);
        } else {
            message = error.message;
        }

        // Remove "Uncaught" from the beginning to avoid the inspector popping up
        if (message && message.substr(0, 8) === "Uncaught") {
            message = message.substr(9);
        }

        // Additional information, like exactly which parameter could not be processed.
        var data = error.data;
        if (Array.isArray(data)) {
            message += "\n" + data.join("\n");
        }

        // Show the message, but include the error object for further information (e.g. error code)
        console.error(message, error);
        _setStatus(STATUS_ERROR);
    }

    /** Unload the agents */
    function unloadAgents() {
        _loadedAgentNames.forEach(function (name) {
            agents[name].unload();
        });
        _loadedAgentNames = [];
    }

    /** Load the agents */
    function loadAgents() {
        var result = new $.Deferred(),
            promises = [],
            agentsToLoad,
            allAgentsPromise,
            loadOneAgent;

        _setStatus(STATUS_LOADING_AGENTS);

        if (exports.config.experimental) {
            // load all agents
            agentsToLoad = agents;
        } else {
            // load only enabled agents
            agentsToLoad = _enabledAgentNames;
        }

        loadOneAgent = function (name) {
            var oneAgentPromise;

            if (agents[name] && agents[name].load) {
                oneAgentPromise = agents[name].load();
            }

            if (!oneAgentPromise) {
                oneAgentPromise = new $.Deferred().resolve().promise();
            } else {
                oneAgentPromise.fail(function () {
                    console.error("Failed to load agent", name);
                });
            }

            _loadedAgentNames.push(name);

            return oneAgentPromise;
        };

        // load agents in parallel
        allAgentsPromise = Async.doInParallel(Object.keys(agentsToLoad), loadOneAgent, true);

        // wrap agent loading with a timeout
        allAgentsPromise = Async.withTimeout(allAgentsPromise, 10000);

        allAgentsPromise.done(function () {
            // After (1) the interstitial page loads, (2) then browser navigation
            // to the base URL is completed, and (3) the agents finish loading
            // gather related documents and finally set status to STATUS_ACTIVE.
            var doc = _getCurrentDocument();

            if (doc) {
                var status = STATUS_ACTIVE,
                    relatedDocumentsPromise;

                // Note: the following promise is never explicitly rejected, so there
                // is no failure handler. If _getRelatedDocuments is changed so that rejection
                // is possible, failure should be managed accordingly.
                relatedDocumentsPromise = Async.withTimeout(_getRelatedDocuments(), 5000);

                relatedDocumentsPromise
                    .done(function () {
                        if (doc.isDirty && _classForDocument(doc) !== CSSDocument) {
                            status = STATUS_OUT_OF_SYNC;
                        }
                        _setStatus(status);

                        result.resolve();
                    })
                    .fail(result.reject);
            } else {
                result.reject();
            }
        });

        allAgentsPromise.fail(function (reason) {
            if (reason === Async.ERROR_TIMEOUT) {
                _setStatus(STATUS_ERROR);

                console.error("Timeout waiting for LiveDevelopment agents to load");

                Dialogs.showModalDialog(
                    Dialogs.DIALOG_ID_ERROR,
                    Strings.LIVE_DEVELOPMENT_ERROR_TITLE,
                    Strings.LIVE_DEV_LOADING_ERROR_MESSAGE
                );
            }

            result.reject();
        });

        // resolve/reject the open() promise after agents complete
        result.then(_openDeferred.resolve, _openDeferred.reject);

        return result.promise();
    }

    // WebInspector Event: Page.frameNavigated
    function _onFrameNavigated(event, res) {
        // res = {frame}
        var url = res.frame.url,
            baseUrl,
            baseUrlRegExp;

        // Only check domain of root frame (with undefined parentId)
        if (res.frame.parentId) {
            return;
        }

        // Any local file is OK
        if (url.match(/^file:\/\//i) || !_serverProvider) {
            return;
        }

        // Need base url to build reg exp
        baseUrl = _serverProvider.getBaseUrl();
        if (!baseUrl) {
            return;
        }

        // Test that url is within site
        baseUrlRegExp = new RegExp("^" + StringUtils.regexEscape(baseUrl), "i");
        if (!url.match(baseUrlRegExp)) {
            // No longer in site, so terminate live dev, but don't close browser window
            Inspector.disconnect();
            _closeReason = "navigated_away";
            _setStatus(STATUS_INACTIVE);
            _serverProvider = null;
        }
    }

    /** Triggered by Inspector.disconnect */
    function _onDisconnect(event) {
        $(Inspector.Inspector).off("detached.livedev");
        $(Inspector.Page).off("frameNavigated.livedev");

        unloadAgents();
        _closeDocument();
        _setStatus(STATUS_INACTIVE);
    }

    function _onDetached(event, res) {
        // If there already is a reason for closing the session, do not overwrite it
        if (!_closeReason) {
            // Get the explanation from res.reason, e.g. "replaced_with_devtools", "target_closed", "canceled_by_user"
            // Examples taken from https://chromiumcodereview.appspot.com/10947037/patch/12001/13004
            // However, the link refers to the Chrome Extension API, it may not apply 100% to the Inspector API
            // Prefix with "detached_" to create a quasi-namespace for Chrome's reasons
            _closeReason = "detached_" + res.reason;
        }
    }

    /**
     * Unload and reload agents
     */
    function reconnect() {
        unloadAgents();
        loadAgents();
    }

    /** Open the Connection and go live */
    function open() {
        _openDeferred = new $.Deferred();

        var promise = _openDeferred.promise(),
            doc = _getCurrentDocument(),
            browserStarted = false,
            retryCount = 0;

        _closeReason = null;

        function showWrongDocError() {
            Dialogs.showModalDialog(
                DefaultDialogs.DIALOG_ID_ERROR,
                Strings.LIVE_DEVELOPMENT_ERROR_TITLE,
                Strings.LIVE_DEV_NEED_HTML_MESSAGE
            );
            _openDeferred.reject();
        }

        function showNeedBaseUrlError() {
            PreferencesDialogs.showProjectPreferencesDialog("", Strings.LIVE_DEV_NEED_BASEURL_MESSAGE)
                .done(function (id) {
                    if (id === Dialogs.DIALOG_BTN_OK && ProjectManager.getBaseUrl()) {
                        // If base url is specifed, then re-invoke open() to continue
                        open();
                    } else {
                        _openDeferred.reject();
                    }
<<<<<<< HEAD
                })
                .fail(function () {
                    _openDeferred.reject();
=======
>>>>>>> 149461a8
                });
        }

        function showLiveDevServerNotReadyError() {
            Dialogs.showModalDialog(
                DefaultDialogs.DIALOG_ID_ERROR,
                Strings.LIVE_DEVELOPMENT_ERROR_TITLE,
                Strings.LIVE_DEV_SERVER_NOT_READY_MESSAGE
            );
            _openDeferred.reject();
        }
        
        // helper function that actually does the launch once we are sure we have
        // a doc and the server for that doc is up and running.
        function doLaunchAfterServerReady() {
            _setStatus(STATUS_CONNECTING);
            
            _openDocument(doc, EditorManager.getCurrentFullEditor());

            // Install a one-time event handler when connected to the launcher page
            $(Inspector).one("connect", _onConnect);

            // Open the live browser if the connection fails, retry 6 times
            Inspector.connectToURL(launcherUrl).fail(function onConnectFail(err) {
                if (err === "CANCEL") {
                    _openDeferred.reject(err);
                    return;
                }
                if (retryCount > 6) {
                    _setStatus(STATUS_ERROR);
                    Dialogs.showModalDialog(
                        DefaultDialogs.DIALOG_ID_LIVE_DEVELOPMENT,
                        Strings.LIVE_DEVELOPMENT_RELAUNCH_TITLE,
<<<<<<< HEAD
                        Strings.LIVE_DEVELOPMENT_ERROR_MESSAGE
                    ).done(function (id) {
                        if (id === Dialogs.DIALOG_BTN_OK) {
                            // User has chosen to reload Chrome, quit the running instance
                            _setStatus(STATUS_INACTIVE);
                            NativeApp.closeLiveBrowser()
                                .done(function () {
                                    browserStarted = false;
                                    window.setTimeout(function () {
                                        open().fail(_openDeferred.reject);
                                    });
                                })
                                .fail(function (err) {
                                    // Report error?
                                    _setStatus(STATUS_ERROR);
                                    browserStarted = false;
                                    _openDeferred.reject("CLOSE_LIVE_BROWSER");
                                });
                        } else {
                            _openDeferred.reject("CANCEL");
                        }
                    });
=======
                        Strings.LIVE_DEVELOPMENT_ERROR_MESSAGE,
                        [
                            {
                                className: Dialogs.DIALOG_BTN_CLASS_LEFT,
                                id:        Dialogs.DIALOG_BTN_CANCEL,
                                text:      Strings.CANCEL
                            },
                            {
                                className: Dialogs.DIALOG_BTN_CLASS_PRIMARY,
                                id:        Dialogs.DIALOG_BTN_OK,
                                text:      Strings.RELAUNCH_CHROME
                            }
                        ]
                    )
                        .done(function (id) {
                            if (id === Dialogs.DIALOG_BTN_OK) {
                                // User has chosen to reload Chrome, quit the running instance
                                _setStatus(STATUS_INACTIVE);
                                NativeApp.closeLiveBrowser()
                                    .done(function () {
                                        browserStarted = false;
                                        window.setTimeout(function () {
                                            open().done(result.resolve).fail(result.reject);
                                        });
                                    })
                                    .fail(function (err) {
                                        // Report error?
                                        _setStatus(STATUS_ERROR);
                                        browserStarted = false;
                                        result.reject("CLOSE_LIVE_BROWSER");
                                    });
                            } else {
                                result.reject("CANCEL");
                            }
                        });
>>>>>>> 149461a8
                    return;
                }
                retryCount++;

                if (!browserStarted && exports.status !== STATUS_ERROR) {
                    NativeApp.openLiveBrowser(
                        launcherUrl,
                        true        // enable remote debugging
                    )
                        .done(function () {
                            browserStarted = true;
                        })
                        .fail(function (err) {
                            var message;

                            _setStatus(STATUS_ERROR);
                            if (err === NativeFileError.NOT_FOUND_ERR) {
                                message = Strings.ERROR_CANT_FIND_CHROME;
                            } else {
                                message = StringUtils.format(Strings.ERROR_LAUNCHING_BROWSER, err);
                            }
                            
                            // Append a message to direct users to the troubleshooting page.
                            if (message) {
                                message += " " + StringUtils.format(Strings.LIVE_DEVELOPMENT_TROUBLESHOOTING, brackets.config.troubleshoot_url);
                            }

                            Dialogs.showModalDialog(
                                DefaultDialogs.DIALOG_ID_ERROR,
                                Strings.ERROR_LAUNCHING_BROWSER_TITLE,
                                message
                            );

                            _openDeferred.reject("OPEN_LIVE_BROWSER");
                        });
                }
                    
                if (exports.status !== STATUS_ERROR) {
                    window.setTimeout(function retryConnect() {
                        Inspector.connectToURL(launcherUrl).fail(onConnectFail);
                    }, 500);
                }
            });
        }
        
        if (!doc || !doc.root) {
            showWrongDocError();
        } else {
            _serverProvider = LiveDevServerManager.getProvider(doc.file.fullPath);
            
            if (!exports.config.experimental && !_serverProvider) {
                if (FileUtils.isServerHtmlFileExt(doc.extension)) {
                    showNeedBaseUrlError();
                } else if (!FileUtils.isStaticHtmlFileExt(doc.extension)) {
                    showWrongDocError();
                } else {
                    doLaunchAfterServerReady();   // fall-back to file://
                }
            } else {
                var readyPromise = _serverProvider.readyToServe();
                if (!readyPromise) {
                    showLiveDevServerNotReadyError();
                } else {
                    readyPromise.then(
                        doLaunchAfterServerReady,
                        showLiveDevServerNotReadyError
                    );
                }
            }
        }

        return promise;
    }

    /**
     * Close the connection and the associated window asynchronously
     * 
     * @return {jQuery.Promise} Resolves once the connection is closed
     */
    function close() {
        _closeReason = "explicit_close";

        var deferred = $.Deferred();
            
        /*
         * Finish closing the live development connection, including setting
         * the status accordingly.
         */
        function cleanup() {
            _setStatus(STATUS_INACTIVE);
            _serverProvider = null;
            deferred.resolve();
        }
        
        if (Inspector.connected()) {
            var timer = window.setTimeout(cleanup, 5000); // 5 seconds
            Inspector.Runtime.evaluate("window.open('', '_self').close();", function (response) {
                Inspector.disconnect();
                window.clearTimeout(timer);
                cleanup();
            });
        } else {
            cleanup();
        }

        if (_openDeferred && _openDeferred.state() === "pending") {
            _openDeferred.reject();
        }
        
        return deferred.promise();
    }
    
    /** Enable highlighting */
    function showHighlight() {
        var doc = getLiveDocForEditor(EditorManager.getActiveEditor());
        
        if (doc instanceof CSSDocument) {
            doc.updateHighlight();
        }
    }

    /** Hide any active highlighting */
    function hideHighlight() {
        if (Inspector.connected() && agents.highlight) {
            agents.highlight.hide();
        }
    }
    
    /** Redraw highlights **/
    function redrawHighlight() {
        if (Inspector.connected() && agents.highlight) {
            agents.highlight.redraw();
        }
    }
    
    /** Triggered by Inspector.connect */
    function _onConnect(event) {
        /* 
         * Create a promise that resolves when the interstitial page has
         * finished loading.
         * 
         * @return {jQuery.Promise}
         */
        function waitForInterstitialPageLoad() {
            var deferred    = $.Deferred(),
                keepPolling = true,
                timer       = window.setTimeout(function () {
                    keepPolling = false;
                    deferred.reject();
                }, 10000); // 10 seconds
            
            /* 
             * Asynchronously check to see if the interstitial page has
             * finished loading; if not, check again until timing out.
             */
            function pollInterstitialPage() {
                if (keepPolling && Inspector.connected()) {
                    Inspector.Runtime.evaluate("window.isBracketsLiveDevelopmentInterstitialPageLoaded", function (response) {
                        var result = response.result;
                        
                        if (result.type === "boolean" && result.value) {
                            window.clearTimeout(timer);
                            deferred.resolve();
                        } else {
                            window.setTimeout(pollInterstitialPage, 100);
                        }
                    });
                } else {
                    deferred.reject();
                }
            }
            
            pollInterstitialPage();
            return deferred.promise();
        }
        
        /*
         * Load agents and navigate to the target document once the 
         * interstitial page has finished loading.
         */
        function onInterstitialPageLoad() {
            // Page domain must be enabled first before loading other agents
            Inspector.Page.enable().done(function () {
                // Some agents (e.g. DOMAgent and RemoteAgent) require us to
                // navigate to the page first before loading can complete.
                // To accomodate this, we load all agents and navigate in
                // parallel.
                loadAgents();

                var doc = _getCurrentDocument();
                if (doc) {
                    // Navigate from interstitial to the document
                    // Fires a frameNavigated event
                    Inspector.Page.navigate(doc.root.url);
                } else {
                    // Unlikely that we would get to this state where
                    // a connection is in process but there is no current
                    // document
                    close();
                }
            });
        }
        
        $(Inspector.Page).on("frameNavigated.livedev", _onFrameNavigated);
		
        waitForInterstitialPageLoad()
            .fail(function () {
                close();

                Dialogs.showModalDialog(
                    DefaultDialogs.DIALOG_ID_ERROR,
                    Strings.LIVE_DEVELOPMENT_ERROR_TITLE,
                    Strings.LIVE_DEV_LOADING_ERROR_MESSAGE
                );
            })
            .done(onInterstitialPageLoad);
    }

    /** Triggered by a document change from the DocumentManager */
    function _onDocumentChange() {
        var doc = _getCurrentDocument(),
            status = STATUS_ACTIVE,
            promise;
        
        if (!doc) {
            return;
        }

        if (Inspector.connected()) {
            hideHighlight();
            if (agents.network && agents.network.wasURLRequested(doc.url)) {
                _openDocument(doc, EditorManager.getCurrentFullEditor());
                
                promise = _getRelatedDocuments();
            } else {
                if (exports.config.experimental || _isHtmlFileExt(doc.extension)) {
                    promise = close().done(open);
                } else {
                    promise = $.Deferred().resolve();
                }
            }
            
            promise
                .fail(close)
                .done(function () {
                    if (doc.isDirty && _classForDocument(doc) !== CSSDocument) {
                        status = STATUS_OUT_OF_SYNC;
                    }
                    _setStatus(status);
                });
        }
    }

    /** Triggered by a document saved from the DocumentManager */
    function _onDocumentSaved(event, doc) {
        if (doc && Inspector.connected() && _classForDocument(doc) !== CSSDocument &&
                agents.network && agents.network.wasURLRequested(doc.url)) {
            // Unload and reload agents before reloading the page
            reconnect();

            // Reload HTML page
            Inspector.Page.reload();
        }
    }

    /** Triggered by a change in dirty flag from the DocumentManager */
    function _onDirtyFlagChange(event, doc) {
        if (doc && Inspector.connected() && _classForDocument(doc) !== CSSDocument &&
                agents.network && agents.network.wasURLRequested(doc.url)) {
            // Set status to out of sync if dirty. Otherwise, set it to active status.
            _setStatus(doc.isDirty ? STATUS_OUT_OF_SYNC : STATUS_ACTIVE);
        }
    }

    /**
     * @constructor
     *
     * LiveDevServerProvider for user specified server as defined with Live Preview Base Url
     * Project setting. In a clean installation of Brackets, this is the highest priority
     * server provider, if defined.
     */
    function UserServerProvider() {}

    /**
     * Determines whether we can serve local file.
     * @param {String} localPath A local path to file being served.
     * @return {Boolean} true for yes, otherwise false.
     */
    UserServerProvider.prototype.canServe = function (localPath) {
        var baseUrl = ProjectManager.getBaseUrl();
        if (!baseUrl) {
            return false;
        }

        if (!ProjectManager.isWithinProject(localPath)) {
            return false;
        }

        return _isHtmlFileExt(localPath);
    };

    /**
     * Returns a base url for current project.
     * @return {String}  Base url for current project.
     */
    UserServerProvider.prototype.getBaseUrl = function () {
        return ProjectManager.getBaseUrl();
    };

    /**
     * # LiveDevServerProvider.readyToServe()
     *
     * Used to check if the server has finished launching after opening
     * the project. User is required to make sure their external sever
     * is ready, so indicate that we're always ready.
     *
     * @return {jQuery.Promise} Promise that is already resolved
     */
    UserServerProvider.prototype.readyToServe = function () {
        return $.Deferred().resolve().promise();
    };

    /** Initialize the LiveDevelopment Session */
    function init(theConfig) {
        exports.config = theConfig;
        $(Inspector).on("disconnect", _onDisconnect)
            .on("error", _onError);
        $(Inspector.Inspector).on("detached", _onDetached);
        $(DocumentManager).on("currentDocumentChange", _onDocumentChange)
            .on("documentSaved", _onDocumentSaved)
            .on("dirtyFlagChange", _onDirtyFlagChange);
        $(ProjectManager).on("beforeProjectClose beforeAppClose", close);

        // Register user defined server provider
        var userServerProvider = new UserServerProvider();
        LiveDevServerManager.registerProvider(userServerProvider, 99);

        // Initialize exports.status
        _setStatus(STATUS_INACTIVE);
    }

    function _setServerProvider(serverProvider) {
        _serverProvider = serverProvider;
    }

    // For unit testing
    exports._pathToUrl          = _pathToUrl;
    exports._urlToPath          = _urlToPath;
    exports._setServerProvider  = _setServerProvider;
    exports.launcherUrl         = launcherUrl;

    // Export public functions
    exports.agents              = agents;
    exports.open                = open;
    exports.close               = close;
    exports.reconnect           = reconnect;
    exports.enableAgent         = enableAgent;
    exports.disableAgent        = disableAgent;
    exports.getLiveDocForPath   = getLiveDocForPath;
    exports.showHighlight       = showHighlight;
    exports.hideHighlight       = hideHighlight;
    exports.redrawHighlight     = redrawHighlight;
    exports.init                = init;
});<|MERGE_RESOLUTION|>--- conflicted
+++ resolved
@@ -669,12 +669,6 @@
                     } else {
                         _openDeferred.reject();
                     }
-<<<<<<< HEAD
-                })
-                .fail(function () {
-                    _openDeferred.reject();
-=======
->>>>>>> 149461a8
                 });
         }
 
@@ -703,14 +697,29 @@
                     _openDeferred.reject(err);
                     return;
                 }
+
                 if (retryCount > 6) {
                     _setStatus(STATUS_ERROR);
-                    Dialogs.showModalDialog(
+
+                    var dialogPromise = Dialogs.showModalDialog(
                         DefaultDialogs.DIALOG_ID_LIVE_DEVELOPMENT,
                         Strings.LIVE_DEVELOPMENT_RELAUNCH_TITLE,
-<<<<<<< HEAD
-                        Strings.LIVE_DEVELOPMENT_ERROR_MESSAGE
-                    ).done(function (id) {
+                        Strings.LIVE_DEVELOPMENT_ERROR_MESSAGE,
+                        [
+                            {
+                                className: Dialogs.DIALOG_BTN_CLASS_LEFT,
+                                id:        Dialogs.DIALOG_BTN_CANCEL,
+                                text:      Strings.CANCEL
+                            },
+                            {
+                                className: Dialogs.DIALOG_BTN_CLASS_PRIMARY,
+                                id:        Dialogs.DIALOG_BTN_OK,
+                                text:      Strings.RELAUNCH_CHROME
+                            }
+                        ]
+                    );
+
+                    dialogPromise.done(function (id) {
                         if (id === Dialogs.DIALOG_BTN_OK) {
                             // User has chosen to reload Chrome, quit the running instance
                             _setStatus(STATUS_INACTIVE);
@@ -731,43 +740,7 @@
                             _openDeferred.reject("CANCEL");
                         }
                     });
-=======
-                        Strings.LIVE_DEVELOPMENT_ERROR_MESSAGE,
-                        [
-                            {
-                                className: Dialogs.DIALOG_BTN_CLASS_LEFT,
-                                id:        Dialogs.DIALOG_BTN_CANCEL,
-                                text:      Strings.CANCEL
-                            },
-                            {
-                                className: Dialogs.DIALOG_BTN_CLASS_PRIMARY,
-                                id:        Dialogs.DIALOG_BTN_OK,
-                                text:      Strings.RELAUNCH_CHROME
-                            }
-                        ]
-                    )
-                        .done(function (id) {
-                            if (id === Dialogs.DIALOG_BTN_OK) {
-                                // User has chosen to reload Chrome, quit the running instance
-                                _setStatus(STATUS_INACTIVE);
-                                NativeApp.closeLiveBrowser()
-                                    .done(function () {
-                                        browserStarted = false;
-                                        window.setTimeout(function () {
-                                            open().done(result.resolve).fail(result.reject);
-                                        });
-                                    })
-                                    .fail(function (err) {
-                                        // Report error?
-                                        _setStatus(STATUS_ERROR);
-                                        browserStarted = false;
-                                        result.reject("CLOSE_LIVE_BROWSER");
-                                    });
-                            } else {
-                                result.reject("CANCEL");
-                            }
-                        });
->>>>>>> 149461a8
+
                     return;
                 }
                 retryCount++;
