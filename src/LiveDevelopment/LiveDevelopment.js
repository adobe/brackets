/*
 * Copyright (c) 2012 Adobe Systems Incorporated. All rights reserved.
 *  
 * Permission is hereby granted, free of charge, to any person obtaining a
 * copy of this software and associated documentation files (the "Software"), 
 * to deal in the Software without restriction, including without limitation 
 * the rights to use, copy, modify, merge, publish, distribute, sublicense, 
 * and/or sell copies of the Software, and to permit persons to whom the 
 * Software is furnished to do so, subject to the following conditions:
 *  
 * The above copyright notice and this permission notice shall be included in
 * all copies or substantial portions of the Software.
 *  
 * THE SOFTWARE IS PROVIDED "AS IS", WITHOUT WARRANTY OF ANY KIND, EXPRESS OR
 * IMPLIED, INCLUDING BUT NOT LIMITED TO THE WARRANTIES OF MERCHANTABILITY, 
 * FITNESS FOR A PARTICULAR PURPOSE AND NONINFRINGEMENT. IN NO EVENT SHALL THE
 * AUTHORS OR COPYRIGHT HOLDERS BE LIABLE FOR ANY CLAIM, DAMAGES OR OTHER 
 * LIABILITY, WHETHER IN AN ACTION OF CONTRACT, TORT OR OTHERWISE, ARISING 
 * FROM, OUT OF OR IN CONNECTION WITH THE SOFTWARE OR THE USE OR OTHER 
 * DEALINGS IN THE SOFTWARE.
 * 
 */

/*jslint vars: true, plusplus: true, devel: true, nomen: true, indent: 4, forin: true, maxerr: 50, regexp: true */
/*global define, $, brackets, window */

/**
 * LiveDevelopment manages the Inspector, all Agents, and the active LiveDocument
 *
 * # STARTING
 *
 * To start a session call `open`. This will read the currentDocument from brackets,
 * launch the LiveBrowser (currently Chrome) with the remote debugger port open,
 * establish the Inspector connection to the remote debugger, and finally load all
 * agents.
 *
 * # STOPPING
 *
 * To stop a session call `close`. This will close the active browser window,
 * disconnect the Inspector, unload all agents, and clean up.
 *
 * # STATUS
 *
 * Status updates are dispatched as `statusChange` jQuery events. The status
 * is passed as the first parameter and the reason for the change as the second
 * parameter. Currently only the "Inactive" status supports the reason parameter.
 * The status codes are:
 *
 * -1: Error
 *  0: Inactive
 *  1: Connecting to the remote debugger
 *  2: Loading agents
 *  3: Active
 *  4: Out of sync
 *
 * The reason codes are:
 * - null (Unknown reason)
 * - "explicit_close" (LiveDevelopment.close() was called)
 * - "navigated_away" (The browser changed to a location outside of the project)
 * - "detached_target_closed" (The tab or window was closed)
 * - "detached_replaced_with_devtools" (The developer tools were opened in the browser)
 */
define(function LiveDevelopment(require, exports, module) {
    "use strict";

    require("utils/Global");

    // Status Codes
    var STATUS_ERROR          = exports.STATUS_ERROR          = -1;
    var STATUS_INACTIVE       = exports.STATUS_INACTIVE       =  0;
    var STATUS_CONNECTING     = exports.STATUS_CONNECTING     =  1;
    var STATUS_LOADING_AGENTS = exports.STATUS_LOADING_AGENTS =  2;
    var STATUS_ACTIVE         = exports.STATUS_ACTIVE         =  3;
    var STATUS_OUT_OF_SYNC    = exports.STATUS_OUT_OF_SYNC    =  4;

    var Async                = require("utils/Async"),
        Dialogs              = require("widgets/Dialogs"),
        DefaultDialogs       = require("widgets/DefaultDialogs"),
        DocumentManager      = require("document/DocumentManager"),
        EditorManager        = require("editor/EditorManager"),
        FileUtils            = require("file/FileUtils"),
        LiveDevServerManager = require("LiveDevelopment/LiveDevServerManager"),
        NativeFileError      = require("file/NativeFileError"),
        NativeApp            = require("utils/NativeApp"),
        PreferencesDialogs   = require("preferences/PreferencesDialogs"),
        ProjectManager       = require("project/ProjectManager"),
        Strings              = require("strings"),
        StringUtils          = require("utils/StringUtils");

    // Inspector
    var Inspector       = require("LiveDevelopment/Inspector/Inspector");

    // Documents
    var CSSDocument     = require("LiveDevelopment/Documents/CSSDocument"),
        HTMLDocument    = require("LiveDevelopment/Documents/HTMLDocument"),
        JSDocument      = require("LiveDevelopment/Documents/JSDocument");

    // Agents
    var agents = {
        "console"   : require("LiveDevelopment/Agents/ConsoleAgent"),
        "remote"    : require("LiveDevelopment/Agents/RemoteAgent"),
        "network"   : require("LiveDevelopment/Agents/NetworkAgent"),
        "dom"       : require("LiveDevelopment/Agents/DOMAgent"),
        "css"       : require("LiveDevelopment/Agents/CSSAgent"),
        "script"    : require("LiveDevelopment/Agents/ScriptAgent"),
        "highlight" : require("LiveDevelopment/Agents/HighlightAgent"),
        "goto"      : require("LiveDevelopment/Agents/GotoAgent"),
        "edit"      : require("LiveDevelopment/Agents/EditAgent")
    };

    // construct path to launch.html
    // window location is can be one of the following:
    // Installed:                /path/to/Brackets.app/Contents/www/index.html
    // Installed, dev:           /path/to/Brackets.app/Contents/dev/src/index.html
    // Installed, dev, test:     /path/to/Brackets.app/Contents/dev/test/SpecRunner.html
    // Arbitrary git repo:       /path/to/brackets/src/index.html
    // Arbitrary git repo, test: /path/to/brackets/test/SpecRunner.html
    var launcherUrl = window.location.pathname;

    // special case for test/SpecRunner.html since we can't tell how requirejs
    // baseUrl is configured dynamically
    launcherUrl = launcherUrl.replace("/test/SpecRunner.html", "/src/index.html");

    launcherUrl = launcherUrl.substr(0, launcherUrl.lastIndexOf("/")) + "/LiveDevelopment/launch.html";
    launcherUrl = window.location.origin + launcherUrl;

    // Some agents are still experimental, so we don't enable them all by default
    // However, extensions can enable them by calling enableAgent().
    // This object is used as a set (thus all properties have the value 'true').
    // Property names should match property names in the 'agents' object.
    var _enabledAgentNames = {
        "console"   : true,
        "remote"    : true,
        "network"   : true,
        "dom"       : true,
        "css"       : true,
        "highlight" : true
    };

    // store the names (matching property names in the 'agent' object) of agents that we've loaded
    var _loadedAgentNames = [];

    var _liveDocument;        // the document open for live editing.
    var _relatedDocuments;    // CSS and JS documents that are used by the live HTML document
    var _serverProvider;      // current LiveDevServerProvider
    var _closeReason;         // reason why live preview was closed
    var _openDeferred;        // promise returned for each call to open()
    
    function _isHtmlFileExt(ext) {
        return (FileUtils.isStaticHtmlFileExt(ext) ||
                (ProjectManager.getBaseUrl() && FileUtils.isServerHtmlFileExt(ext)));
    }

    /** Convert a URL to a local full file path */
    function _urlToPath(url) {
        var path,
            baseUrl = "";

        if (_serverProvider) {
            baseUrl = _serverProvider.getBaseUrl();
        }

        if (baseUrl !== "" && url.indexOf(baseUrl) === 0) {
            // Use base url to translate to local file path.
            // Need to use encoded project path because it's decoded below.
            path = url.replace(baseUrl, encodeURI(ProjectManager.getProjectRoot().fullPath));

        } else if (url.indexOf("file://") === 0) {
            // Convert a file URL to local file path
            path = url.slice(7);
            if (path && brackets.platform === "win" && path.charAt(0) === "/") {
                path = path.slice(1);
            }
        }
        return decodeURI(path);
    }

    /** Convert a local full file path to a URL */
    function _pathToUrl(path) {
        var url,
            baseUrl = "";

        if (_serverProvider) {
            baseUrl = _serverProvider.getBaseUrl();
        }

        // See if base url has been specified and path is within project
        if (baseUrl !== "" && ProjectManager.isWithinProject(path)) {
            // Map to server url. Base url is already encoded, so don't encode again.
            var encodedDocPath = encodeURI(path);
            var encodedProjectPath = encodeURI(ProjectManager.getProjectRoot().fullPath);
            url = encodedDocPath.replace(encodedProjectPath, baseUrl);

        } else {
            var prefix = "file://";
    
            if (brackets.platform === "win") {
                // The path on Windows starts with a drive letter (e.g. "C:").
                // In order to make it a valid file: URL we need to add an
                // additional slash to the prefix.
                prefix += "/";
            }
    
            url = encodeURI(prefix + path);
        }

        return url;
    }

    /** Augments the given Brackets document with information that's useful for live development. */
    function _setDocInfo(doc) {

        var parentUrl,
            rootUrl,
            matches;

        // FUTURE: some of these things should just be moved into core Document; others should
        // be in a LiveDevelopment-specific object attached to the doc.
        matches = /^(.*\/)(.+\.([^.]+))$/.exec(doc.file.fullPath);
        if (!matches) {
            return;
        }

        doc.extension = matches[3];

        parentUrl = _pathToUrl(matches[1]);
        doc.url = parentUrl + encodeURI(matches[2]);

        // the root represents the document that should be displayed in the browser
        // for live development (the file for HTML files)
        // TODO: Issue #2033 Improve how default page is determined
        doc.root = { url: doc.url };
    }

    /** Get the current document from the document manager
     * _adds extension, url and root to the document
     */
    function _getCurrentDocument() {
        var doc = DocumentManager.getCurrentDocument();
        if (doc) {
            _setDocInfo(doc);
        }
        return doc;
    }

    /** Determine which document class should be used for a given document
     * @param {Document} document
     */
    function _classForDocument(doc) {
        switch (doc.getLanguage().getId()) {
        case "css":
            return CSSDocument;
        case "javascript":
            return exports.config.experimental ? JSDocument : null;
        }

        if (_isHtmlFileExt(doc.extension)) {
            return HTMLDocument;
        }

        return null;
    }

    function getLiveDocForPath(path) {
        var docsToSearch = [];
        if (_relatedDocuments) {
            docsToSearch = docsToSearch.concat(_relatedDocuments);
        }
        if (_liveDocument) {
            docsToSearch = docsToSearch.concat(_liveDocument);
        }
        var foundDoc;
        docsToSearch.some(function matchesPath(ele) {
            if (ele.doc.file.fullPath === path) {
                foundDoc = ele;
                return true;
            }
            return false;
        });

        return foundDoc;
    }
    
    function getLiveDocForEditor(editor) {
        if (!editor) {
            return null;
        }
        return getLiveDocForPath(editor.document.file.fullPath);
    }
    
    /**
     * Removes the given CSS/JSDocument from _relatedDocuments. Signals that the
     * given file is no longer associated with the HTML document that is live (e.g.
     * if the related file has been deleted on disk).
     */
    function _handleRelatedDocumentDeleted(event, liveDoc) {
        var index = _relatedDocuments.indexOf(liveDoc);
        if (index !== -1) {
            $(liveDoc).on("deleted", _handleRelatedDocumentDeleted);
            _relatedDocuments.splice(index, 1);
        }
    }

    /** Close a live document */
    function _closeDocument() {
        if (_liveDocument) {
            _liveDocument.close();
            _liveDocument = undefined;
        }
        
        if (_serverProvider) {
            // Stop listening for requests
            if (_serverProvider.setRequestFilterPaths) {
                _serverProvider.setRequestFilterPaths([]);
            }

            // Remove any "request" listeners that were added previously
            $(_serverProvider).off(".livedev");
        }
        
        if (_relatedDocuments) {
            _relatedDocuments.forEach(function (liveDoc) {
                liveDoc.close();
                $(liveDoc).off("deleted", _handleRelatedDocumentDeleted);
            });
            _relatedDocuments = undefined;
        }
    }

    /** Create a live version of a Brackets document */
    function _createDocument(doc, editor) {
        var DocClass = _classForDocument(doc);
        if (DocClass) {
            return new DocClass(doc, editor);
        } else {
            return null;
        }
    }

    /**
     * @private
     * Open a live document
     * @param {Document} source document to open
     */
    function _openDocument(doc, editor) {
        _closeDocument();
        _liveDocument = _createDocument(doc, editor);
        
        // Enable instrumentation
        if (_liveDocument && _liveDocument.setInstrumentationEnabled) {
            var enableInstrumentation = false;
            
            if (_serverProvider && _serverProvider.setRequestFilterPaths) {
                enableInstrumentation = true;
                
                _serverProvider.setRequestFilterPaths(
                    ["/" + encodeURI(ProjectManager.makeProjectRelativeIfPossible(doc.file.fullPath))]
                );
                
                // Send custom HTTP response for the current live document
                $(_serverProvider).on("request.livedev", function (event, request) {
                    // response can be null in which case the StaticServerDomain reverts to simple file serving.
                    var response = _liveDocument && _liveDocument.getResponseData ? _liveDocument.getResponseData() : null;
                    request.send(response);
                });
            }
                
            _liveDocument.setInstrumentationEnabled(enableInstrumentation);
        }
    }
    
    /**
     * @private
     * Populate array of related documents reported by the browser agent(s)
     */
    function _getRelatedDocuments() {
        function createLiveStylesheet(url) {
            var stylesheetDeferred = $.Deferred();
                
            DocumentManager.getDocumentForPath(_urlToPath(url))
                .fail(function () {
                    // A failure to open a related file is benign
                    stylesheetDeferred.resolve();
                })
                .done(function (doc) {
                    // CSSAgent includes containing HTMLDocument in list returned
                    // from getStyleSheetURLS() (which could be useful for collecting
                    // embedded style sheets) but we need to filter doc out here.
                    if ((_classForDocument(doc) === CSSDocument) &&
                            (!_liveDocument || (doc !== _liveDocument.doc))) {
                        _setDocInfo(doc);
                        var liveDoc = _createDocument(doc);
                        if (liveDoc) {
                            _relatedDocuments.push(liveDoc);
                            $(liveDoc).on("deleted", _handleRelatedDocumentDeleted);
                        }
                    }
                    stylesheetDeferred.resolve();
                });
            return stylesheetDeferred.promise();
        }

        // Gather related CSS documents.
        // FUTURE: Gather related JS documents as well.
        _relatedDocuments = [];
        
        return Async.doInParallel(agents.css.getStylesheetURLs(),
                                  createLiveStylesheet,
                                  false); // don't fail fast
    }

    /** Enable an agent. Takes effect next time a connection is made. Does not affect
     *  current live development sessions.
     *
     *  @param {string} name of agent to enable
     */
    function enableAgent(name) {
        if (agents.hasOwnProperty(name) && !_enabledAgentNames.hasOwnProperty(name)) {
            _enabledAgentNames[name] = true;
        }
    }

    /** Disable an agent. Takes effect next time a connection is made. Does not affect
     *  current live development sessions.
     *
     *  @param {string} name of agent to disable
     */
    function disableAgent(name) {
        if (_enabledAgentNames.hasOwnProperty(name)) {
            delete _enabledAgentNames[name];
        }
    }

    /** Update the status
     * @param {integer} new status
     */
    function _setStatus(status) {
        // Don't send a notification when the status didn't actually change
        if (status === exports.status) {
            return;
        }
        
        exports.status = status;
        var reason = status === STATUS_INACTIVE ? _closeReason : null;
        $(exports).triggerHandler("statusChange", [status, reason]);
    }

    /** Triggered by Inspector.error */
    function _onError(event, error) {
        var message;
        
        // Sometimes error.message is undefined
        if (!error.message) {
            console.warn("Expected a non-empty string in error.message, got this instead:", error.message);
            message = JSON.stringify(error);
        } else {
            message = error.message;
        }

        // Remove "Uncaught" from the beginning to avoid the inspector popping up
        if (message && message.substr(0, 8) === "Uncaught") {
            message = message.substr(9);
        }

        // Additional information, like exactly which parameter could not be processed.
        var data = error.data;
        if (Array.isArray(data)) {
            message += "\n" + data.join("\n");
        }

        // Show the message, but include the error object for further information (e.g. error code)
        console.error(message, error);
        _setStatus(STATUS_ERROR);
    }

    /** Unload the agents */
    function unloadAgents() {
        _loadedAgentNames.forEach(function (name) {
            agents[name].unload();
        });
        _loadedAgentNames = [];
    }

    /** Load the agents */
    function loadAgents() {
        var result = new $.Deferred(),
            promises = [],
            agentsToLoad,
            allAgentsPromise,
            loadOneAgent;

        _setStatus(STATUS_LOADING_AGENTS);

        if (exports.config.experimental) {
            // load all agents
            agentsToLoad = agents;
        } else {
            // load only enabled agents
            agentsToLoad = _enabledAgentNames;
        }

        loadOneAgent = function (name) {
            var oneAgentPromise;

            if (agents[name] && agents[name].load) {
                oneAgentPromise = agents[name].load();
            }

            if (!oneAgentPromise) {
                oneAgentPromise = new $.Deferred().resolve().promise();
            } else {
                oneAgentPromise.fail(function () {
                    console.error("Failed to load agent", name);
                });
            }

            _loadedAgentNames.push(name);

            return oneAgentPromise;
        };

        // load agents in parallel
        allAgentsPromise = Async.doInParallel(Object.keys(agentsToLoad), loadOneAgent, true);

        // wrap agent loading with a timeout
        allAgentsPromise = Async.withTimeout(allAgentsPromise, 10000);

        allAgentsPromise.done(function () {
            // After (1) the interstitial page loads, (2) then browser navigation
            // to the base URL is completed, and (3) the agents finish loading
            // gather related documents and finally set status to STATUS_ACTIVE.
            var doc = _getCurrentDocument();

            if (doc) {
                var status = STATUS_ACTIVE,
                    relatedDocumentsPromise;

                // Note: the following promise is never explicitly rejected, so there
                // is no failure handler. If _getRelatedDocuments is changed so that rejection
                // is possible, failure should be managed accordingly.
                relatedDocumentsPromise = Async.withTimeout(_getRelatedDocuments(), 5000);

                relatedDocumentsPromise
                    .done(function () {
                        if (doc.isDirty && _classForDocument(doc) !== CSSDocument) {
                            status = STATUS_OUT_OF_SYNC;
                        }
                        _setStatus(status);

                        result.resolve();
                    })
                    .fail(result.reject);
            } else {
                result.reject();
            }
        });

        allAgentsPromise.fail(result.reject);

        // show error loading live dev dialog
        result.fail(function () {
            _setStatus(STATUS_ERROR);

            Dialogs.showModalDialog(
                Dialogs.DIALOG_ID_ERROR,
                Strings.LIVE_DEVELOPMENT_ERROR_TITLE,
                Strings.LIVE_DEV_LOADING_ERROR_MESSAGE
            );
        });

        // resolve/reject the open() promise after agents complete
        result.then(_openDeferred.resolve, _openDeferred.reject);

        return result.promise();
    }

    // WebInspector Event: Page.frameNavigated
    function _onFrameNavigated(event, res) {
        // res = {frame}
        var url = res.frame.url,
            baseUrl,
            baseUrlRegExp;

        // Only check domain of root frame (with undefined parentId)
        if (res.frame.parentId) {
            return;
        }

        // Any local file is OK
        if (url.match(/^file:\/\//i) || !_serverProvider) {
            return;
        }

        // Need base url to build reg exp
        baseUrl = _serverProvider.getBaseUrl();
        if (!baseUrl) {
            return;
        }

        // Test that url is within site
        baseUrlRegExp = new RegExp("^" + StringUtils.regexEscape(baseUrl), "i");
        if (!url.match(baseUrlRegExp)) {
            // No longer in site, so terminate live dev, but don't close browser window
            Inspector.disconnect();
            _closeReason = "navigated_away";
            _setStatus(STATUS_INACTIVE);
            _serverProvider = null;
        }
    }

    /** Triggered by Inspector.disconnect */
    function _onDisconnect(event) {
        $(Inspector.Inspector).off("detached.livedev");
        $(Inspector.Page).off("frameNavigated.livedev");

        unloadAgents();
        _closeDocument();
        _setStatus(STATUS_INACTIVE);
    }

    function _onDetached(event, res) {
        // If there already is a reason for closing the session, do not overwrite it
        if (!_closeReason && res && res.reason) {
            // Get the explanation from res.reason, e.g. "replaced_with_devtools", "target_closed", "canceled_by_user"
            // Examples taken from https://chromiumcodereview.appspot.com/10947037/patch/12001/13004
            // However, the link refers to the Chrome Extension API, it may not apply 100% to the Inspector API
            // Prefix with "detached_" to create a quasi-namespace for Chrome's reasons
            _closeReason = "detached_" + res.reason;
        }
    }

    /**
     * Unload and reload agents
     */
    function reconnect() {
        unloadAgents();
        loadAgents();
    }

    /**
     * Close the connection and the associated window asynchronously
     * 
     * @return {jQuery.Promise} Resolves once the connection is closed
     */
    function close() {
        _closeReason = "explicit_close";

        var deferred = $.Deferred();
            
        /*
         * Finish closing the live development connection, including setting
         * the status accordingly.
         */
        function cleanup() {
            _setStatus(STATUS_INACTIVE);
            _serverProvider = null;
            deferred.resolve();
        }
        
        if (Inspector.connected()) {
            var timer = window.setTimeout(cleanup, 5000); // 5 seconds
            Inspector.Runtime.evaluate("window.open('', '_self').close();", function (response) {
                Inspector.disconnect();
                window.clearTimeout(timer);
                cleanup();
            });
        } else {
            cleanup();
        }

        if (_openDeferred && _openDeferred.state() === "pending") {
            _openDeferred.reject();
        }
        
        return deferred.promise();
    }
    
    /** Triggered by Inspector.connect */
    function _onConnect(event) {
        /* 
         * Create a promise that resolves when the interstitial page has
         * finished loading.
         * 
         * @return {jQuery.Promise}
         */
        function waitForInterstitialPageLoad() {
            var deferred    = $.Deferred(),
                keepPolling = true,
                timer       = window.setTimeout(function () {
                    keepPolling = false;
                    deferred.reject();
                }, 10000); // 10 seconds
            
            /* 
             * Asynchronously check to see if the interstitial page has
             * finished loading; if not, check again until timing out.
             */
            function pollInterstitialPage() {
                if (keepPolling && Inspector.connected()) {
                    Inspector.Runtime.evaluate("window.isBracketsLiveDevelopmentInterstitialPageLoaded", function (response) {
                        var result = response.result;
                        
                        if (result.type === "boolean" && result.value) {
                            window.clearTimeout(timer);
                            deferred.resolve();
                        } else {
                            window.setTimeout(pollInterstitialPage, 100);
                        }
                    });
                } else {
                    deferred.reject();
                }
            }
            
            pollInterstitialPage();
            return deferred.promise();
        }
        
        /*
         * Load agents and navigate to the target document once the 
         * interstitial page has finished loading.
         */
        function onInterstitialPageLoad() {
            // Page domain must be enabled first before loading other agents
            Inspector.Page.enable().done(function () {
                // Some agents (e.g. DOMAgent and RemoteAgent) require us to
                // navigate to the page first before loading can complete.
                // To accomodate this, we load all agents and navigate in
                // parallel.
                loadAgents();

                var doc = _getCurrentDocument();
                if (doc) {
                    // Navigate from interstitial to the document
                    // Fires a frameNavigated event
                    Inspector.Page.navigate(doc.root.url);
                } else {
                    // Unlikely that we would get to this state where
                    // a connection is in process but there is no current
                    // document
                    close();
                }
            });
        }
        
        $(Inspector.Page).on("frameNavigated.livedev", _onFrameNavigated);
		
        waitForInterstitialPageLoad()
            .fail(function () {
                close();

                Dialogs.showModalDialog(
                    DefaultDialogs.DIALOG_ID_ERROR,
                    Strings.LIVE_DEVELOPMENT_ERROR_TITLE,
                    Strings.LIVE_DEV_LOADING_ERROR_MESSAGE
                );
            })
            .done(onInterstitialPageLoad);
    }

    /** Open the Connection and go live */
    function open() {
        _openDeferred = new $.Deferred();

        var promise = _openDeferred.promise(),
            doc = _getCurrentDocument(),
            browserStarted = false,
            retryCount = 0;

        _closeReason = null;

        function showWrongDocError() {
            Dialogs.showModalDialog(
                DefaultDialogs.DIALOG_ID_ERROR,
                Strings.LIVE_DEVELOPMENT_ERROR_TITLE,
                Strings.LIVE_DEV_NEED_HTML_MESSAGE
            );
            _openDeferred.reject();
        }

        function showNeedBaseUrlError() {
            PreferencesDialogs.showProjectPreferencesDialog("", Strings.LIVE_DEV_NEED_BASEURL_MESSAGE)
                .done(function (id) {
                    if (id === Dialogs.DIALOG_BTN_OK && ProjectManager.getBaseUrl()) {
                        // If base url is specifed, then re-invoke open() to continue
                        open();
                    } else {
                        _openDeferred.reject();
                    }
                })
                .fail(function () {
                    _openDeferred.reject();
                });
        }

        function showLiveDevServerNotReadyError() {
            Dialogs.showModalDialog(
                DefaultDialogs.DIALOG_ID_ERROR,
                Strings.LIVE_DEVELOPMENT_ERROR_TITLE,
                Strings.LIVE_DEV_SERVER_NOT_READY_MESSAGE
            );
            _openDeferred.reject();
        }
        
        // helper function that actually does the launch once we are sure we have
        // a doc and the server for that doc is up and running.
        function doLaunchAfterServerReady() {
            _setStatus(STATUS_CONNECTING);
            
            _openDocument(doc, EditorManager.getCurrentFullEditor());

            // Install a one-time event handler when connected to the launcher page
            $(Inspector).one("connect", _onConnect);

            // Open the live browser if the connection fails, retry 6 times
            Inspector.connectToURL(launcherUrl).fail(function onConnectFail(err) {
                if (err === "CANCEL") {
                    _openDeferred.reject(err);
                    return;
                }

                if (retryCount > 6) {
                    _setStatus(STATUS_ERROR);

                    var dialogPromise = Dialogs.showModalDialog(
                        DefaultDialogs.DIALOG_ID_LIVE_DEVELOPMENT,
                        Strings.LIVE_DEVELOPMENT_RELAUNCH_TITLE,
                        Strings.LIVE_DEVELOPMENT_ERROR_MESSAGE,
                        [
                            {
                                className: Dialogs.DIALOG_BTN_CLASS_LEFT,
                                id:        Dialogs.DIALOG_BTN_CANCEL,
                                text:      Strings.CANCEL
                            },
                            {
                                className: Dialogs.DIALOG_BTN_CLASS_PRIMARY,
                                id:        Dialogs.DIALOG_BTN_OK,
                                text:      Strings.RELAUNCH_CHROME
                            }
                        ]
<<<<<<< HEAD
                    ).done(function (id) {
=======
                    );

                    dialogPromise.done(function (id) {
>>>>>>> 34854efe
                        if (id === Dialogs.DIALOG_BTN_OK) {
                            // User has chosen to reload Chrome, quit the running instance
                            _setStatus(STATUS_INACTIVE);
                            NativeApp.closeLiveBrowser()
                                .done(function () {
                                    browserStarted = false;
                                    window.setTimeout(function () {
                                        open().fail(_openDeferred.reject);
                                    });
                                })
                                .fail(function (err) {
                                    // Report error?
                                    _setStatus(STATUS_ERROR);
                                    browserStarted = false;
                                    _openDeferred.reject("CLOSE_LIVE_BROWSER");
                                });
                        } else {
                            _openDeferred.reject("CANCEL");
                        }
                    });
<<<<<<< HEAD
=======

>>>>>>> 34854efe
                    return;
                }
                retryCount++;

                if (!browserStarted && exports.status !== STATUS_ERROR) {
                    NativeApp.openLiveBrowser(
                        launcherUrl,
                        true        // enable remote debugging
                    )
                        .done(function () {
                            browserStarted = true;
                        })
                        .fail(function (err) {
                            var message;

                            _setStatus(STATUS_ERROR);
                            if (err === NativeFileError.NOT_FOUND_ERR) {
                                message = Strings.ERROR_CANT_FIND_CHROME;
                            } else {
                                message = StringUtils.format(Strings.ERROR_LAUNCHING_BROWSER, err);
                            }
                            
                            // Append a message to direct users to the troubleshooting page.
                            if (message) {
                                message += " " + StringUtils.format(Strings.LIVE_DEVELOPMENT_TROUBLESHOOTING, brackets.config.troubleshoot_url);
                            }

                            Dialogs.showModalDialog(
                                DefaultDialogs.DIALOG_ID_ERROR,
                                Strings.ERROR_LAUNCHING_BROWSER_TITLE,
                                message
                            );

                            _openDeferred.reject("OPEN_LIVE_BROWSER");
                        });
                }
                    
                if (exports.status !== STATUS_ERROR) {
                    window.setTimeout(function retryConnect() {
                        Inspector.connectToURL(launcherUrl).fail(onConnectFail);
                    }, 500);
                }
            });
        }
        
        if (!doc || !doc.root) {
            showWrongDocError();
        } else {
            _serverProvider = LiveDevServerManager.getProvider(doc.file.fullPath);
            
            if (!exports.config.experimental && !_serverProvider) {
                if (FileUtils.isServerHtmlFileExt(doc.extension)) {
                    showNeedBaseUrlError();
                } else if (!FileUtils.isStaticHtmlFileExt(doc.extension)) {
                    showWrongDocError();
                } else {
                    doLaunchAfterServerReady();   // fall-back to file://
                }
            } else {
                var readyPromise = _serverProvider.readyToServe();
                if (!readyPromise) {
                    showLiveDevServerNotReadyError();
                } else {
                    readyPromise.then(
                        doLaunchAfterServerReady,
                        showLiveDevServerNotReadyError
                    );
                }
            }
        }

        return promise;
    }
    
    /** Enable highlighting */
    function showHighlight() {
        var doc = getLiveDocForEditor(EditorManager.getActiveEditor());
        
        if (doc instanceof CSSDocument) {
            doc.updateHighlight();
        }
    }

    /** Hide any active highlighting */
    function hideHighlight() {
        if (Inspector.connected() && agents.highlight) {
            agents.highlight.hide();
        }
    }
    
    /** Redraw highlights **/
    function redrawHighlight() {
        if (Inspector.connected() && agents.highlight) {
            agents.highlight.redraw();
        }
    }

    /** Triggered by a document change from the DocumentManager */
    function _onDocumentChange() {
        var doc = _getCurrentDocument(),
            status = STATUS_ACTIVE,
            promise;
        
        if (!doc) {
            return;
        }

        if (Inspector.connected()) {
            hideHighlight();
            if (agents.network && agents.network.wasURLRequested(doc.url)) {
                _openDocument(doc, EditorManager.getCurrentFullEditor());
                
                promise = _getRelatedDocuments();
            } else {
                if (exports.config.experimental || _isHtmlFileExt(doc.extension)) {
                    promise = close().done(open);
                } else {
                    promise = $.Deferred().resolve();
                }
            }
            
            promise
                .fail(close)
                .done(function () {
                    if (doc.isDirty && _classForDocument(doc) !== CSSDocument) {
                        status = STATUS_OUT_OF_SYNC;
                    }
                    _setStatus(status);
                });
        }
    }

    /** Triggered by a document saved from the DocumentManager */
    function _onDocumentSaved(event, doc) {
        if (doc && Inspector.connected() && _classForDocument(doc) !== CSSDocument &&
                agents.network && agents.network.wasURLRequested(doc.url)) {
            // Unload and reload agents before reloading the page
            reconnect();

            // Reload HTML page
            Inspector.Page.reload();
        }
    }

    /** Triggered by a change in dirty flag from the DocumentManager */
    function _onDirtyFlagChange(event, doc) {
        if (doc && Inspector.connected() && _classForDocument(doc) !== CSSDocument &&
                agents.network && agents.network.wasURLRequested(doc.url)) {
            // Set status to out of sync if dirty. Otherwise, set it to active status.
            _setStatus(doc.isDirty ? STATUS_OUT_OF_SYNC : STATUS_ACTIVE);
        }
    }

    /**
     * @constructor
     *
     * LiveDevServerProvider for user specified server as defined with Live Preview Base Url
     * Project setting. In a clean installation of Brackets, this is the highest priority
     * server provider, if defined.
     */
    function UserServerProvider() {}

    /**
     * Determines whether we can serve local file.
     * @param {String} localPath A local path to file being served.
     * @return {Boolean} true for yes, otherwise false.
     */
    UserServerProvider.prototype.canServe = function (localPath) {
        var baseUrl = ProjectManager.getBaseUrl();
        if (!baseUrl) {
            return false;
        }

        if (!ProjectManager.isWithinProject(localPath)) {
            return false;
        }

        return _isHtmlFileExt(localPath);
    };

    /**
     * Returns a base url for current project.
     * @return {String}  Base url for current project.
     */
    UserServerProvider.prototype.getBaseUrl = function () {
        return ProjectManager.getBaseUrl();
    };

    /**
     * # LiveDevServerProvider.readyToServe()
     *
     * Used to check if the server has finished launching after opening
     * the project. User is required to make sure their external sever
     * is ready, so indicate that we're always ready.
     *
     * @return {jQuery.Promise} Promise that is already resolved
     */
    UserServerProvider.prototype.readyToServe = function () {
        return $.Deferred().resolve().promise();
    };

    /** Initialize the LiveDevelopment Session */
    function init(theConfig) {
        exports.config = theConfig;
        $(Inspector).on("disconnect", _onDisconnect)
            .on("error", _onError);
        $(Inspector.Inspector).on("detached", _onDetached);
        $(DocumentManager).on("currentDocumentChange", _onDocumentChange)
            .on("documentSaved", _onDocumentSaved)
            .on("dirtyFlagChange", _onDirtyFlagChange);
        $(ProjectManager).on("beforeProjectClose beforeAppClose", close);

        // Register user defined server provider
        var userServerProvider = new UserServerProvider();
        LiveDevServerManager.registerProvider(userServerProvider, 99);

        // Initialize exports.status
        _setStatus(STATUS_INACTIVE);
    }

    function _setServerProvider(serverProvider) {
        _serverProvider = serverProvider;
    }

    // For unit testing
    exports._pathToUrl          = _pathToUrl;
    exports._urlToPath          = _urlToPath;
    exports._setServerProvider  = _setServerProvider;
    exports.launcherUrl         = launcherUrl;

    // Export public functions
    exports.agents              = agents;
    exports.open                = open;
    exports.close               = close;
    exports.reconnect           = reconnect;
    exports.enableAgent         = enableAgent;
    exports.disableAgent        = disableAgent;
    exports.getLiveDocForPath   = getLiveDocForPath;
    exports.showHighlight       = showHighlight;
    exports.hideHighlight       = hideHighlight;
    exports.redrawHighlight     = redrawHighlight;
    exports.init                = init;
});<|MERGE_RESOLUTION|>--- conflicted
+++ resolved
@@ -838,13 +838,9 @@
                                 text:      Strings.RELAUNCH_CHROME
                             }
                         ]
-<<<<<<< HEAD
-                    ).done(function (id) {
-=======
                     );
 
                     dialogPromise.done(function (id) {
->>>>>>> 34854efe
                         if (id === Dialogs.DIALOG_BTN_OK) {
                             // User has chosen to reload Chrome, quit the running instance
                             _setStatus(STATUS_INACTIVE);
@@ -865,10 +861,7 @@
                             _openDeferred.reject("CANCEL");
                         }
                     });
-<<<<<<< HEAD
-=======
-
->>>>>>> 34854efe
+
                     return;
                 }
                 retryCount++;
