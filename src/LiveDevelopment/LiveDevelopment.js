/*
 * Copyright (c) 2012 Adobe Systems Incorporated. All rights reserved.
 *  
 * Permission is hereby granted, free of charge, to any person obtaining a
 * copy of this software and associated documentation files (the "Software"), 
 * to deal in the Software without restriction, including without limitation 
 * the rights to use, copy, modify, merge, publish, distribute, sublicense, 
 * and/or sell copies of the Software, and to permit persons to whom the 
 * Software is furnished to do so, subject to the following conditions:
 *  
 * The above copyright notice and this permission notice shall be included in
 * all copies or substantial portions of the Software.
 *  
 * THE SOFTWARE IS PROVIDED "AS IS", WITHOUT WARRANTY OF ANY KIND, EXPRESS OR
 * IMPLIED, INCLUDING BUT NOT LIMITED TO THE WARRANTIES OF MERCHANTABILITY, 
 * FITNESS FOR A PARTICULAR PURPOSE AND NONINFRINGEMENT. IN NO EVENT SHALL THE
 * AUTHORS OR COPYRIGHT HOLDERS BE LIABLE FOR ANY CLAIM, DAMAGES OR OTHER 
 * LIABILITY, WHETHER IN AN ACTION OF CONTRACT, TORT OR OTHERWISE, ARISING 
 * FROM, OUT OF OR IN CONNECTION WITH THE SOFTWARE OR THE USE OR OTHER 
 * DEALINGS IN THE SOFTWARE.
 * 
 */

/*jslint vars: true, plusplus: true, devel: true, nomen: true, indent: 4, forin: true, maxerr: 50, regexp: true */
/*global define, $, brackets, window, open, Promise */

/**
 * LiveDevelopment manages the Inspector, all Agents, and the active LiveDocument
 *
 * __STARTING__
 *
 * To start a session call `open`. This will read the currentDocument from brackets,
 * launch the LiveBrowser (currently Chrome) with the remote debugger port open,
 * establish the Inspector connection to the remote debugger, and finally load all
 * agents.
 *
 * __STOPPING__
 *
 * To stop a session call `close`. This will close the active browser window,
 * disconnect the Inspector, unload all agents, and clean up.
 *
 * __STATUS__
 *
 * Status updates are dispatched as `statusChange` jQuery events. The status
 * is passed as the first parameter and the reason for the change as the second
 * parameter. Currently only the "Inactive" status supports the reason parameter.
 * The status codes are:
 *
 *     -1: Error
 *      0: Inactive
 *      1: Connecting to the remote debugger
 *      2: Loading agents
 *      3: Active
 *      4: Out of sync
 *
 * The reason codes are:
 * - null (Unknown reason)
 * - "explicit_close" (LiveDevelopment.close() was called)
 * - "navigated_away" (The browser changed to a location outside of the project)
 * - "detached_target_closed" (The tab or window was closed)
 * - "detached_replaced_with_devtools" (The developer tools were opened in the browser)
 */
define(function LiveDevelopment(require, exports, module) {
    "use strict";

    require("utils/Global");

    var _ = require("thirdparty/lodash");

    // Status Codes
    var STATUS_ERROR          = exports.STATUS_ERROR          = -1;
    var STATUS_INACTIVE       = exports.STATUS_INACTIVE       =  0;
    var STATUS_CONNECTING     = exports.STATUS_CONNECTING     =  1;
    var STATUS_LOADING_AGENTS = exports.STATUS_LOADING_AGENTS =  2;
    var STATUS_ACTIVE         = exports.STATUS_ACTIVE         =  3;
    var STATUS_OUT_OF_SYNC    = exports.STATUS_OUT_OF_SYNC    =  4;
    var STATUS_SYNC_ERROR     = exports.STATUS_SYNC_ERROR     =  5;

    var Async                = require("utils/Async"),
        Dialogs              = require("widgets/Dialogs"),
        DefaultDialogs       = require("widgets/DefaultDialogs"),
        DocumentManager      = require("document/DocumentManager"),
        EditorManager        = require("editor/EditorManager"),
        FileServer           = require("LiveDevelopment/Servers/FileServer").FileServer,
        FileSystemError      = require("filesystem/FileSystemError"),
        FileUtils            = require("file/FileUtils"),
        LiveDevServerManager = require("LiveDevelopment/LiveDevServerManager"),
        MainViewManager      = require("view/MainViewManager"),
        NativeApp            = require("utils/NativeApp"),
        PreferencesDialogs   = require("preferences/PreferencesDialogs"),
        ProjectManager       = require("project/ProjectManager"),
        Strings              = require("strings"),
        StringUtils          = require("utils/StringUtils"),
        UserServer           = require("LiveDevelopment/Servers/UserServer").UserServer;

    // Inspector
    var Inspector       = require("LiveDevelopment/Inspector/Inspector");

    // Documents
    var CSSDocument     = require("LiveDevelopment/Documents/CSSDocument"),
        CSSPreprocessorDocument = require("LiveDevelopment/Documents/CSSPreprocessorDocument"),
        HTMLDocument    = require("LiveDevelopment/Documents/HTMLDocument"),
        JSDocument      = require("LiveDevelopment/Documents/JSDocument");
    
    // Document errors
    var SYNC_ERROR_CLASS = "live-preview-sync-error";

    // Agents
    var CSSAgent = require("LiveDevelopment/Agents/CSSAgent");
    
    var agents = {
        "console"   : require("LiveDevelopment/Agents/ConsoleAgent"),
        "remote"    : require("LiveDevelopment/Agents/RemoteAgent"),
        "network"   : require("LiveDevelopment/Agents/NetworkAgent"),
        "dom"       : require("LiveDevelopment/Agents/DOMAgent"),
        "css"       : CSSAgent,
        "script"    : require("LiveDevelopment/Agents/ScriptAgent"),
        "highlight" : require("LiveDevelopment/Agents/HighlightAgent"),
        "goto"      : require("LiveDevelopment/Agents/GotoAgent"),
        "edit"      : require("LiveDevelopment/Agents/EditAgent")
    };

    // construct path to launch.html
    // window location is can be one of the following:
    // Installed:                /path/to/Brackets.app/Contents/www/index.html
    // Installed, dev:           /path/to/Brackets.app/Contents/dev/src/index.html
    // Installed, dev, test:     /path/to/Brackets.app/Contents/dev/test/SpecRunner.html
    // Arbitrary git repo:       /path/to/brackets/src/index.html
    // Arbitrary git repo, test: /path/to/brackets/test/SpecRunner.html
    var launcherUrl = window.location.pathname;

    // special case for test/SpecRunner.html since we can't tell how requirejs
    // baseUrl is configured dynamically
    launcherUrl = launcherUrl.replace("/test/SpecRunner.html", "/src/index.html");

    launcherUrl = launcherUrl.substr(0, launcherUrl.lastIndexOf("/")) + "/LiveDevelopment/launch.html";
    launcherUrl = window.location.origin + launcherUrl;

    // Some agents are still experimental, so we don't enable them all by default
    // However, extensions can enable them by calling enableAgent().
    // This object is used as a set (thus all properties have the value 'true').
    // Property names should match property names in the 'agents' object.
    var _enabledAgentNames = {
        "console"   : true,
        "remote"    : true,
        "network"   : true,
        "css"       : true,
        "highlight" : true
    };

    /**
     * Store the names (matching property names in the 'agent' object) of agents that we've loaded
     * @type {string}
     */
    var _loadedAgentNames = [];

    /**
     * Live Preview current Document info
     * @type {HTMLDocument}
     */
    var _liveDocument;
    
    /**
     * Related Live Documents
     * @type {Object.<string: (HTMLDocument|CSSDocument)>}
     */
    var _relatedDocuments = {};
    
    /**
     * Promise returned for each call to open()
     * @type {Promise}
     */
    var _openPromise;

    /**
     * Promise callbacks for connect promise
     * @type {resolve: function, reject: function}
     */
    var _openCallbacks = {};
    
    /**
     * Promise returned for each call to close()
     * @type {Promise}
     */
    var _closePromise;

    /**
     * Promise callbacks for connect promise
     * @type {resolve: function, reject: function}
     */
    var _closeCallbacks = {};

    // Disallow re-entrancy of loadAgents()
    var _loadAgentsPromise;
    
    /**
     * Current live preview server
     * @type {BaseServer}
     */
    var _server;
<<<<<<< HEAD
    
    function _resolve(promiseCallbacks, arg) {
        if (promiseCallbacks.resolve) {
            promiseCallbacks.resolve(arg);
        }
    }
    
    function _reject(promiseCallbacks, arg) {
        if (promiseCallbacks.reject) {
            promiseCallbacks.reject(arg);
        }
=======

    function _isPromisePending(promise) {
        return promise && promise.state() === "pending";
>>>>>>> 623c60ff
    }
    
    function _isHtmlFileExt(ext) {
        return (FileUtils.isStaticHtmlFileExt(ext) ||
                (ProjectManager.getBaseUrl() && FileUtils.isServerHtmlFileExt(ext)));
    }

    /** Get the current document from the document manager
     * _adds extension, url and root to the document
     */
    function _getCurrentDocument() {
        return DocumentManager.getCurrentDocument();
    }

    /** Determine which document class should be used for a given document
     * @param {Document} document
     */
    function _classForDocument(doc) {
        switch (doc.getLanguage().getId()) {
        case "less":
        case "scss":
            return CSSPreprocessorDocument;
        case "css":
            return CSSDocument;
        case "javascript":
            return exports.config.experimental ? JSDocument : null;
        }

        if (_isHtmlFileExt(doc.file.fullPath)) {
            return HTMLDocument;
        }

        return null;
    }

    function getLiveDocForPath(path) {
        if (!_server) {
            return undefined;
        }
        
        return _server.get(path);
    }
    
    function getLiveDocForEditor(editor) {
        if (!editor) {
            return null;
        }
        return getLiveDocForPath(editor.document.file.fullPath);
    }

    /**
     * @private
     * Clears errors from line number gutter (line class)
     * @param {HTMLDocument|CSSDocument} liveDocument
     */
    function _doClearErrors(liveDocument) {
        var lineHandle;
        
        if (!liveDocument.editor ||
                !liveDocument._errorLineHandles ||
                !liveDocument._errorLineHandles.length) {
            return;
        }
        
        liveDocument.editor._codeMirror.operation(function () {
            while (true) {
                // Iterate over all lines that were previously marked with an error
                lineHandle = liveDocument._errorLineHandles.pop();
                
                if (!lineHandle) {
                    break;
                }
                
                liveDocument.editor._codeMirror.removeLineClass(lineHandle, "wrap", SYNC_ERROR_CLASS);
            }
        });
    }

    /**
     * @private
     * Close a live document
     */
    function _closeDocument(liveDocument) {
        _doClearErrors(liveDocument);
        liveDocument.close();
        
        if (liveDocument.editor) {
            $(liveDocument.editor).off(".livedev");
        }
        
        $(liveDocument).off(".livedev");
    }
    
    /**
     * Removes the given CSS/JSDocument from _relatedDocuments. Signals that the
     * given file is no longer associated with the HTML document that is live (e.g.
     * if the related file has been deleted on disk).
     */
    function _closeRelatedDocument(liveDoc) {
        if (_relatedDocuments[liveDoc.doc.url]) {
            delete _relatedDocuments[liveDoc.doc.url];
        }
            
        if (_server) {
            _server.remove(liveDoc);
        }
        
        _closeDocument(liveDoc);
    }
    
    /**
     * Update the status. Triggers a statusChange event.
     * @param {number} status new status
     * @param {?string} closeReason Optional string key suffix to display to
     *     user when closing the live development connection (see LIVE_DEV_* keys)
     */
    function _setStatus(status, closeReason) {
        // Don't send a notification when the status didn't actually change
        if (status === exports.status) {
            return;
        }
        
        exports.status = status;
        
        var reason = status === STATUS_INACTIVE ? closeReason : null;
        $(exports).triggerHandler("statusChange", [status, reason]);
    }
    
    /**
     * @private
     * Event handler for live document errors. Displays error status in the editor gutter.
     * @param {$.Event} event
     * @param {HTMLDocument|CSSDocument} liveDocument
     * @param {Array.<{token: SimpleNode, startPos: Pos, endPos: Pos}>} errors 
     */
    function _handleLiveDocumentStatusChanged(liveDocument) {
        var startLine,
            endLine,
            lineInfo,
            i,
            lineHandle,
            status = (liveDocument.errors.length) ? STATUS_SYNC_ERROR : STATUS_ACTIVE;

        _setStatus(status);
        
        if (!liveDocument.editor) {
            return;
        }

        // Buffer addLineClass DOM changes in a CodeMirror operation
        liveDocument.editor._codeMirror.operation(function () {
            // Remove existing errors before marking new ones
            _doClearErrors(liveDocument);
            
            liveDocument._errorLineHandles = liveDocument._errorLineHandles || [];
    
            liveDocument.errors.forEach(function (error) {
                startLine = error.startPos.line;
                endLine = error.endPos.line;
                
                for (i = startLine; i < endLine + 1; i++) {
                    lineHandle = liveDocument.editor._codeMirror.addLineClass(i, "wrap", SYNC_ERROR_CLASS);
                    liveDocument._errorLineHandles.push(lineHandle);
                }
            });
        });
    }

    /**
     * @private
     * Close all live documents
     */
    function _closeDocuments() {
        if (_liveDocument) {
            _closeDocument(_liveDocument);
            _liveDocument = undefined;
        }
        
        Object.keys(_relatedDocuments).forEach(function (url) {
            _closeDocument(_relatedDocuments[url]);
            delete _relatedDocuments[url];
        });
        
        // Clear all documents from request filtering
        if (_server) {
            _server.clear();
        }
    }

    /**
     * @private
     * Create a live version of a Brackets document
     * @param {Document} doc Current document
     * @param {Editor} editor Current editor
     * @return {?(HTMLDocument|CSSDocument)}
     */
    function _createDocument(doc, editor) {
        var DocClass        = _classForDocument(doc),
            liveDocument    = new DocClass(doc, editor);

        if (!DocClass) {
            return null;
        }

        $(liveDocument).on("statusChanged.livedev", function () {
            _handleLiveDocumentStatusChanged(liveDocument);
        });

        return liveDocument;
    }

    /**
     * @private
     * Initialize `_liveDocument`.
     * @param {Document} doc Current document
     */
    function _createLiveDocumentForFrame(doc) {
        // create live document
        doc._ensureMasterEditor();
        _liveDocument = _createDocument(doc, doc._masterEditor);
        _server.add(_liveDocument);
    }
    
    /** Enable an agent. Takes effect next time a connection is made. Does not affect
     *  current live development sessions.
     *
     *  @param {string} name of agent to enable
     */
    function enableAgent(name) {
        if (agents.hasOwnProperty(name) && !_enabledAgentNames.hasOwnProperty(name)) {
            _enabledAgentNames[name] = true;
        }
    }

    /** Disable an agent. Takes effect next time a connection is made. Does not affect
     *  current live development sessions.
     *
     *  @param {string} name of agent to disable
     */
    function disableAgent(name) {
        if (_enabledAgentNames.hasOwnProperty(name)) {
            delete _enabledAgentNames[name];
        }
    }

    /** Documents are considered to be out-of-sync if they are dirty and
     *  do not have "update while editing" support
     * @param {Document} doc
     */
    function _docIsOutOfSync(doc) {
        var docClass    = _classForDocument(doc),
            liveDoc     = _server && _server.get(doc.file.fullPath),
            isLiveEditingEnabled = liveDoc && liveDoc.isLiveEditingEnabled();

        return doc.isDirty && !isLiveEditingEnabled;
    }
    
    /** Triggered by Inspector.error */
    function _onError(event, error, msgData) {
        var message;
        
        // Sometimes error.message is undefined
        if (!error.message) {
            console.warn("Expected a non-empty string in error.message, got this instead:", error.message);
            message = JSON.stringify(error);
        } else {
            message = error.message;
        }

        // Remove "Uncaught" from the beginning to avoid the inspector popping up
        if (message && message.substr(0, 8) === "Uncaught") {
            message = message.substr(9);
        }

        // Additional information, like exactly which parameter could not be processed.
        var data = error.data;
        if (Array.isArray(data)) {
            message += "\n" + data.join("\n");
        }

        // Show the message, but include the error object for further information (e.g. error code)
        console.error(message, error, msgData);
    }
    
    function _styleSheetAdded(event, url) {
        var path = _server && _server.urlToPath(url),
            exists = !!_relatedDocuments[url];

        // path may be null if loading an external stylesheet.
        // Also, the stylesheet may already exist and be reported as added twice
        // due to Chrome reporting added/removed events after incremental changes
        // are pushed to the browser
        if (!path || exists) {
            return;
        }

        var docPromise = DocumentManager.getDocumentForPath(path);

        docPromise.then(function (doc) {
            var classForDoc = _classForDocument(doc);
            if ((classForDoc === CSSDocument || classForDoc === CSSPreprocessorDocument) &&
                    (!_liveDocument || (doc !== _liveDocument.doc))) {
                // The doc may already have an editor (e.g. starting live preview from an css file),
                // so pass the editor if any
                var liveDoc = _createDocument(doc, doc._masterEditor);
                if (liveDoc) {
                    _server.add(liveDoc);
                    _relatedDocuments[doc.url] = liveDoc;

                    $(liveDoc).on("deleted.livedev", function (event, liveDoc) {
                        _closeRelatedDocument(liveDoc);
                    });
                }
            }
        });
    }

    /** Unload the agents */
    function unloadAgents() {
        _loadedAgentNames.forEach(function (name) {
            agents[name].unload();
        });
        _loadedAgentNames = [];
    }
    
    /**
     * @private
     * Invoke a no-arg method on an inspector agent
     * @param {string} name Agent name
     * @param {stirng} methodName Method name to call on the agent
     */
    function _invokeAgentMethod(name, methodName) {
        var oneAgentPromise, convertedAgentPromise;

        if (agents[name] && agents[name][methodName]) {
            oneAgentPromise = agents[name][methodName].call();
        }

        if (!oneAgentPromise) {
            convertedAgentPromise = Promise.resolve();
        } else {
            convertedAgentPromise = Promise.resolve(oneAgentPromise);
            convertedAgentPromise.catch(function () {
                console.error(methodName + " failed on agent", name);
            });
        }

        return convertedAgentPromise;
    }

    function getEnabledAgents() {
        var enabledAgents;

        // Select agents to use
        if (exports.config.experimental) {
            // load all agents
            enabledAgents = agents;
        } else {
            // load only enabled agents
            enabledAgents = _enabledAgentNames;
        }
        
        return Object.keys(enabledAgents);
    }
    
    /**
     * @private
     * Setup agents that need inspector domains enabled before loading
     */
    function _enableAgents() {
        // enable agents in parallel
        return Async.doInParallel(
            getEnabledAgents(),
            function (name) {
                return _invokeAgentMethod(name, "enable");
            },
            true
        );
    }

    /** Load the agents */
    function loadAgents() {
        // If we're already loading agents return same promise
        if (_loadAgentsPromise) {
            return _loadAgentsPromise;
        }
        
        var promises = [],
            enableAgentsPromise,
            allAgentsPromise;
        
        _setStatus(STATUS_LOADING_AGENTS);

        _loadAgentsPromise = new Promise(function (resolve, reject) {
            // load agents in parallel
            allAgentsPromise = Async.doInParallel(
                getEnabledAgents(),
                function (name) {
                    return _invokeAgentMethod(name, "load").then(function () {
                        _loadedAgentNames.push(name);
                    });
                },
                true
            );

            // wrap agent loading with a timeout
            allAgentsPromise = Async.withTimeout(allAgentsPromise, 10000);

            allAgentsPromise.then(function () {
                var doc = (_liveDocument) ? _liveDocument.doc : null;

                if (doc) {
                    var status = STATUS_ACTIVE;

                    if (_docIsOutOfSync(doc)) {
                        status = STATUS_OUT_OF_SYNC;
                    }

                    _setStatus(status);
                    resolve();
                } else {
                    reject();
                }
            });

            allAgentsPromise.catch(reject);
        });
        
        _loadAgentsPromise
            .catch(function () {
                // show error loading live dev dialog
                _setStatus(STATUS_ERROR);

                Dialogs.showModalDialog(
                    Dialogs.DIALOG_ID_ERROR,
                    Strings.LIVE_DEVELOPMENT_ERROR_TITLE,
                    Strings.LIVE_DEV_LOADING_ERROR_MESSAGE
                );
                _loadAgentsPromise = null;
            })
            .then(function () {
                _loadAgentsPromise = null;
            });

        return _loadAgentsPromise;
    }

    /**
     * @private
     * Determine an index file that can be used to start Live Development.
     * This function will inspect all files in a project to find the closest index file
     * available for currently opened document. We are searching for these files:
     *  - index.html
     *  - index.htm
     * 
     * If the project is configured with a custom base url for live developmment, then
     * the list of possible index files is extended to contain these index files too:
     *  - index.php
     *  - index.php3
     *  - index.php4
     *  - index.php5
     *  - index.phtm
     *  - index.phtml
     *  - index.cfm
     *  - index.cfml
     *  - index.asp
     *  - index.aspx
     *  - index.jsp
     *  - index.jspx
     *  - index.shm
     *  - index.shml
     * 
     * If a file was found, the promise will be resolved with the full path to this file. If no file
     * was found in the whole project tree, the promise will be resolved with null.
     * 
     * @return {Promise} A promise that is resolved with a full path
     * to a file if one could been determined, or null if there was no suitable index
     * file.
     */
    function _getInitialDocFromCurrent() {
        var doc = _getCurrentDocument(),
            refPath,
            i;

        // TODO: FileUtils.getParentFolder()
        function getParentFolder(path) {
            return path.substring(0, path.lastIndexOf('/', path.length - 2) + 1);
        }

        function getFilenameWithoutExtension(filename) {
            var index = filename.lastIndexOf(".");
            return index === -1 ? filename : filename.slice(0, index);
        }

        // Is the currently opened document already a file we can use for Live Development?
        if (doc) {
            refPath = doc.file.fullPath;
            if (FileUtils.isStaticHtmlFileExt(refPath) || FileUtils.isServerHtmlFileExt(refPath)) {
                return Promise.resolve(doc);
            }
        }

        return new Promise(function (resolve, reject) {
            
            var baseUrl = ProjectManager.getBaseUrl(),
                hasOwnServerForLiveDevelopment = (baseUrl && baseUrl.length);

            ProjectManager.getAllFiles().then(function (allFiles) {
                var projectRoot = ProjectManager.getProjectRoot().fullPath,
                    containingFolder,
                    indexFileFound = false,
                    stillInProjectTree = true;

                if (refPath) {
                    containingFolder = FileUtils.getDirectoryPath(refPath);
                } else {
                    containingFolder = projectRoot;
                }

                var filteredFiltered = allFiles.filter(function (item) {
                    var parent = getParentFolder(item.fullPath);

                    return (containingFolder.indexOf(parent) === 0);
                });

                var filterIndexFile = function (fileInfo) {
                    if (fileInfo.fullPath.indexOf(containingFolder) === 0) {
                        if (getFilenameWithoutExtension(fileInfo.name) === "index") {
                            if (hasOwnServerForLiveDevelopment) {
                                if ((FileUtils.isServerHtmlFileExt(fileInfo.name)) ||
                                        (FileUtils.isStaticHtmlFileExt(fileInfo.name))) {
                                    return true;
                                }
                            } else if (FileUtils.isStaticHtmlFileExt(fileInfo.name)) {
                                return true;
                            }
                        } else {
                            return false;
                        }
                    }
                };

                while (!indexFileFound && stillInProjectTree) {
                    i = _.findIndex(filteredFiltered, filterIndexFile);

                    // We found no good match
                    if (i === -1) {
                        // traverse the directory tree up one level
                        containingFolder = getParentFolder(containingFolder);
                        // Are we still inside the project?
                        if (containingFolder.indexOf(projectRoot) === -1) {
                            stillInProjectTree = false;
                        }
                    } else {
                        indexFileFound = true;
                    }
                }

                if (i !== -1) {
                    DocumentManager.getDocumentForPath(filteredFiltered[i].fullPath).then(resolve, resolve);
                    return;
                }

                resolve(null);
            });
        });
    }

    /**
     * If the current editor is for a CSS preprocessor file, then add it to the style sheet 
     * so that we can track cursor positions in the editor to show live preview highlighting.
     * For normal CSS we only do highlighting from files we know for sure are referenced by the 
     * current live preview document, but for preprocessors we just assume that any preprocessor 
     * file you edit is probably related to the live preview.
     *
     * @param {Event} event (unused)
     * @param {Editor} current Current editor
     * @param {Editor} previous Previous editor
     *
     */
    function onActiveEditorChange(event, current, previous) {
        if (previous && previous.document &&
                FileUtils.isCSSPreprocessorFile(previous.document.file.fullPath)) {
            var prevDocUrl = _server && _server.pathToUrl(previous.document.file.fullPath);
            
            if (_relatedDocuments && _relatedDocuments[prevDocUrl]) {
                _closeRelatedDocument(_relatedDocuments[prevDocUrl]);
            }
        }
        if (current && current.document &&
                FileUtils.isCSSPreprocessorFile(current.document.file.fullPath)) {
            var docUrl = _server && _server.pathToUrl(current.document.file.fullPath);
            _styleSheetAdded(null, docUrl);
        }
    }
    
    /**
     * @private
     * While still connected to the Inspector, do cleanup for agents,
     * documents and server.
     * @param {boolean} doCloseWindow Use true to close the window/tab in the browser
     * @return {Promise} A promise that is always resolved
     */
    function _doInspectorDisconnect(doCloseWindow) {
        
        return new Promise(function (resolve, reject) {
            var closePromise,
                connected = Inspector.connected();

            $(EditorManager).off("activeEditorChange", onActiveEditorChange);

            $(Inspector.Page).off(".livedev");
            $(Inspector).off(".livedev");

            // Wait if agents are loading
            if (_loadAgentsPromise) {
                _loadAgentsPromise.then(unloadAgents, unloadAgents);
            } else {
                unloadAgents();
            }

            // Close live documents 
            _closeDocuments();

            if (_server) {
                // Stop listening for requests when disconnected
                _server.stop();

                // Dispose server
                _server = null;
            }

            if (doCloseWindow && connected) {
                closePromise = Promise.resolve(Inspector.Runtime.evaluate("window.open('', '_self').close();"));

                // Add a timeout to continue cleanup if Inspector does not respond
                closePromise = Async.withTimeout(closePromise, 5000);
            } else {
                closePromise = Promise.resolve();
            }

            // Disconnect WebSocket if connected
            var fnAlways = function () {
                if (Inspector.connected()) {
                    Inspector.disconnect().then(resolve, resolve);
                } else {
                    resolve();
                }
            };
            closePromise.then(fnAlways, fnAlways);
        });
    }

    /**
     * @private
     * Close the connection and the associated window asynchronously
     * @param {boolean} doCloseWindow Use true to close the window/tab in the browser
     * @param {?string} reason Optional string key suffix to display to user (see LIVE_DEV_* keys)
     * @return {Promise} Always return a resolved promise once the connection is closed
     */
    function _close(doCloseWindow, reason) {
        if (_closePromise) {
            return _closePromise;
        } else {
            _closePromise = new Promise(function (closeResolve, closeReject) {
                _closeCallbacks = {
                    resolve: closeResolve,
                    reject:  closeReject
                };
            });

            var fnAlways = function () {
                _closePromise = null;
                _closeCallbacks = {};
            };
            _closePromise.then(fnAlways, fnAlways);
        }

        /*
         * Finish closing the live development connection, including setting
         * the status accordingly.
         */
        function cleanup() {
            // Need to do this in order to trigger the corresponding CloseLiveBrowser cleanups required on 
            // the native Mac side
            var closePromise;
            if (brackets.platform === "mac") {
                closePromise = Promise.resolve(NativeApp.closeLiveBrowser());
            } else {
                closePromise = Promise.resolve();
            }
            
            closePromise.then(function () {
                _setStatus(STATUS_INACTIVE, reason || "explicit_close");
                _resolve(_closeCallbacks);
            }).catch(function (err) {
                if (err) {
                    reason +=  " (" + err + ")";
                }
                _setStatus(STATUS_INACTIVE, reason || "explicit_close");
                _resolve(_closeCallbacks);
            });
        }
        
        // Reject calls to open if requests are still pending
        _reject(_openCallbacks);

        if (exports.status === STATUS_INACTIVE) {
            // Ignore close if status is inactive
            _resolve(_closeCallbacks);
        } else {
            _doInspectorDisconnect(doCloseWindow).then(cleanup, cleanup);
        }
        
        return _closePromise;
    }

    // WebInspector Event: Page.frameNavigated
    function _onFrameNavigated(event, res) {
        // res = {frame}
        var url = res.frame.url,
            baseUrl,
            baseUrlRegExp;

        // Only check domain of root frame (with undefined parentId)
        if (res.frame.parentId) {
            return;
        }

        // Any local file is OK
        if (url.match(/^file:\/\//i) || !_server) {
            return;
        }

        // Need base url to build reg exp
        baseUrl = _server.getBaseUrl();
        if (!baseUrl) {
            return;
        }

        // Test that url is within site
        baseUrlRegExp = new RegExp("^" + StringUtils.regexEscape(baseUrl), "i");
        if (!url.match(baseUrlRegExp)) {
            // No longer in site, so terminate live dev, but don't close browser window
            _close(false, "navigated_away");
        }
    }

    /**
     * @private
     * Triggered by unexpected Inspector disconnect event
     */
    function _onDisconnect(event) {
        _close(false, "closed_unknown_reason");
    }

    function _onDetached(event, res) {
        var closeReason;

        if (res && res.reason) {
            // Get the explanation from res.reason, e.g. "replaced_with_devtools", "target_closed", "canceled_by_user"
            // Examples taken from https://chromiumcodereview.appspot.com/10947037/patch/12001/13004
            // However, the link refers to the Chrome Extension API, it may not apply 100% to the Inspector API
            // Prefix with "detached_" to create a quasi-namespace for Chrome's reasons
            closeReason = "detached_" + res.reason;
        }

        _close(false, closeReason);
    }

    /**
     * Unload and reload agents
     * @return {Promise} Resolves once the agents are loaded
     */
    function reconnect() {
        if (_loadAgentsPromise) {
            // Agents are already loading, so don't unload
            return _loadAgentsPromise;
        }

        unloadAgents();
        
        // Clear any existing related documents before we reload the agents.
        // We need to recreate them for the reloaded document due to some
        // desirable side-effects (see #7606). Eventually, we should simplify
        // the way we get that behavior.
        _.forOwn(_relatedDocuments, function (relatedDoc) {
            _closeRelatedDocument(relatedDoc);
        });

        return loadAgents();
    }

    /** reload the live preview */
    function reload() {
        // Unload and reload agents before reloading the page
        // Some agents (e.g. DOMAgent and RemoteAgent) require us to
        // navigate to the page first before loading can complete.
        // To accomodate this, we load all agents (in reconnect())
        // and navigate in parallel.
        reconnect();

        // Reload HTML page
        Inspector.Page.reload();
    }

    /**
     * Close the connection and the associated window asynchronously
     * @return {Promise} Resolves once the connection is closed
     */
    function close() {
        return _close(true);
    }
    
    /**
     * @private
     * Create a promise that resolves when the interstitial page has
     * finished loading.
     * 
     * @return {Promise} Resolves once page is loaded
     */
    function _waitForInterstitialPageLoad() {
        
        return new Promise(function (resolve, reject) {
            var keepPolling = true;
            
            var timer = window.setTimeout(function () {
                keepPolling = false;
                reject();
            }, 10000); // 10 seconds

            /* 
             * Asynchronously check to see if the interstitial page has
             * finished loading; if not, check again until timing out.
             */
            function pollInterstitialPage() {
                if (keepPolling && Inspector.connected()) {
                    Inspector.Runtime.evaluate("window.isBracketsLiveDevelopmentInterstitialPageLoaded", function (response) {
                        var result = response.result;

                        if (result.type === "boolean" && result.value) {
                            window.clearTimeout(timer);
                            resolve();
                        } else {
                            window.setTimeout(pollInterstitialPage, 100);
                        }
                    });
                } else {
                    reject();
                }
            }

            pollInterstitialPage();
        });
    }
        
    /**
     * @private
     * Load agents and navigate to the target document once the 
     * interstitial page has finished loading.
     */
    function _onInterstitialPageLoad() {

        Inspector.Runtime.evaluate("window.navigator.userAgent", function (uaResponse) {
            Inspector.setUserAgent(uaResponse.result.value);
        });

        // Domains for some agents must be enabled first before loading
        var enablePromise = Inspector.Page.enable().then(_enableAgents);
        
        enablePromise.then(function () {
            // Some agents (e.g. DOMAgent and RemoteAgent) require us to
            // navigate to the page first before loading can complete.
            // To accomodate this, we load all agents and navigate in
            // parallel.

            // resolve/reject the open() promise after agents complete
            loadAgents().then(_openCallbacks.resolve, _openCallbacks.reject);

            _getInitialDocFromCurrent().then(function (doc) {
                if (doc && _liveDocument) {
                    if (doc !== _liveDocument.doc) {
                        _createLiveDocumentForFrame(doc);
                    }

                    // Navigate from interstitial to the document
                    // Fires a frameNavigated event
                    if (_server) {
                        Inspector.Page.navigate(_server.pathToUrl(doc.file.fullPath));
                    } else {
                        console.error("LiveDevelopment._onInterstitialPageLoad(): No server active");
                    }
                } else {
                    // Unlikely that we would get to this state where
                    // a connection is in process but there is no current
                    // document
                    close();
                }
            });
        });
    }
    
    /** Triggered by Inspector.connect */
    function _onConnect(event) {
        // When the browser navigates away from the primary live document
        $(Inspector.Page).on("frameNavigated.livedev", _onFrameNavigated);

        // When the Inspector WebSocket disconnects unexpectedely
        $(Inspector).on("disconnect.livedev", _onDisconnect);
		
        _waitForInterstitialPageLoad()
            .catch(function () {
                close();

                Dialogs.showModalDialog(
                    DefaultDialogs.DIALOG_ID_ERROR,
                    Strings.LIVE_DEVELOPMENT_ERROR_TITLE,
                    Strings.LIVE_DEV_LOADING_ERROR_MESSAGE
                );
            })
            .then(_onInterstitialPageLoad);
    }

    function _showWrongDocError() {
        Dialogs.showModalDialog(
            DefaultDialogs.DIALOG_ID_ERROR,
            Strings.LIVE_DEVELOPMENT_ERROR_TITLE,
            Strings.LIVE_DEV_NEED_HTML_MESSAGE
        );
        _reject(_openCallbacks);
    }

    function _showLiveDevServerNotReadyError() {
        Dialogs.showModalDialog(
            DefaultDialogs.DIALOG_ID_ERROR,
            Strings.LIVE_DEVELOPMENT_ERROR_TITLE,
            Strings.LIVE_DEV_SERVER_NOT_READY_MESSAGE
        );
        _reject(_openCallbacks);
    }
    
    function _openInterstitialPage() {
        var browserStarted  = false,
            retryCount      = 0;
        
        // Open the live browser if the connection fails, retry 3 times
        Inspector.connectToURL(launcherUrl).catch(function onConnectFail(err) {
            if (err === "CANCEL") {
                _reject(_openCallbacks, err);
                return;
            }

            if (retryCount > 3) {
                _setStatus(STATUS_ERROR);

                var dialogPromise = Dialogs.showModalDialog(
                    DefaultDialogs.DIALOG_ID_LIVE_DEVELOPMENT,
                    Strings.LIVE_DEVELOPMENT_RELAUNCH_TITLE,
                    Strings.LIVE_DEVELOPMENT_ERROR_MESSAGE,
                    [
                        {
                            className: Dialogs.DIALOG_BTN_CLASS_LEFT,
                            id:        Dialogs.DIALOG_BTN_CANCEL,
                            text:      Strings.CANCEL
                        },
                        {
                            className: Dialogs.DIALOG_BTN_CLASS_PRIMARY,
                            id:        Dialogs.DIALOG_BTN_OK,
                            text:      Strings.RELAUNCH_CHROME
                        }
                    ]
                );

                dialogPromise.then(function (id) {
                    if (id === Dialogs.DIALOG_BTN_OK) {
                        // User has chosen to reload Chrome, quit the running instance
                        _setStatus(STATUS_INACTIVE);
                        _close()
                            .then(function () {
                                browserStarted = false;
                                // Continue to use _openPromise
                                open(true);
                            })
                            .catch(function (err) {
                                // Report error?
                                _setStatus(STATUS_ERROR);
                                browserStarted = false;
                                _reject(_openCallbacks, "CLOSE_LIVE_BROWSER");
                            });
                    } else {
                        _close()
                            .then(function () {
                                browserStarted = false;
                                _reject(_openCallbacks, "CANCEL");
                            })
                            .catch(function (err) {
                                // Report error?
                                _setStatus(STATUS_ERROR);
                                browserStarted = false;
                                _reject(_openCallbacks, "CLOSE_LIVE_BROWSER");
                            });
                    }
                });

                return;
            }
            retryCount++;

            if (!browserStarted && exports.status !== STATUS_ERROR) {
                Promise.resolve(NativeApp.openLiveBrowser(
                    launcherUrl,
                    true        // enable remote debugging
                ))
                    .then(function () {
                        browserStarted = true;
                    })
                    .catch(function (err) {
                        var message;

                        _setStatus(STATUS_ERROR);
                        if (err === FileSystemError.NOT_FOUND) {
                            message = Strings.ERROR_CANT_FIND_CHROME;
                        } else {
                            message = StringUtils.format(Strings.ERROR_LAUNCHING_BROWSER, err);
                        }

                        // Append a message to direct users to the troubleshooting page.
                        if (message) {
                            message += " " + StringUtils.format(Strings.LIVE_DEVELOPMENT_TROUBLESHOOTING, brackets.config.troubleshoot_url);
                        }

                        Dialogs.showModalDialog(
                            DefaultDialogs.DIALOG_ID_ERROR,
                            Strings.ERROR_LAUNCHING_BROWSER_TITLE,
                            message
                        );

                        _reject(_openCallbacks, "OPEN_LIVE_BROWSER");
                    });
            }

            if (exports.status !== STATUS_ERROR) {
                window.setTimeout(function retryConnect() {
                    Inspector.connectToURL(launcherUrl).catch(onConnectFail);
                }, 3000);
            }
        });
    }

    // helper function that actually does the launch once we are sure we have
    // a doc and the server for that doc is up and running.
    function _doLaunchAfterServerReady(initialDoc) {
        // update status
        _setStatus(STATUS_CONNECTING);
        _createLiveDocumentForFrame(initialDoc);

        // start listening for requests
        _server.start();

        // Install a one-time event handler when connected to the launcher page
        $(Inspector).one("connect", _onConnect);
        
        // open browser to the interstitial page to prepare for loading agents
        _openInterstitialPage();
        
        // Once all agents loaded (see _onInterstitialPageLoad()), begin Live Highlighting for preprocessor documents
        _openDeferred.done(function () {
            // Setup activeEditorChange event listener so that we can track cursor positions in
            // CSS preprocessor files and perform live preview highlighting on all elements with
            // the current selector in the preprocessor file.
            $(EditorManager).on("activeEditorChange", onActiveEditorChange);

            // Explicitly trigger onActiveEditorChange so that live preview highlighting
            // can be set up for the preprocessor files.
            onActiveEditorChange(null, EditorManager.getActiveEditor(), null);
        });
    }
    
    function _prepareServer(doc) {
        
        return new Promise(function (resolve, reject) {
            var showBaseUrlPrompt = false;

            _server = LiveDevServerManager.getServer(doc.file.fullPath);

            // Optionally prompt for a base URL if no server was found but the
            // file is a known server file extension
            showBaseUrlPrompt = !exports.config.experimental && !_server &&
                FileUtils.isServerHtmlFileExt(doc.file.fullPath);

            if (showBaseUrlPrompt) {
                // Prompt for a base URL
                PreferencesDialogs.showProjectPreferencesDialog("", Strings.LIVE_DEV_NEED_BASEURL_MESSAGE).then(function (id) {
                    if (id === Dialogs.DIALOG_BTN_OK && ProjectManager.getBaseUrl()) {
                        // If base url is specifed, then re-invoke _prepareServer() to continue
                        _prepareServer(doc).then(resolve, reject);
                    } else {
                        reject();
                    }
                });
            } else if (_server) {
                // Startup the server
                var readyPromise = _server.readyToServe();
                if (!readyPromise) {
                    _showLiveDevServerNotReadyError();
                    reject();
                } else {
                    readyPromise.then(resolve, function () {
                        _showLiveDevServerNotReadyError();
                        reject();
                    });
                }
            } else {
                // No server found
                reject();
            }
        });
    }

    /**
     * Open the Connection and go live
     *
     * @param {!boolean} restart  true if relaunching and _openPromise already exists
     * @return {Promise} Resolves once live preview is open
     */
    function open(restart) {
        // If close() is still pending, wait for close to finish before opening
        if (_closeCallbacks.resolve) {
            return _closePromise.then(function () {
                return open(restart);
            });
        }

        if (!restart) {
            // Return existing promise if it is still pending
            if (_openCallbacks.resolve) {
                return _openPromise;
            } else {
                _openPromise = new Promise(function (openResolve, openReject) {
                    _openCallbacks = {
                        resolve: openResolve,
                        reject:  openReject
                    };
                });
                
                var fnAlways = function () {
                    _openPromise = null;
                    _openCallbacks = {};
                };
                _openPromise.then(fnAlways, fnAlways);
            }
        }
        
        // TODO: need to run _onFileChanged() after load if doc != currentDocument here? Maybe not, since activeEditorChange
        // doesn't trigger it, while inline editors can still cause edits in doc other than currentDoc...
        _getInitialDocFromCurrent().then(function (doc) {
            var otherDocumentsInWorkingFiles,
                prepareServerPromise = (doc && _prepareServer(doc));

            if (!prepareServerPromise) {
                prepareServerPromise = Promise.reject();
            }

            if (doc && !doc._masterEditor) {
                otherDocumentsInWorkingFiles = MainViewManager.getWorkingSet(MainViewManager.ALL_PANES).length;
                MainViewManager.addToWorkingSet(MainViewManager.ACTIVE_PANE, doc.file);

                if (!otherDocumentsInWorkingFiles) {
                    MainViewManager._edit(MainViewManager.ACTIVE_PANE, doc);
                }
            }

            // wait for server (StaticServer, Base URL or file:)
            prepareServerPromise
                .then(function () {
                    _doLaunchAfterServerReady(doc);
                })
                .catch(function () {
                    _showWrongDocError();
                });
        });

        return _openPromise;
    }
    
    /** Enable highlighting */
    function showHighlight() {
        var doc = getLiveDocForEditor(EditorManager.getActiveEditor());
        
        if (doc && doc.updateHighlight) {
            doc.updateHighlight();
        }
    }

    /** Hide any active highlighting */
    function hideHighlight() {
        if (Inspector.connected() && agents.highlight) {
            agents.highlight.hide();
        }
    }
    
    /** Redraw highlights **/
    function redrawHighlight() {
        if (Inspector.connected() && agents.highlight) {
            agents.highlight.redraw();
        }
    }

    /**
     * @private
     * MainViewManager.currentFileChange event handler. 
     */
    function _onFileChanged() {
        var doc = _getCurrentDocument();
        
        if (!doc || !Inspector.connected()) {
            return;
        }
        
        // close the current session and begin a new session if the current
        // document changes to an HTML document that was not loaded yet
        var docUrl = _server && _server.pathToUrl(doc.file.fullPath),
            wasRequested = agents.network && agents.network.wasURLRequested(docUrl),
            isViewable = exports.config.experimental || (_server && _server.canServe(doc.file.fullPath));
        
        if (!wasRequested && isViewable) {
            // Update status
            _setStatus(STATUS_CONNECTING);

            // clear live doc and related docs
            _closeDocuments();

            // create new live doc
            _createLiveDocumentForFrame(doc);

            // Navigate to the new page within this site. Agents must handle
            // frameNavigated event to clear any saved state.
            Inspector.Page.navigate(docUrl).then(function () {
                _setStatus(STATUS_ACTIVE);
            }, function () {
                _close(false, "closed_unknown_reason");
            });
        } else if (wasRequested) {
            // Update highlight
            showHighlight();
        }
    }

    /**
     * Triggered by a documentSaved event from DocumentManager.
     * @param {$.Event} event
     * @param {Document} doc
     */
    function _onDocumentSaved(event, doc) {
        if (!Inspector.connected() || !_server) {
            return;
        }
        
        var absolutePath            = doc.file.fullPath,
            liveDocument            = absolutePath && _server.get(absolutePath),
            liveEditingEnabled      = liveDocument && liveDocument.isLiveEditingEnabled  && liveDocument.isLiveEditingEnabled();
        
        // Skip reload if the saved document has live editing enabled
        if (liveEditingEnabled) {
            return;
        }
        
        var documentUrl     = _server.pathToUrl(absolutePath),
            wasRequested    = agents.network && agents.network.wasURLRequested(documentUrl);
        
        if (wasRequested) {
            reload();
        }
    }

    /** Triggered by a change in dirty flag from the DocumentManager */
    function _onDirtyFlagChange(event, doc) {
        if (doc && Inspector.connected() &&
                _server && agents.network && agents.network.wasURLRequested(_server.pathToUrl(doc.file.fullPath))) {
            // Set status to out of sync if dirty. Otherwise, set it to active status.
            _setStatus(_docIsOutOfSync(doc) ? STATUS_OUT_OF_SYNC : STATUS_ACTIVE);
        }
    }

    function getCurrentProjectServerConfig() {
        return {
            baseUrl: ProjectManager.getBaseUrl(),
            pathResolver: ProjectManager.makeProjectRelativeIfPossible,
            root: ProjectManager.getProjectRoot().fullPath
        };
    }
    
    function _createUserServer() {
        return new UserServer(getCurrentProjectServerConfig());
    }
    
    function _createFileServer() {
        return new FileServer(getCurrentProjectServerConfig());
    }

    /** Initialize the LiveDevelopment Session */
    function init(theConfig) {
        exports.config = theConfig;
        
        $(Inspector).on("error", _onError);
        $(Inspector.Inspector).on("detached", _onDetached);

        // Only listen for styleSheetAdded
        // We may get interim added/removed events when pushing incremental updates
        $(CSSAgent).on("styleSheetAdded.livedev", _styleSheetAdded);
        
        $(MainViewManager)
            .on("currentFileChange", _onFileChanged);
        $(DocumentManager)
            .on("documentSaved", _onDocumentSaved)
            .on("dirtyFlagChange", _onDirtyFlagChange);
        $(ProjectManager)
            .on("beforeProjectClose beforeAppClose", close);
        
        // Register user defined server provider
        LiveDevServerManager.registerServer({ create: _createUserServer }, 99);
        LiveDevServerManager.registerServer({ create: _createFileServer }, 0);

        // Initialize exports.status
        _setStatus(STATUS_INACTIVE);
    }

    function _getServer() {
        return _server;
    }

    function getServerBaseUrl() {
        return _server && _server.getBaseUrl();
    }



    // For unit testing
    exports.launcherUrl               = launcherUrl;
    exports._getServer                = _getServer;
    exports._getInitialDocFromCurrent = _getInitialDocFromCurrent;

    // Export public functions
    exports.agents              = agents;
    exports.open                = open;
    exports.close               = close;
    exports.reconnect           = reconnect;
    exports.reload              = reload;
    exports.enableAgent         = enableAgent;
    exports.disableAgent        = disableAgent;
    exports.getLiveDocForPath   = getLiveDocForPath;
    exports.showHighlight       = showHighlight;
    exports.hideHighlight       = hideHighlight;
    exports.redrawHighlight     = redrawHighlight;
    exports.init                = init;
    exports.getCurrentProjectServerConfig = getCurrentProjectServerConfig;
    exports.getServerBaseUrl    = getServerBaseUrl;
});<|MERGE_RESOLUTION|>--- conflicted
+++ resolved
@@ -198,7 +198,6 @@
      * @type {BaseServer}
      */
     var _server;
-<<<<<<< HEAD
     
     function _resolve(promiseCallbacks, arg) {
         if (promiseCallbacks.resolve) {
@@ -210,11 +209,6 @@
         if (promiseCallbacks.reject) {
             promiseCallbacks.reject(arg);
         }
-=======
-
-    function _isPromisePending(promise) {
-        return promise && promise.state() === "pending";
->>>>>>> 623c60ff
     }
     
     function _isHtmlFileExt(ext) {
@@ -1281,7 +1275,7 @@
         _openInterstitialPage();
         
         // Once all agents loaded (see _onInterstitialPageLoad()), begin Live Highlighting for preprocessor documents
-        _openDeferred.done(function () {
+        _openPromise.then(function () {
             // Setup activeEditorChange event listener so that we can track cursor positions in
             // CSS preprocessor files and perform live preview highlighting on all elements with
             // the current selector in the preprocessor file.
