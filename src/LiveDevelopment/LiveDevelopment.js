/*
 * Copyright (c) 2012 Adobe Systems Incorporated. All rights reserved.
 *  
 * Permission is hereby granted, free of charge, to any person obtaining a
 * copy of this software and associated documentation files (the "Software"), 
 * to deal in the Software without restriction, including without limitation 
 * the rights to use, copy, modify, merge, publish, distribute, sublicense, 
 * and/or sell copies of the Software, and to permit persons to whom the 
 * Software is furnished to do so, subject to the following conditions:
 *  
 * The above copyright notice and this permission notice shall be included in
 * all copies or substantial portions of the Software.
 *  
 * THE SOFTWARE IS PROVIDED "AS IS", WITHOUT WARRANTY OF ANY KIND, EXPRESS OR
 * IMPLIED, INCLUDING BUT NOT LIMITED TO THE WARRANTIES OF MERCHANTABILITY, 
 * FITNESS FOR A PARTICULAR PURPOSE AND NONINFRINGEMENT. IN NO EVENT SHALL THE
 * AUTHORS OR COPYRIGHT HOLDERS BE LIABLE FOR ANY CLAIM, DAMAGES OR OTHER 
 * LIABILITY, WHETHER IN AN ACTION OF CONTRACT, TORT OR OTHERWISE, ARISING 
 * FROM, OUT OF OR IN CONNECTION WITH THE SOFTWARE OR THE USE OR OTHER 
 * DEALINGS IN THE SOFTWARE.
 * 
 */

/*jslint vars: true, plusplus: true, devel: true, nomen: true, indent: 4, forin: true, maxerr: 50, regexp: true */
/*global define, $, brackets, window */

/**
 * LiveDevelopment manages the Inspector, all Agents, and the active LiveDocument
 *
 * # STARTING
 *
 * To start a session call `open`. This will read the currentDocument from brackets,
 * launch the LiveBrowser (currently Chrome) with the remote debugger port open,
 * establish the Inspector connection to the remote debugger, and finally load all
 * agents.
 *
 * # STOPPING
 *
 * To stop a session call `close`. This will close the active browser window,
 * disconnect the Inspector, unload all agents, and clean up.
 *
 * # STATUS
 *
 * Status updates are dispatched as `statusChange` jQuery events. The status
 * is passed as the first parameter and the reason for the change as the second
 * parameter. Currently only the "Inactive" status supports the reason parameter.
 * The status codes are:
 *
 * -1: Error
 *  0: Inactive
 *  1: Connecting to the remote debugger
 *  2: Loading agents
 *  3: Active
 *  4: Out of sync
 *
 * The reason codes are:
 * - null (Unknown reason)
 * - "explicit_close" (LiveDevelopment.close() was called)
 * - "navigated_away" (The browser changed to a location outside of the project)
 * - "detached_target_closed" (The tab or window was closed)
 * - "detached_replaced_with_devtools" (The developer tools were opened in the browser)
 */
define(function LiveDevelopment(require, exports, module) {
    "use strict";

    require("utils/Global");

    // Status Codes
    var STATUS_ERROR          = exports.STATUS_ERROR          = -1;
    var STATUS_INACTIVE       = exports.STATUS_INACTIVE       =  0;
    var STATUS_CONNECTING     = exports.STATUS_CONNECTING     =  1;
    var STATUS_LOADING_AGENTS = exports.STATUS_LOADING_AGENTS =  2;
    var STATUS_ACTIVE         = exports.STATUS_ACTIVE         =  3;
    var STATUS_OUT_OF_SYNC    = exports.STATUS_OUT_OF_SYNC    =  4;
    var STATUS_SYNC_ERROR     = exports.STATUS_SYNC_ERROR     =  5;

    var Async                = require("utils/Async"),
        CollectionUtils      = require("utils/CollectionUtils"),
        Dialogs              = require("widgets/Dialogs"),
        DefaultDialogs       = require("widgets/DefaultDialogs"),
        DocumentManager      = require("document/DocumentManager"),
        EditorManager        = require("editor/EditorManager"),
        FileServer           = require("LiveDevelopment/Servers/FileServer").FileServer,
        FileSystemError      = require("filesystem/FileSystemError"),
        FileUtils            = require("file/FileUtils"),
        LiveDevServerManager = require("LiveDevelopment/LiveDevServerManager"),
        NativeApp            = require("utils/NativeApp"),
        PreferencesDialogs   = require("preferences/PreferencesDialogs"),
        ProjectManager       = require("project/ProjectManager"),
        Strings              = require("strings"),
        StringUtils          = require("utils/StringUtils"),
        UserServer           = require("LiveDevelopment/Servers/UserServer").UserServer;

    // Inspector
    var Inspector       = require("LiveDevelopment/Inspector/Inspector");

    // Documents
    var CSSDocument     = require("LiveDevelopment/Documents/CSSDocument"),
        HTMLDocument    = require("LiveDevelopment/Documents/HTMLDocument"),
        JSDocument      = require("LiveDevelopment/Documents/JSDocument");
    
    // Document errors
    var SYNC_ERROR_CLASS = "live-preview-sync-error";

    // Agents
    var agents = {
        "console"   : require("LiveDevelopment/Agents/ConsoleAgent"),
        "remote"    : require("LiveDevelopment/Agents/RemoteAgent"),
        "network"   : require("LiveDevelopment/Agents/NetworkAgent"),
        "dom"       : require("LiveDevelopment/Agents/DOMAgent"),
        "css"       : require("LiveDevelopment/Agents/CSSAgent"),
        "script"    : require("LiveDevelopment/Agents/ScriptAgent"),
        "highlight" : require("LiveDevelopment/Agents/HighlightAgent"),
        "goto"      : require("LiveDevelopment/Agents/GotoAgent"),
        "edit"      : require("LiveDevelopment/Agents/EditAgent")
    };

    // construct path to launch.html
    // window location is can be one of the following:
    // Installed:                /path/to/Brackets.app/Contents/www/index.html
    // Installed, dev:           /path/to/Brackets.app/Contents/dev/src/index.html
    // Installed, dev, test:     /path/to/Brackets.app/Contents/dev/test/SpecRunner.html
    // Arbitrary git repo:       /path/to/brackets/src/index.html
    // Arbitrary git repo, test: /path/to/brackets/test/SpecRunner.html
    var launcherUrl = window.location.pathname;

    // special case for test/SpecRunner.html since we can't tell how requirejs
    // baseUrl is configured dynamically
    launcherUrl = launcherUrl.replace("/test/SpecRunner.html", "/src/index.html");

    launcherUrl = launcherUrl.substr(0, launcherUrl.lastIndexOf("/")) + "/LiveDevelopment/launch.html";
    launcherUrl = window.location.origin + launcherUrl;
    
    // TODO: Remove this temporary flag. Once we're certain that Live HTML is ready,
    // we can remove all traces of this flag.
    brackets.livehtml = true;

    // Some agents are still experimental, so we don't enable them all by default
    // However, extensions can enable them by calling enableAgent().
    // This object is used as a set (thus all properties have the value 'true').
    // Property names should match property names in the 'agents' object.
    var _enabledAgentNames = {
        "console"   : true,
        "remote"    : true,
        "network"   : true,
        "css"       : true,
        "highlight" : true
    };

    // store the names (matching property names in the 'agent' object) of agents that we've loaded
    var _loadedAgentNames = [];

    var _liveDocument;        // the document open for live editing.
    var _relatedDocuments;    // CSS and JS documents that are used by the live HTML document
    var _openDeferred;        // promise returned for each call to open()
    
    /**
     * Current live preview server
     * @type {BaseServer}
     */
    var _server;
    
    function _isHtmlFileExt(ext) {
        return (FileUtils.isStaticHtmlFileExt(ext) ||
                (ProjectManager.getBaseUrl() && FileUtils.isServerHtmlFileExt(ext)));
    }

    /** Get the current document from the document manager
     * _adds extension, url and root to the document
     */
    function _getCurrentDocument() {
        return DocumentManager.getCurrentDocument();
    }

    /** Determine which document class should be used for a given document
     * @param {Document} document
     */
    function _classForDocument(doc) {
        switch (doc.getLanguage().getId()) {
        case "css":
            return CSSDocument;
        case "javascript":
            return exports.config.experimental ? JSDocument : null;
        }

        if (_isHtmlFileExt(doc.file.fullPath)) {
            return HTMLDocument;
        }

        return null;
    }

    function getLiveDocForPath(path) {
        if (!_server) {
            return undefined;
        }
        
        return _server.get(path);
    }
    
    function getLiveDocForEditor(editor) {
        if (!editor) {
            return null;
        }
        return getLiveDocForPath(editor.document.file.fullPath);
    }
    
    /**
     * Removes the given CSS/JSDocument from _relatedDocuments. Signals that the
     * given file is no longer associated with the HTML document that is live (e.g.
     * if the related file has been deleted on disk).
     */
    function _handleRelatedDocumentDeleted(event, liveDoc) {
        var index = _relatedDocuments.indexOf(liveDoc);
        
        if (index !== -1) {
            _relatedDocuments.splice(index, 1);
            
            if (_server) {
                _server.remove(liveDoc);
            }
        }
    }

    /**
     * @private
     * Clears errors from line number gutter (line class)
     * @param {HTMLDocument|CSSDocument} liveDocument
     */
    function _doClearErrors(liveDocument) {
        var lineHandle;
        
        if (!liveDocument.editor ||
                !liveDocument._errorLineHandles ||
                !liveDocument._errorLineHandles.length) {
            return;
        }
        
        liveDocument.editor._codeMirror.operation(function () {
            while (true) {
                // Iterate over all lines that were previously marked with an error
                lineHandle = liveDocument._errorLineHandles.pop();
                
                if (!lineHandle) {
                    break;
                }
                
                liveDocument.editor._codeMirror.removeLineClass(lineHandle, "wrap", SYNC_ERROR_CLASS);
            }
        });
    }

    /**
     * Update the status. Triggers a statusChange event.
     * @param {number} status new status
     * @param {?string} closeReason Optional string key suffix to display to
     *     user when closing the live development connection (see LIVE_DEV_* keys)
     */
    function _setStatus(status, closeReason) {
        // Don't send a notification when the status didn't actually change
        if (status === exports.status) {
            return;
        }
        
        exports.status = status;
        
        var reason = status === STATUS_INACTIVE ? closeReason : null;
        $(exports).triggerHandler("statusChange", [status, reason]);
    }
    
    /**
     * @private
     * Event handler for live document errors. Displays error status in the editor gutter.
     * @param {$.Event} event
     * @param {HTMLDocument|CSSDocument} liveDocument
     * @param {Array.<{token: SimpleNode, startPos: Pos, endPos: Pos}>} errors 
     */
    function _handleLiveDocumentStatusChanged(liveDocument) {
        var startLine,
            endLine,
            lineInfo,
            i,
            lineHandle,
            status = (liveDocument.errors.length) ? STATUS_SYNC_ERROR : STATUS_ACTIVE;

        _setStatus(status);
        
        if (!liveDocument.editor) {
            return;
        }

        // Buffer addLineClass DOM changes in a CodeMirror operation
        liveDocument.editor._codeMirror.operation(function () {
            // Remove existing errors before marking new ones
            _doClearErrors(liveDocument);
            
            liveDocument._errorLineHandles = liveDocument._errorLineHandles || [];
    
            liveDocument.errors.forEach(function (error) {
                startLine = error.startPos.line;
                endLine = error.endPos.line;
                
                for (i = startLine; i < endLine + 1; i++) {
                    lineHandle = liveDocument.editor._codeMirror.addLineClass(i, "wrap", SYNC_ERROR_CLASS);
                    liveDocument._errorLineHandles.push(lineHandle);
                }
            });
        });
    }

    /**
     * @private
     * Close a live document
     */
    function _closeDocument(liveDocument) {
        _doClearErrors(liveDocument);
        liveDocument.close();
        
        if (liveDocument.editor) {
            $(liveDocument.editor).off(".livedev");
        }
        
        $(liveDocument).off(".livedev");
    }

    /**
     * @private
     * Close all live documents
     */
    function _closeDocuments() {
        if (_liveDocument) {
            _closeDocument(_liveDocument);
            _liveDocument = undefined;
        }
        
        if (_relatedDocuments) {
            _relatedDocuments.forEach(function (liveDoc) {
                _closeDocument(liveDoc);
            });
            
            _relatedDocuments = undefined;
        }
        
        // Clear all documents from request filtering
        if (_server) {
            _server.clear();
        }
    }

    /**
     * @private
     * Create a live version of a Brackets document
     * @param {Document} doc
     * @param {Editor} editor
     * @return {?(HTMLDocument|CSSDocument)}
     */
    function _createDocument(doc, editor) {
        var DocClass        = _classForDocument(doc),
            liveDocument    = new DocClass(doc, editor);

        if (!DocClass) {
            return null;
        }

        $(liveDocument).on("statusChanged.livedev", function () {
            _handleLiveDocumentStatusChanged(liveDocument);
        });

        return liveDocument;
    }
    
    /**
     * @private
     * Populate array of related documents reported by the browser agent(s)
     */
    function _getRelatedDocuments() {
        function createLiveStylesheet(url) {
            var stylesheetDeferred  = $.Deferred(),
                promise             = stylesheetDeferred.promise(),
                path                = _server && _server.urlToPath(url);

            // path may be null if loading an external stylesheet
            if (path) {
                DocumentManager.getDocumentForPath(path)
                    .fail(function () {
                        // A failure to open a related file is benign
                        stylesheetDeferred.resolve();
                    })
                    .done(function (doc) {
                        // CSSAgent includes containing HTMLDocument in list returned
                        // from getStyleSheetURLS() (which could be useful for collecting
                        // embedded style sheets) but we need to filter doc out here.
                        if ((_classForDocument(doc) === CSSDocument) &&
                                (!_liveDocument || (doc !== _liveDocument.doc))) {
                            var liveDoc = _createDocument(doc);
                            if (liveDoc) {
                                _relatedDocuments.push(liveDoc);
                                _server.add(liveDoc);
                                
                                $(liveDoc).on("deleted.livedev", _handleRelatedDocumentDeleted);
                            }
                        }
                        stylesheetDeferred.resolve();
                    });
            } else {
                stylesheetDeferred.resolve();
            }

            return promise;
        }

        // Gather related CSS documents.
        // FUTURE: Gather related JS documents as well.
        _relatedDocuments = [];
        
        return Async.doInParallel(agents.css.getStylesheetURLs(),
                                  createLiveStylesheet,
                                  false); // don't fail fast
    }

    /** Enable an agent. Takes effect next time a connection is made. Does not affect
     *  current live development sessions.
     *
     *  @param {string} name of agent to enable
     */
    function enableAgent(name) {
        if (agents.hasOwnProperty(name) && !_enabledAgentNames.hasOwnProperty(name)) {
            _enabledAgentNames[name] = true;
        }
    }

    /** Disable an agent. Takes effect next time a connection is made. Does not affect
     *  current live development sessions.
     *
     *  @param {string} name of agent to disable
     */
    function disableAgent(name) {
        if (_enabledAgentNames.hasOwnProperty(name)) {
            delete _enabledAgentNames[name];
        }
    }

    /** Documents are considered to be out-of-sync if they are dirty and
     *  do not have "update while editing" support
     * @param {Document} doc
     */
    function _docIsOutOfSync(doc) {
        var docClass = _classForDocument(doc);
        return (doc.isDirty && docClass !== CSSDocument &&
                (!brackets.livehtml || docClass !== HTMLDocument));
    }
    
    /** Triggered by Inspector.error */
    function _onError(event, error) {
        var message;
        
        // Sometimes error.message is undefined
        if (!error.message) {
            console.warn("Expected a non-empty string in error.message, got this instead:", error.message);
            message = JSON.stringify(error);
        } else {
            message = error.message;
        }

        // Remove "Uncaught" from the beginning to avoid the inspector popping up
        if (message && message.substr(0, 8) === "Uncaught") {
            message = message.substr(9);
        }

        // Additional information, like exactly which parameter could not be processed.
        var data = error.data;
        if (Array.isArray(data)) {
            message += "\n" + data.join("\n");
        }

        // Show the message, but include the error object for further information (e.g. error code)
        console.error(message, error);
        _setStatus(STATUS_ERROR);
    }

    /** Unload the agents */
    function unloadAgents() {
        _loadedAgentNames.forEach(function (name) {
            agents[name].unload();
        });
        _loadedAgentNames = [];
    }
    
    /**
     * @private
     * Invoke a no-arg method on an inspector agent
     * @param {string} name Agent name
     * @param {stirng} methodName Method name to call on the agent
     */
    function _invokeAgentMethod(name, methodName) {
        var oneAgentPromise;

        if (agents[name] && agents[name][methodName]) {
            oneAgentPromise = agents[name][methodName].call();
        }

        if (!oneAgentPromise) {
            oneAgentPromise = new $.Deferred().resolve().promise();
        } else {
            oneAgentPromise.fail(function () {
                console.error(methodName + " failed on agent", name);
            });
        }

        return oneAgentPromise;
    }

    function getEnabledAgents() {
        var enabledAgents;

        // Select agents to use
        if (exports.config.experimental) {
            // load all agents
            enabledAgents = agents;
        } else {
            // load only enabled agents
            enabledAgents = _enabledAgentNames;
        }
        
        return Object.keys(enabledAgents);
    }
    
    /**
     * @private
     * Setup agents that need inspector domains enabled before loading
     */
    function _enableAgents() {
        // enable agents in parallel
        return Async.doInParallel(
            getEnabledAgents(),
            function (name) {
                return _invokeAgentMethod(name, "enable");
            },
            true
        );
    }

    /** Load the agents */
    function loadAgents() {
        var result = new $.Deferred(),
            promises = [],
            enableAgentsPromise,
            allAgentsPromise;

        _setStatus(STATUS_LOADING_AGENTS);

        // load agents in parallel
        allAgentsPromise = Async.doInParallel(
            getEnabledAgents(),
            function (name) {
                return _invokeAgentMethod(name, "load").done(function () {
                    _loadedAgentNames.push(name);
                });
            },
            true
        );

        // wrap agent loading with a timeout
        allAgentsPromise = Async.withTimeout(allAgentsPromise, 10000);

        allAgentsPromise.done(function () {
            // After (1) the interstitial page loads, (2) then browser navigation
            // to the base URL is completed, and (3) the agents finish loading
            // gather related documents and finally set status to STATUS_ACTIVE.
            var doc = _getCurrentDocument();  // TODO: probably wrong...

            if (doc) {
                var status = STATUS_ACTIVE,
                    relatedDocumentsPromise;

                // Note: the following promise is never explicitly rejected, so there
                // is no failure handler. If _getRelatedDocuments is changed so that rejection
                // is possible, failure should be managed accordingly.
                relatedDocumentsPromise = Async.withTimeout(_getRelatedDocuments(), 5000);

                relatedDocumentsPromise
                    .done(function () {
                        if (_docIsOutOfSync(doc)) {
                            status = STATUS_OUT_OF_SYNC;
                        }
                        _setStatus(status);

                        result.resolve();
                    })
                    .fail(result.reject);
            } else {
                result.reject();
            }
        });

        allAgentsPromise.fail(result.reject);
        
        // show error loading live dev dialog
        result.fail(function () {
            _setStatus(STATUS_ERROR);

            Dialogs.showModalDialog(
                Dialogs.DIALOG_ID_ERROR,
                Strings.LIVE_DEVELOPMENT_ERROR_TITLE,
                Strings.LIVE_DEV_LOADING_ERROR_MESSAGE
            );
        });

        // resolve/reject the open() promise after agents complete
        result.then(_openDeferred.resolve, _openDeferred.reject);

        return result.promise();
    }

    /**
     * @private
     * Determine an index file that can be used to start Live Development.
     * This function will inspect all files in a project to find the closest index file
     * available for currently opened document. We are searching for these files:
     *  - index.html
     *  - index.htm
     * 
     * If the project is configured with a custom base url for live developmment, then
     * the list of possible index files is extended to contain these index files too:
     *  - index.php
     *  - index.php3
     *  - index.php4
     *  - index.php5
     *  - index.phtm
     *  - index.phtml
     *  - index.cfm
     *  - index.cfml
     *  - index.asp
     *  - index.aspx
     *  - index.jsp
     *  - index.jspx
     *  - index.shm
     *  - index.shml
     * 
     * If a file was found, the promise will be resolved with the full path to this file. If no file
     * was found in the whole project tree, the promise will be resolved with null.
     * 
     * @return {jQuery.Promise} A promise that is resolved with a full path
     * to a file if one could been determined, or null if there was no suitable index
     * file.
     */
    function _getInitialDocFromCurrent() {
        var doc = _getCurrentDocument(),
            refPath,
            i;

        // TODO: FileUtils.getParentFolder()
        function getParentFolder(path) {
            return path.substring(0, path.lastIndexOf('/', path.length - 2) + 1);
        }

        function getFilenameWithoutExtension(filename) {
            var index = filename.lastIndexOf(".");
            return index === -1 ? filename : filename.slice(0, index);
        }

        // Is the currently opened document already a file we can use for Live Development?
        if (doc) {
            refPath = doc.file.fullPath;
            if (FileUtils.isStaticHtmlFileExt(refPath) || FileUtils.isServerHtmlFileExt(refPath)) {
                return new $.Deferred().resolve(doc);
            }
        }

        var result = new $.Deferred();

        var baseUrl = ProjectManager.getBaseUrl(),
            hasOwnServerForLiveDevelopment = (baseUrl && baseUrl.length);

<<<<<<< HEAD
        ProjectManager.getAllFiles().done(function (allFiles) {
=======
        FileIndexManager.getFileInfoList("all").done(function (allFiles) {
            var projectRoot = ProjectManager.getProjectRoot().fullPath,
                containingFolder,
                indexFileFound = false,
                stillInProjectTree = true;
            
>>>>>>> 4ef1ddd5
            if (refPath) {
                containingFolder = FileUtils.getDirectoryPath(refPath);
            } else {
                containingFolder = projectRoot;
            }
            
            var filteredFiltered = allFiles.filter(function (item) {
                var parent = getParentFolder(item.fullPath);
                
                return (containingFolder.indexOf(parent) === 0);
            });
            
            var filterIndexFile = function (fileInfo) {
                if (fileInfo.fullPath.indexOf(containingFolder) === 0) {
                    if (getFilenameWithoutExtension(fileInfo.name) === "index") {
                        if (hasOwnServerForLiveDevelopment) {
                            if ((FileUtils.isServerHtmlFileExt(fileInfo.name)) ||
                                    (FileUtils.isStaticHtmlFileExt(fileInfo.name))) {
                                return true;
                            }
                        } else if (FileUtils.isStaticHtmlFileExt(fileInfo.name)) {
                            return true;
                        }
                    } else {
                        return false;
                    }
                }
<<<<<<< HEAD

                if (i !== -1) {
                    DocumentManager.getDocumentForPath(filteredFiltered[i].fullPath).then(result.resolve, result.resolve);
                } else {
                    result.resolve(null);
=======
            };

            while (!indexFileFound && stillInProjectTree) {
                i = CollectionUtils.indexOf(filteredFiltered, filterIndexFile);

                // We found no good match
                if (i === -1) {
                    // traverse the directory tree up one level
                    containingFolder = getParentFolder(containingFolder);
                    // Are we still inside the project?
                    if (containingFolder.indexOf(projectRoot) === -1) {
                        stillInProjectTree = false;
                    }
                } else {
                    indexFileFound = true;
>>>>>>> 4ef1ddd5
                }
            } else {
                result.resolve(null);
            }
<<<<<<< HEAD
=======

            if (i !== -1) {
                DocumentManager.getDocumentForPath(filteredFiltered[i].fullPath).then(result.resolve, result.resolve);
                return;
            }
            
            result.resolve(null);
>>>>>>> 4ef1ddd5
        });

        return result.promise();
    }

    /**
     * @private
     * While still connected to the Inspector, do cleanup for agents,
     * documents and server.
     * @param {boolean} doCloseWindow Use true to close the window/tab in the browser
     * @return {jQuery.Promise} A promise that is always resolved
     */
    function _doInspectorDisconnect(doCloseWindow) {
        var closePromise,
            deferred    = new $.Deferred(),
            connected   = Inspector.connected();

        $(Inspector.Page).off(".livedev");
        $(Inspector).off(".livedev");

        unloadAgents();
        
        // Close live documents 
        _closeDocuments();
        
        if (_server) {
            // Stop listening for requests when disconnected
            _server.stop();

            // Dispose server
            _server = null;
        }

        if (doCloseWindow && connected) {
            closePromise = Inspector.Runtime.evaluate("window.open('', '_self').close();");

            // Add a timeout to continue cleanup if Inspector does not respond
            closePromise = Async.withTimeout(closePromise, 5000);
        } else {
            closePromise = new $.Deferred().resolve();
        }

        closePromise.done(function () {
            if (Inspector.connected()) {
                Inspector.disconnect().always(deferred.resolve);
            } else {
                deferred.resolve();
            }
        });

        return deferred.promise();
    }

    /**
     * @private
     * Close the connection and the associated window asynchronously
     * @param {boolean} doCloseWindow Use true to close the window/tab in the browser
     * @param {?string} reason Optional string key suffix to display to user (see LIVE_DEV_* keys)
     * @return {jQuery.Promise} Resolves once the connection is closed
     */
    function _close(doCloseWindow, reason) {
        var deferred = $.Deferred();

        /*
         * Finish closing the live development connection, including setting
         * the status accordingly.
         */
        function cleanup() {
            _setStatus(STATUS_INACTIVE, reason || "explicit_close");
            deferred.resolve();
        }

        if (_openDeferred) {
            _doInspectorDisconnect(doCloseWindow).done(cleanup);

            if (_openDeferred.state() === "pending") {
                _openDeferred.reject();
            }
        } else {
            // Deferred may not be created yet
            // We always close attempt to close the live dev connection on
            // ProjectManager beforeProjectClose and beforeAppClose events
            cleanup();
        }
        
        return deferred.promise();
    }

    // WebInspector Event: Page.frameNavigated
    function _onFrameNavigated(event, res) {
        // res = {frame}
        var url = res.frame.url,
            baseUrl,
            baseUrlRegExp;

        // Only check domain of root frame (with undefined parentId)
        if (res.frame.parentId) {
            return;
        }

        // Any local file is OK
        if (url.match(/^file:\/\//i) || !_server) {
            return;
        }

        // Need base url to build reg exp
        baseUrl = _server.getBaseUrl();
        if (!baseUrl) {
            return;
        }

        // Test that url is within site
        baseUrlRegExp = new RegExp("^" + StringUtils.regexEscape(baseUrl), "i");
        if (!url.match(baseUrlRegExp)) {
            // No longer in site, so terminate live dev, but don't close browser window
            _close(false, "navigated_away");
        }
    }

    /**
     * @private
     * Triggered by unexpected Inspector disconnect event
     */
    function _onDisconnect(event) {
        _close(false, "closed_unknown_reason");
    }

    function _onDetached(event, res) {
        var closeReason;

        if (res && res.reason) {
            // Get the explanation from res.reason, e.g. "replaced_with_devtools", "target_closed", "canceled_by_user"
            // Examples taken from https://chromiumcodereview.appspot.com/10947037/patch/12001/13004
            // However, the link refers to the Chrome Extension API, it may not apply 100% to the Inspector API
            // Prefix with "detached_" to create a quasi-namespace for Chrome's reasons
            closeReason = "detached_" + res.reason;
        }

        _close(false, closeReason);
    }

    /**
     * Unload and reload agents
     */
    function reconnect() {
        unloadAgents();
        loadAgents();
    }

    /**
     * Close the connection and the associated window asynchronously
     * @return {jQuery.Promise} Resolves once the connection is closed
     */
    function close() {
        return _close(true);
    }
    
    /**
     * @private
     * Create a promise that resolves when the interstitial page has
     * finished loading.
     * 
     * @return {jQuery.Promise}
     */
    function _waitForInterstitialPageLoad() {
        var deferred    = $.Deferred(),
            keepPolling = true,
            timer       = window.setTimeout(function () {
                keepPolling = false;
                deferred.reject();
            }, 10000); // 10 seconds
        
        /* 
         * Asynchronously check to see if the interstitial page has
         * finished loading; if not, check again until timing out.
         */
        function pollInterstitialPage() {
            if (keepPolling && Inspector.connected()) {
                Inspector.Runtime.evaluate("window.isBracketsLiveDevelopmentInterstitialPageLoaded", function (response) {
                    var result = response.result;
                    
                    if (result.type === "boolean" && result.value) {
                        window.clearTimeout(timer);
                        deferred.resolve();
                    } else {
                        window.setTimeout(pollInterstitialPage, 100);
                    }
                });
            } else {
                deferred.reject();
            }
        }
        
        pollInterstitialPage();
        return deferred.promise();
    }
        
    /**
     * @private
     * Load agents and navigate to the target document once the 
     * interstitial page has finished loading.
     */
    function _onInterstitialPageLoad() {
        // Domains for some agents must be enabled first before loading
        var enablePromise = Inspector.Page.enable().then(_enableAgents);
        
        enablePromise.done(function () {
            // Some agents (e.g. DOMAgent and RemoteAgent) require us to
            // navigate to the page first before loading can complete.
            // To accomodate this, we load all agents and navigate in
            // parallel.
            loadAgents();

            _getInitialDocFromCurrent().done(function (doc) {
                if (doc) {
                    // Navigate from interstitial to the document
                    // Fires a frameNavigated event
                    Inspector.Page.navigate(doc.url);
                } else {
                    // Unlikely that we would get to this state where
                    // a connection is in process but there is no current
                    // document
                    close();
                }
            });
        });
    }
    
    /** Triggered by Inspector.connect */
    function _onConnect(event) {
        // When the browser navigates away from the primary live document
        $(Inspector.Page).on("frameNavigated.livedev", _onFrameNavigated);

        // When the Inspector WebSocket disconnects unexpectedely
        $(Inspector).on("disconnect.livedev", _onDisconnect);
		
        _waitForInterstitialPageLoad()
            .fail(function () {
                close();

                Dialogs.showModalDialog(
                    DefaultDialogs.DIALOG_ID_ERROR,
                    Strings.LIVE_DEVELOPMENT_ERROR_TITLE,
                    Strings.LIVE_DEV_LOADING_ERROR_MESSAGE
                );
            })
            .done(_onInterstitialPageLoad);
    }

    function _showWrongDocError() {
        Dialogs.showModalDialog(
            DefaultDialogs.DIALOG_ID_ERROR,
            Strings.LIVE_DEVELOPMENT_ERROR_TITLE,
            Strings.LIVE_DEV_NEED_HTML_MESSAGE
        );
        _openDeferred.reject();
    }

    function _showLiveDevServerNotReadyError() {
        Dialogs.showModalDialog(
            DefaultDialogs.DIALOG_ID_ERROR,
            Strings.LIVE_DEVELOPMENT_ERROR_TITLE,
            Strings.LIVE_DEV_SERVER_NOT_READY_MESSAGE
        );
        _openDeferred.reject();
    }
    
    function _openInterstitialPage() {
        var browserStarted  = false,
            retryCount      = 0;
        
        // Open the live browser if the connection fails, retry 6 times
        Inspector.connectToURL(launcherUrl).fail(function onConnectFail(err) {
            if (err === "CANCEL") {
                _openDeferred.reject(err);
                return;
            }

            if (retryCount > 6) {
                _setStatus(STATUS_ERROR);

                var dialogPromise = Dialogs.showModalDialog(
                    DefaultDialogs.DIALOG_ID_LIVE_DEVELOPMENT,
                    Strings.LIVE_DEVELOPMENT_RELAUNCH_TITLE,
                    Strings.LIVE_DEVELOPMENT_ERROR_MESSAGE,
                    [
                        {
                            className: Dialogs.DIALOG_BTN_CLASS_LEFT,
                            id:        Dialogs.DIALOG_BTN_CANCEL,
                            text:      Strings.CANCEL
                        },
                        {
                            className: Dialogs.DIALOG_BTN_CLASS_PRIMARY,
                            id:        Dialogs.DIALOG_BTN_OK,
                            text:      Strings.RELAUNCH_CHROME
                        }
                    ]
                );

                dialogPromise.done(function (id) {
                    if (id === Dialogs.DIALOG_BTN_OK) {
                        // User has chosen to reload Chrome, quit the running instance
                        _setStatus(STATUS_INACTIVE);
                        NativeApp.closeLiveBrowser()
                            .done(function () {
                                browserStarted = false;
                                window.setTimeout(function () {
                                    // After browser closes, try to open the interstitial page again
                                    _openInterstitialPage();
                                });
                            })
                            .fail(function (err) {
                                // Report error?
                                _setStatus(STATUS_ERROR);
                                browserStarted = false;
                                _openDeferred.reject("CLOSE_LIVE_BROWSER");
                            });
                    } else {
                        _openDeferred.reject("CANCEL");
                    }
                });

                return;
            }
            retryCount++;

            if (!browserStarted && exports.status !== STATUS_ERROR) {
                NativeApp.openLiveBrowser(
                    launcherUrl,
                    true        // enable remote debugging
                )
                    .done(function () {
                        browserStarted = true;
                    })
                    .fail(function (err) {
                        var message;

                        _setStatus(STATUS_ERROR);
                        if (err === FileSystemError.NOT_FOUND) {
                            message = Strings.ERROR_CANT_FIND_CHROME;
                        } else {
                            message = StringUtils.format(Strings.ERROR_LAUNCHING_BROWSER, err);
                        }
                        
                        // Append a message to direct users to the troubleshooting page.
                        if (message) {
                            message += " " + StringUtils.format(Strings.LIVE_DEVELOPMENT_TROUBLESHOOTING, brackets.config.troubleshoot_url);
                        }

                        Dialogs.showModalDialog(
                            DefaultDialogs.DIALOG_ID_ERROR,
                            Strings.ERROR_LAUNCHING_BROWSER_TITLE,
                            message
                        );

                        _openDeferred.reject("OPEN_LIVE_BROWSER");
                    });
            }
                
            if (exports.status !== STATUS_ERROR) {
                window.setTimeout(function retryConnect() {
                    Inspector.connectToURL(launcherUrl).fail(onConnectFail);
                }, 500);
            }
        });
    }
    
    // helper function that actually does the launch once we are sure we have
    // a doc and the server for that doc is up and running.
    function _doLaunchAfterServerReady(initialDoc) {
        // update status
        _setStatus(STATUS_CONNECTING);
        
        // create live document
        initialDoc._ensureMasterEditor();
        _liveDocument = _createDocument(initialDoc, initialDoc._masterEditor);

        // start listening for requests
        _server.add(_liveDocument);
        _server.start();

        // Install a one-time event handler when connected to the launcher page
        $(Inspector).one("connect", _onConnect);
        
        // open browser to the interstitial page to prepare for loading agents
        _openInterstitialPage();
    }
    
    function _prepareServer(doc) {
        var deferred = new $.Deferred(),
            showBaseUrlPrompt = false;
        
        _server = LiveDevServerManager.getServer(doc.file.fullPath);

        // Optionally prompt for a base URL if no server was found but the
        // file is a known server file extension
        showBaseUrlPrompt = !exports.config.experimental && !_server &&
            FileUtils.isServerHtmlFileExt(doc.file.fullPath);

        if (showBaseUrlPrompt) {
            // Prompt for a base URL
            PreferencesDialogs.showProjectPreferencesDialog("", Strings.LIVE_DEV_NEED_BASEURL_MESSAGE)
                .done(function (id) {
                    if (id === Dialogs.DIALOG_BTN_OK && ProjectManager.getBaseUrl()) {
                        // If base url is specifed, then re-invoke _prepareServer() to continue
                        _prepareServer(doc).then(deferred.resolve, deferred.reject);
                    } else {
                        deferred.reject();
                    }
                });
        } else if (_server) {
            // Startup the server
            var readyPromise = _server.readyToServe();
            if (!readyPromise) {
                _showLiveDevServerNotReadyError();
                deferred.reject();
            } else {
                readyPromise.then(deferred.resolve, function () {
                    _showLiveDevServerNotReadyError();
                    deferred.reject();
                });
            }
        } else {
            // No server found
            deferred.reject();
        }
        
        return deferred.promise();
    }

    /** Open the Connection and go live */
    function open() {
        _openDeferred = new $.Deferred();
        
        // TODO: need to run _onDocumentChange() after load if doc != currentDocument here? Maybe not, since activeEditorChange
        // doesn't trigger it, while inline editors can still cause edits in doc other than currentDoc...
        _getInitialDocFromCurrent().done(function (doc) {
            var prepareServerPromise = (doc && _prepareServer(doc)) || new $.Deferred().reject(),
                otherDocumentsInWorkingFiles;

            if (doc && !doc._masterEditor) {
                otherDocumentsInWorkingFiles = DocumentManager.getWorkingSet().length;
                DocumentManager.addToWorkingSet(doc.file);

                if (!otherDocumentsInWorkingFiles) {
                    DocumentManager.setCurrentDocument(doc);
                }
            }

            // wait for server (StaticServer, Base URL or file:)
            prepareServerPromise
                .done(function () {
                    _doLaunchAfterServerReady(doc);
                })
                .fail(function () {
                    _showWrongDocError();
                    _openDeferred.reject();
                });
        });

        return _openDeferred.promise();
    }
    
    /** Enable highlighting */
    function showHighlight() {
        var doc = getLiveDocForEditor(EditorManager.getActiveEditor());
        
        if (doc.updateHighlight) {
            doc.updateHighlight();
        }
    }

    /** Hide any active highlighting */
    function hideHighlight() {
        if (Inspector.connected() && agents.highlight) {
            agents.highlight.hide();
        }
    }
    
    /** Redraw highlights **/
    function redrawHighlight() {
        if (Inspector.connected() && agents.highlight) {
            agents.highlight.redraw();
        }
    }

    /**
     * @private
     * DocumentManager currentDocumentChange event handler. 
     */
    function _onDocumentChange() {
        var doc = _getCurrentDocument();
        
        if (!doc || !Inspector.connected()) {
            return;
        }

        hideHighlight();
        
        // close the current session and begin a new session if the current
        // document changes to an HTML document that was not loaded yet
        var wasRequested = agents.network && agents.network.wasURLRequested(doc.url),
            isViewable = exports.config.experimental || (_server && _server.canServe(doc.file.fullPath));
        
        if (!wasRequested && isViewable) {
            // TODO (jasonsanjose): optimize this by reusing the same connection
            // no need to fully teardown.
            close().done(open);
        }
    }

    /**
     * Triggered by a documentSaved event from DocumentManager.
     * @param {$.Event} event
     * @param {Document} doc
     */
    function _onDocumentSaved(event, doc) {
        if (!Inspector.connected() || !_server) {
            return;
        }
        
        var absolutePath            = doc.file.fullPath,
            liveDocument            = absolutePath && _server.get(absolutePath),
            liveEditingEnabled      = liveDocument && liveDocument.isLiveEditingEnabled  && liveDocument.isLiveEditingEnabled();
        
        // Skip reload if the saved document has live editing enabled
        if (liveEditingEnabled) {
            return;
        }
        
        var documentUrl     = _server.pathToUrl(absolutePath),
            wasRequested    = agents.network && agents.network.wasURLRequested(documentUrl);
        
        if (wasRequested) {
            // Unload and reload agents before reloading the page
            reconnect();

            // Reload HTML page
            Inspector.Page.reload();
        }
    }

    /** Triggered by a change in dirty flag from the DocumentManager */
    function _onDirtyFlagChange(event, doc) {
        if (doc && Inspector.connected() &&
                agents.network && agents.network.wasURLRequested(doc.url)) {
            // Set status to out of sync if dirty. Otherwise, set it to active status.
            _setStatus(_docIsOutOfSync(doc) ? STATUS_OUT_OF_SYNC : STATUS_ACTIVE);
        }
    }

    function getCurrentProjectServerConfig() {
        return {
            baseUrl: ProjectManager.getBaseUrl(),
            pathResolver: ProjectManager.makeProjectRelativeIfPossible,
            root: ProjectManager.getProjectRoot().fullPath
        };
    }
    
    function _createUserServer() {
        return new UserServer(getCurrentProjectServerConfig());
    }
    
    function _createFileServer() {
        return new FileServer(getCurrentProjectServerConfig());
    }

    /** Initialize the LiveDevelopment Session */
    function init(theConfig) {
        exports.config = theConfig;
        $(Inspector).on("error", _onError);
        $(Inspector.Inspector).on("detached", _onDetached);
        $(DocumentManager).on("currentDocumentChange", _onDocumentChange)
            .on("documentSaved", _onDocumentSaved)
            .on("dirtyFlagChange", _onDirtyFlagChange);
        $(ProjectManager).on("beforeProjectClose beforeAppClose", close);

        // Register user defined server provider
        LiveDevServerManager.registerServer({ create: _createUserServer }, 99);
        LiveDevServerManager.registerServer({ create: _createFileServer }, 0);

        // Initialize exports.status
        _setStatus(STATUS_INACTIVE);
    }

    function _getServer() {
        return _server;
    }

    // For unit testing
    exports.launcherUrl               = launcherUrl;
    exports._getServer                = _getServer;
    exports._getInitialDocFromCurrent = _getInitialDocFromCurrent;

    // Export public functions
    exports.agents              = agents;
    exports.open                = open;
    exports.close               = close;
    exports.reconnect           = reconnect;
    exports.enableAgent         = enableAgent;
    exports.disableAgent        = disableAgent;
    exports.getLiveDocForPath   = getLiveDocForPath;
    exports.showHighlight       = showHighlight;
    exports.hideHighlight       = hideHighlight;
    exports.redrawHighlight     = redrawHighlight;
    exports.init                = init;
    exports.getCurrentProjectServerConfig = getCurrentProjectServerConfig;
});<|MERGE_RESOLUTION|>--- conflicted
+++ resolved
@@ -672,16 +672,12 @@
         var baseUrl = ProjectManager.getBaseUrl(),
             hasOwnServerForLiveDevelopment = (baseUrl && baseUrl.length);
 
-<<<<<<< HEAD
         ProjectManager.getAllFiles().done(function (allFiles) {
-=======
-        FileIndexManager.getFileInfoList("all").done(function (allFiles) {
             var projectRoot = ProjectManager.getProjectRoot().fullPath,
                 containingFolder,
                 indexFileFound = false,
                 stillInProjectTree = true;
             
->>>>>>> 4ef1ddd5
             if (refPath) {
                 containingFolder = FileUtils.getDirectoryPath(refPath);
             } else {
@@ -709,13 +705,6 @@
                         return false;
                     }
                 }
-<<<<<<< HEAD
-
-                if (i !== -1) {
-                    DocumentManager.getDocumentForPath(filteredFiltered[i].fullPath).then(result.resolve, result.resolve);
-                } else {
-                    result.resolve(null);
-=======
             };
 
             while (!indexFileFound && stillInProjectTree) {
@@ -731,13 +720,8 @@
                     }
                 } else {
                     indexFileFound = true;
->>>>>>> 4ef1ddd5
                 }
-            } else {
-                result.resolve(null);
-            }
-<<<<<<< HEAD
-=======
+            }
 
             if (i !== -1) {
                 DocumentManager.getDocumentForPath(filteredFiltered[i].fullPath).then(result.resolve, result.resolve);
@@ -745,7 +729,6 @@
             }
             
             result.resolve(null);
->>>>>>> 4ef1ddd5
         });
 
         return result.promise();
