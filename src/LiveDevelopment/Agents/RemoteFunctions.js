--- conflicted
+++ resolved
@@ -359,18 +359,11 @@
                 outerWidth = innerWidth;
                 
             if (!borderBox) {
-<<<<<<< HEAD
-                innerWidth += parseInt(elementStyling.paddingLeft) + parseInt(elementStyling.paddingRight);
-                innerHeight += parseInt(elementStyling.paddingTop) + parseInt(elementStyling.paddingBottom);
-                outerWidth = innerWidth + parseInt(realElBorder.right) + parseInt(realElBorder.left);
-                outerHeight = innerHeight + parseInt(realElBorder.bottom) + parseInt(realElBorder.top);
-=======
                 innerWidth += parseFloat(elementStyling.paddingLeft) + parseFloat(elementStyling.paddingRight);
                 innerHeight += parseFloat(elementStyling.paddingTop) + parseFloat(elementStyling.paddingBottom);
                 outerWidth = innerWidth + parseFloat(realElBorder.right) +
                 parseFloat(realElBorder.left),
                 outerHeight = innerHeight + parseFloat(realElBorder.bottom) + parseFloat(realElBorder.top);
->>>>>>> 792580ff
             }
 
           
