/*
 * Copyright (c) 2012 Adobe Systems Incorporated. All rights reserved.
 *  
 * Permission is hereby granted, free of charge, to any person obtaining a
 * copy of this software and associated documentation files (the "Software"), 
 * to deal in the Software without restriction, including without limitation 
 * the rights to use, copy, modify, merge, publish, distribute, sublicense, 
 * and/or sell copies of the Software, and to permit persons to whom the 
 * Software is furnished to do so, subject to the following conditions:
 *  
 * The above copyright notice and this permission notice shall be included in
 * all copies or substantial portions of the Software.
 *  
 * THE SOFTWARE IS PROVIDED "AS IS", WITHOUT WARRANTY OF ANY KIND, EXPRESS OR
 * IMPLIED, INCLUDING BUT NOT LIMITED TO THE WARRANTIES OF MERCHANTABILITY, 
 * FITNESS FOR A PARTICULAR PURPOSE AND NONINFRINGEMENT. IN NO EVENT SHALL THE
 * AUTHORS OR COPYRIGHT HOLDERS BE LIABLE FOR ANY CLAIM, DAMAGES OR OTHER 
 * LIABILITY, WHETHER IN AN ACTION OF CONTRACT, TORT OR OTHERWISE, ARISING 
 * FROM, OUT OF OR IN CONNECTION WITH THE SOFTWARE OR THE USE OR OTHER 
 * DEALINGS IN THE SOFTWARE.
 * 
 */


/*jslint vars: true, plusplus: true, devel: true, nomen: true, indent: 4, forin: true, maxerr: 50, regexp: true */
/*global define, brackets, $, window, Promise */

/**
 * GotoAgent constructs and responds to the in-browser goto dialog.
 */
define(function GotoAgent(require, exports, module) {
    "use strict";

    require("utils/Global");

    var Inspector = require("LiveDevelopment/Inspector/Inspector");
    var DOMAgent = require("LiveDevelopment/Agents/DOMAgent");
    var ScriptAgent = require("LiveDevelopment/Agents/ScriptAgent");
    var RemoteAgent = require("LiveDevelopment/Agents/RemoteAgent");

    var DocumentManager = require("document/DocumentManager");
    var EditorManager = require("editor/EditorManager");
    var MainViewManager = require("view/MainViewManager");

    /** Return the URL without the query string
     * @param {string} URL
     */
    function _urlWithoutQueryString(url) {
        var index = url.search(/[#\?]/);
        if (index >= 0) {
            url = url.substr(0, index);
        }
        return url;
    }

    /** Get the file component of the given url
     * @param {string} URL
     */
    function _fileFromURL(url) {
        var comp = url.split("/");
        return comp[comp.length - 1];
    }

    /** Make the given node a target for goto
     * @param [] targets array
     * @param {DOMNode} node
     */
    function _makeHTMLTarget(targets, node) {
        if (node.location) {
            var target = {};
            var url = DOMAgent.url;
            var location = node.location;
            if (node.canHaveChildren()) {
                location += node.length;
            }
            url += ":" + location;
            var name = "&lt;" + node.name + "&gt;";
            var file = _fileFromURL(url);
            targets.push({"type": "html", "url": url, "name": name, "file": file});
        }
    }

    /** Make the given css rule a target for goto
     * @param [] targets array
     * @param {CSS.Rule} node
     */
    function _makeCSSTarget(targets, rule) {
        if (rule.sourceURL) {
            var target = {};
            var url = rule.sourceURL;
            url += ":" + rule.style.range.start;
            var name = rule.selectorList.text;
            var file = _fileFromURL(url);
            targets.push({"type": "css", "url": url, "name": name, "file": file});
        }
    }

    /** Make the given javascript callFrame the target for goto
     * @param [] targets array
     * @param {Debugger.CallFrame} node
     */
    function _makeJSTarget(targets, callFrame) {
        var script = ScriptAgent.scriptWithId(callFrame.location.scriptId);
        if (script && script.url) {
            var target = {};
            var url = script.url;
            url += ":" + callFrame.location.lineNumber + "," + callFrame.location.columnNumber;
            var name = callFrame.functionName;
            if (name === "") {
                name = "anonymous function";
            }
            var file = _fileFromURL(url);
            targets.push({"type": "js", "url": url, "name": name, "file": file});
        }
    }

    /** Gather options where to go to from the given source node */
    function _onRemoteShowGoto(event, res) {
        // res = {nodeId, name, value}
        var node = DOMAgent.nodeWithId(res.nodeId);

        // get all css rules that apply to the given node
        Inspector.CSS.getMatchedStylesForNode(node.nodeId, function onMatchedStyles(res) {
            var i, callFrame, name, script, url, rule, targets = [];
            _makeHTMLTarget(targets, node);
            for (i in node.trace) {
                _makeJSTarget(targets, node.trace[i]);
            }
            for (i in node.events) {
                var trace = node.events[i];
                _makeJSTarget(targets, trace.callFrames[0]);
            }
            for (i in res.matchedCSSRules.reverse()) {
                _makeCSSTarget(targets, res.matchedCSSRules[i].rule);
            }
            RemoteAgent.call("showGoto", targets);
        });
    }

    /** Point the master editor to the given location
     * @param {integer} location in file
     */
    function openLocation(location, noFlash) {
        var editor = EditorManager.getCurrentFullEditor();
        var codeMirror = editor._codeMirror;
        if (typeof location === "number") {
            location = codeMirror.posFromIndex(location);
        }
        codeMirror.setCursor(location);
        editor.focus();

        if (!noFlash) {
            codeMirror.addLineClass(location.line, "wrap", "flash");
            window.setTimeout(function () {
                codeMirror.removeLineClass(location.line, "wrap", "flash");
            }, 1000);
        }
    }

    /** Open the editor at the given url and editor location
     * @param {string} url
     * @param {integer} optional location in file
     */
    function open(url, location, noFlash) {
        console.assert(url.substr(0, 7) === "file://", "Cannot open non-file URLs");

<<<<<<< HEAD
        var result = new Promise(function (resolve, reject) {

            url = _urlWithoutQueryString(url);
            // Extract the path, also strip the third slash when on Windows
            var path = url.slice(brackets.platform === "win" ? 8 : 7);
            // URL-decode the path ('%20' => ' ')
            path = decodeURI(path);
            var promise = DocumentManager.getDocumentForPath(path);
            promise.then(function onDone(doc) {
                DocumentManager.setCurrentDocument(doc);
                if (location) {
                    openLocation(location, noFlash);
                }
                resolve();
            });
            promise.catch(function onErr(err) {
                console.error(err);
                reject(err);
            });
=======
        var result = new $.Deferred();

        url = _urlWithoutQueryString(url);
        // Extract the path, also strip the third slash when on Windows
        var path = url.slice(brackets.platform === "win" ? 8 : 7);
        // URL-decode the path ('%20' => ' ')
        path = decodeURI(path);
        var promise = DocumentManager.getDocumentForPath(path);
        promise.done(function onDone(doc) {
            MainViewManager._edit(MainViewManager.ACTIVE_PANE, doc);
            if (location) {
                openLocation(location, noFlash);
            }
            result.resolve();
        });
        promise.fail(function onErr(err) {
            console.error(err);
            result.reject(err);
>>>>>>> 623c60ff
        });
    }

    /** Go to the given source node */
    function _onRemoteGoto(event, res) {
        // res = {nodeId, name, value}
        var location, url = res.value;
        var matches = /^(.*):([^:]+)$/.exec(url);
        if (matches) {
            url = matches[1];
            location = matches[2].split(",");
            if (location.length === 1) {
                location = parseInt(location[0], 10);
            } else {
                location = { line: parseInt(location[0], 10), ch: parseInt(location[1], 10) };
            }
        }
        open(url, location);
    }

    /** Initialize the agent */
    function load() {
        $(RemoteAgent)
            .on("showgoto.GotoAgent", _onRemoteShowGoto)
            .on("goto.GotoAgent", _onRemoteGoto);
    }

    /** Initialize the agent */
    function unload() {
        $(RemoteAgent).off(".GotoAgent");
    }

    // Export public functions
    exports.openLocation = openLocation;
    exports.open = open;
    exports.load = load;
    exports.unload = unload;
});<|MERGE_RESOLUTION|>--- conflicted
+++ resolved
@@ -164,7 +164,6 @@
     function open(url, location, noFlash) {
         console.assert(url.substr(0, 7) === "file://", "Cannot open non-file URLs");
 
-<<<<<<< HEAD
         var result = new Promise(function (resolve, reject) {
 
             url = _urlWithoutQueryString(url);
@@ -174,7 +173,7 @@
             path = decodeURI(path);
             var promise = DocumentManager.getDocumentForPath(path);
             promise.then(function onDone(doc) {
-                DocumentManager.setCurrentDocument(doc);
+                MainViewManager._edit(MainViewManager.ACTIVE_PANE, doc);
                 if (location) {
                     openLocation(location, noFlash);
                 }
@@ -184,26 +183,6 @@
                 console.error(err);
                 reject(err);
             });
-=======
-        var result = new $.Deferred();
-
-        url = _urlWithoutQueryString(url);
-        // Extract the path, also strip the third slash when on Windows
-        var path = url.slice(brackets.platform === "win" ? 8 : 7);
-        // URL-decode the path ('%20' => ' ')
-        path = decodeURI(path);
-        var promise = DocumentManager.getDocumentForPath(path);
-        promise.done(function onDone(doc) {
-            MainViewManager._edit(MainViewManager.ACTIVE_PANE, doc);
-            if (location) {
-                openLocation(location, noFlash);
-            }
-            result.resolve();
-        });
-        promise.fail(function onErr(err) {
-            console.error(err);
-            result.reject(err);
->>>>>>> 623c60ff
         });
     }
 
