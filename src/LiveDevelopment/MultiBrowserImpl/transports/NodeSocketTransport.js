/*
 * Copyright (c) 2014 Adobe Systems Incorporated. All rights reserved.
 *
 * Permission is hereby granted, free of charge, to any person obtaining a
 * copy of this software and associated documentation files (the "Software"),
 * to deal in the Software without restriction, including without limitation
 * the rights to use, copy, modify, merge, publish, distribute, sublicense,
 * and/or sell copies of the Software, and to permit persons to whom the
 * Software is furnished to do so, subject to the following conditions:
 *
 * The above copyright notice and this permission notice shall be included in
 * all copies or substantial portions of the Software.
 *
 * THE SOFTWARE IS PROVIDED "AS IS", WITHOUT WARRANTY OF ANY KIND, EXPRESS OR
 * IMPLIED, INCLUDING BUT NOT LIMITED TO THE WARRANTIES OF MERCHANTABILITY,
 * FITNESS FOR A PARTICULAR PURPOSE AND NONINFRINGEMENT. IN NO EVENT SHALL THE
 * AUTHORS OR COPYRIGHT HOLDERS BE LIABLE FOR ANY CLAIM, DAMAGES OR OTHER
 * LIABILITY, WHETHER IN AN ACTION OF CONTRACT, TORT OR OTHERWISE, ARISING
 * FROM, OUT OF OR IN CONNECTION WITH THE SOFTWARE OR THE USE OR OTHER
 * DEALINGS IN THE SOFTWARE.
 *
 */

/*jslint vars: true, plusplus: true, devel: true, nomen: true, indent: 4, forin: true, maxerr: 50, regexp: true */
/*global define */

// This transport provides a WebSocket connection between Brackets and a live browser preview.
// This is just a thin wrapper around the Node extension (NodeSocketTransportDomain) that actually
// provides the WebSocket server and handles the communication. We also rely on an injected script in
// the browser for the other end of the transport.

define(function (require, exports, module) {
    "use strict";

    var FileUtils       = require("file/FileUtils"),
        EventDispatcher = require("utils/EventDispatcher"),
<<<<<<< HEAD
        NodeDomain      = require("utils/NodeDomain"),
        PreferencesManager  = require("preferences/PreferencesManager");
    
    var prefs = PreferencesManager.getExtensionPrefs("livedev");
    var PREF_SOCKETPORT = "socketport";
=======
        NodeDomain      = require("utils/NodeDomain");

>>>>>>> 239c9375
    // The script that will be injected into the previewed HTML to handle the other side of the socket connection.
    var NodeSocketTransportRemote = require("text!LiveDevelopment/MultiBrowserImpl/transports/remote/NodeSocketTransportRemote.js");

    // The node extension that actually provides the WebSocket server.

    var domainPath = FileUtils.getNativeBracketsDirectoryPath() + "/" + FileUtils.getNativeModuleDirectoryPath(module) + "/node/NodeSocketTransportDomain";

    var NodeSocketTransportDomain = new NodeDomain("nodeSocketTransport", domainPath);

    // This must match the port declared in NodeSocketTransportDomain.js.
<<<<<<< HEAD
    var SOCKET_PORT = prefs.get(PREF_SOCKETPORT) || 8123;
    
=======
    // TODO: randomize this?
    var SOCKET_PORT = 8123;

>>>>>>> 239c9375
    /**
     * Returns the script that should be injected into the browser to handle the other end of the transport.
     * @return {string}
     */
    function getRemoteScript() {
        return "<script>\n" +
            NodeSocketTransportRemote +
            "this._Brackets_LiveDev_Socket_Transport_URL = 'ws://localhost:" + SOCKET_PORT + "';\n" +
            "</script>\n";
    }
    
    function start () {
        SOCKET_PORT = prefs.get(PREF_SOCKETPORT);
        console.log("NodeSocketTransport - start on port:" + SOCKET_PORT);
        NodeSocketTransportDomain.exec('start', SOCKET_PORT);
    }

    // Events

    // We can simply retrigger the events we receive from the node domain directly, since they're in
    // the same format expected by clients of the transport.

    ["connect", "message", "close"].forEach(function (type) {
        NodeSocketTransportDomain.on(type, function () {
            console.log("NodeSocketTransport - event - " + type + " - " + JSON.stringify(Array.prototype.slice.call(arguments, 1)));
            // Remove the event object from the argument list.
            exports.trigger(type, Array.prototype.slice.call(arguments, 1));
        });
    });

    EventDispatcher.makeEventDispatcher(exports);

    // Exports
    exports.getRemoteScript = getRemoteScript;
<<<<<<< HEAD
    exports.start = start;
    
=======

>>>>>>> 239c9375
    // Proxy the node domain methods directly through, since they have exactly the same
    // signatures as the ones we're supposed to provide.
    ["send", "close"].forEach(function (method) {
        exports[method] = function () {
            var args = Array.prototype.slice.call(arguments);
            args.unshift(method);
            console.log("NodeSocketTransport - " + args);
            NodeSocketTransportDomain.exec.apply(NodeSocketTransportDomain, args);
        };
    });

});<|MERGE_RESOLUTION|>--- conflicted
+++ resolved
@@ -34,16 +34,12 @@
 
     var FileUtils       = require("file/FileUtils"),
         EventDispatcher = require("utils/EventDispatcher"),
-<<<<<<< HEAD
         NodeDomain      = require("utils/NodeDomain"),
         PreferencesManager  = require("preferences/PreferencesManager");
     
     var prefs = PreferencesManager.getExtensionPrefs("livedev");
     var PREF_SOCKETPORT = "socketport";
-=======
-        NodeDomain      = require("utils/NodeDomain");
 
->>>>>>> 239c9375
     // The script that will be injected into the previewed HTML to handle the other side of the socket connection.
     var NodeSocketTransportRemote = require("text!LiveDevelopment/MultiBrowserImpl/transports/remote/NodeSocketTransportRemote.js");
 
@@ -54,14 +50,8 @@
     var NodeSocketTransportDomain = new NodeDomain("nodeSocketTransport", domainPath);
 
     // This must match the port declared in NodeSocketTransportDomain.js.
-<<<<<<< HEAD
     var SOCKET_PORT = prefs.get(PREF_SOCKETPORT) || 8123;
     
-=======
-    // TODO: randomize this?
-    var SOCKET_PORT = 8123;
-
->>>>>>> 239c9375
     /**
      * Returns the script that should be injected into the browser to handle the other end of the transport.
      * @return {string}
@@ -72,7 +62,7 @@
             "this._Brackets_LiveDev_Socket_Transport_URL = 'ws://localhost:" + SOCKET_PORT + "';\n" +
             "</script>\n";
     }
-    
+
     function start () {
         SOCKET_PORT = prefs.get(PREF_SOCKETPORT);
         console.log("NodeSocketTransport - start on port:" + SOCKET_PORT);
@@ -96,12 +86,8 @@
 
     // Exports
     exports.getRemoteScript = getRemoteScript;
-<<<<<<< HEAD
     exports.start = start;
-    
-=======
 
->>>>>>> 239c9375
     // Proxy the node domain methods directly through, since they have exactly the same
     // signatures as the ones we're supposed to provide.
     ["send", "close"].forEach(function (method) {
