--- conflicted
+++ resolved
@@ -42,7 +42,6 @@
         Commands            = require("command/Commands"),
         AppInit             = require("utils/AppInit"),
         LiveDevelopment     = require("LiveDevelopment/LiveDevelopment"),
-        LiveDevelopmentLESS = require("text!LiveDevelopment/main.less"),
         Inspector           = require("LiveDevelopment/Inspector/Inspector"),
         CommandManager      = require("command/CommandManager"),
         PreferencesManager  = require("preferences/PreferencesManager"),
@@ -79,18 +78,6 @@
 
     /** Load Live Development LESS Style */
     function _loadStyles() {
-<<<<<<< HEAD
-        try {
-            var parser = new less.Parser();
-            parser.parse(LiveDevelopmentLESS, function onParse(err, tree) {
-                console.assert(!err, err);
-                $("<style>" + tree.toCSS() + "</style>")
-                    .appendTo(window.document.head);
-            });
-        } catch (e) {
-            // In the SpecRunner.html, less isn't included, and is undefined, but it's not needed either...
-        }
-=======
         var lessText    = require("text!LiveDevelopment/main.less"),
             parser      = new less.Parser();
         
@@ -98,7 +85,6 @@
             console.assert(!err, err);
             ExtensionUtils.addEmbeddedStyleSheet(tree.toCSS());
         });
->>>>>>> 123c1bdf
     }
 
     /**
