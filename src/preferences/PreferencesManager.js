/*
 * Copyright (c) 2012 Adobe Systems Incorporated. All rights reserved.
 *
 * Permission is hereby granted, free of charge, to any person obtaining a
 * copy of this software and associated documentation files (the "Software"),
 * to deal in the Software without restriction, including without limitation
 * the rights to use, copy, modify, merge, publish, distribute, sublicense,
 * and/or sell copies of the Software, and to permit persons to whom the
 * Software is furnished to do so, subject to the following conditions:
 *
 * The above copyright notice and this permission notice shall be included in
 * all copies or substantial portions of the Software.
 *
 * THE SOFTWARE IS PROVIDED "AS IS", WITHOUT WARRANTY OF ANY KIND, EXPRESS OR
 * IMPLIED, INCLUDING BUT NOT LIMITED TO THE WARRANTIES OF MERCHANTABILITY,
 * FITNESS FOR A PARTICULAR PURPOSE AND NONINFRINGEMENT. IN NO EVENT SHALL THE
 * AUTHORS OR COPYRIGHT HOLDERS BE LIABLE FOR ANY CLAIM, DAMAGES OR OTHER
 * LIABILITY, WHETHER IN AN ACTION OF CONTRACT, TORT OR OTHERWISE, ARISING
 * FROM, OUT OF OR IN CONNECTION WITH THE SOFTWARE OR THE USE OR OTHER
 * DEALINGS IN THE SOFTWARE.
 *
 */


/*global define, localStorage, console */
/*unittests: Preferences Manager */

/**
 * PreferencesManager
 *
 */
define(function (require, exports, module) {
    "use strict";
    
    var OldPreferenceStorage    = require("preferences/PreferenceStorage").PreferenceStorage,
        AppInit                 = require("utils/AppInit"),
        Async                   = require("utils/Async"),
        Commands                = require("command/Commands"),
        CommandManager          = require("command/CommandManager"),
        DeprecationWarning      = require("utils/DeprecationWarning"),
        FileUtils               = require("file/FileUtils"),
        ExtensionLoader         = require("utils/ExtensionLoader"),
        PreferencesBase         = require("preferences/PreferencesBase"),
        FileSystem              = require("filesystem/FileSystem"),
        Strings                 = require("strings"),
        PreferencesImpl         = require("preferences/PreferencesImpl"),
        _                       = require("thirdparty/lodash");
    
    /**
     * The local storage ID
     * @const
     * @type {string}
     */
    var PREFERENCES_CLIENT_ID = "com.adobe.brackets.preferences";
    
    /**
     * The prefix used in the generated client ID
     * @const
     * @type {string}
     */
    var CLIENT_ID_PREFIX = "com.adobe.brackets.";
    
    // Private Properties
    var preferencesKey,
        prefStorage,
        persistentStorage,
        extensionPaths,
        doLoadPreferences   = false;
    
    
    /**
     * @private
     * Returns an array with the extension paths used in Brackets. The result is stored on a
     * private variable on the first call and used to return the value on the next calls.
     * @return {Array.<string>}
     */
    function _getExtensionPaths() {
        if (!extensionPaths) {
            var dirPath = FileUtils.getNativeBracketsDirectoryPath();
            
            extensionPaths = [
                dirPath + "/extensions/default/",
                dirPath + "/extensions/dev/",
                ExtensionLoader.getUserExtensionPath() + "/"
            ];
        }
        return extensionPaths;
    }

    /**
     * This method returns a standardized ClientID for a given requireJS module object
     * @param {!{id: string, uri: string}} module - A requireJS module object
     * @return {string} The ClientID
     */
    function getClientID(module) {
        var paths = exports._getExtensionPaths();
        var pathUrl, clientID;

        paths.some(function (path) {
            if (module.uri.toLocaleLowerCase().indexOf(path.toLocaleLowerCase()) === 0) {
                pathUrl = path;
                return true;
            }
        });

        if (pathUrl) {
            clientID = CLIENT_ID_PREFIX + module.uri.replace(pathUrl, "");
        } else {
            clientID = CLIENT_ID_PREFIX + module.id;
        }
        return clientID;
    }
    
    /**
     * Retreive the preferences data for the given clientID.
     * @param {string|{id: string, uri: string}} clientID - A unique identifier or a requireJS module object
     * @param {string=} defaults - Default preferences stored as JSON
     * @param {boolean=} _doNotCreate Do not create the storage if it does not already exist. Used for conversion.
     * @return {PreferenceStorage}
     */
    function getPreferenceStorage(clientID, defaults, _doNotCreate) {
        // No one should be calling this to access the old preference storage except for 
        // migrating the old preferences to the new model. So if this is called without 
        // having _doNotCreate set to true, then the caller is using the old preferences model.
        if (!_doNotCreate) {
            var clientString = typeof clientID === "object" ? clientID.uri : clientID;
            DeprecationWarning.deprecationWarning("getPreferenceStorage is called with client ID '" + clientString + ",' use PreferencesManager.definePreference instead.");
        }
        if (!clientID || (typeof clientID === "object" && (!clientID.id || !clientID.uri))) {
            console.error("Invalid clientID");
            return;
        }
        if (typeof clientID === "object") {
            clientID = getClientID(clientID);
        }

        var prefs = prefStorage[clientID];

        if (prefs === undefined) {
            if (_doNotCreate) {
                return;
            }
            // create a new empty preferences object
            prefs = (defaults && JSON.stringify(defaults)) ? defaults : {};
            prefStorage[clientID] = prefs;
        } else if (defaults) {
            // add new defaults
            _.forEach(defaults, function (value, key) {
                if (prefs[key] === undefined) {
                    prefs[key] = value;
                }
            });
        }

        return new OldPreferenceStorage(clientID, prefs);
    }

    /**
     * Save all preference clients.
     */
    function savePreferences() {
        // save all preferences
        persistentStorage.setItem(preferencesKey, JSON.stringify(prefStorage));
    }

    /**
     * @private
     * Reset preferences and callbacks
     */
    function _reset() {
        prefStorage = {};

        // Note that storage.clear() is not used. Production and unit test code
        // both rely on the same backing storage but unique item keys.
        persistentStorage.setItem(preferencesKey, JSON.stringify(prefStorage));
    }

    /**
     * @private
     * Initialize persistent storage implementation
     */
    function _initStorage(storage) {
        persistentStorage = storage;

        if (doLoadPreferences) {
            prefStorage = JSON.parse(persistentStorage.getItem(preferencesKey));
        }

        // initialize empty preferences if none were found in storage
        if (!prefStorage) {
            _reset();
        }
    }
    
    // Check localStorage for a preferencesKey. Production and unit test keys
    // are used to keep preferences separate within the same storage implementation.
    preferencesKey = localStorage.getItem("preferencesKey");
    
    if (!preferencesKey) {
        // use default key if none is found
        preferencesKey = PREFERENCES_CLIENT_ID;
        doLoadPreferences = true;
    } else {
        // using a non-default key, check for additional settings
        doLoadPreferences = !!(localStorage.getItem("doLoadPreferences"));
    }

    // Use localStorage by default
    _initStorage(localStorage);
    
    
    // Public API
    exports.getPreferenceStorage    = getPreferenceStorage;
    exports.savePreferences         = savePreferences;
    exports.getClientID             = getClientID;


    // Unit test use only
    exports._reset                  = _reset;
    exports._getExtensionPaths      = _getExtensionPaths;
    
    // New code follows. The code above (with the exception of the imports) is
    // deprecated.
    
    var currentEditedFile       = null,
        projectDirectory        = null,
        projectScopeIsIncluded  = true;

    
<<<<<<< HEAD
    // User-level preferences
//    var userPrefFile = brackets.app.getApplicationSupportDirectory() + "/" + SETTINGS_FILENAME;
    var userPrefFile = "/&&&doesnt_exist&&&/" + SETTINGS_FILENAME;
=======
    /**
     * @private
     * 
     * Determines whether the project Scope should be included based on whether
     * the currently edited file is within the project.
     * 
     * @param {string=} filename Full path to edited file
     * @return {boolean} true if the project Scope should be included.
     */
    function _includeProjectScope(filename) {
        filename = filename || currentEditedFile;
        if (!filename || !projectDirectory) {
            return false;
        }
        return FileUtils.getRelativeFilename(projectDirectory, filename) !== undefined;
    }
>>>>>>> 4bfed93b
    
    /**
     * Get the full path to the user-level preferences file.
     * 
     * @return {string} Path to the preferences file
     */
    function getUserPrefFile() {
        return PreferencesImpl.userPrefFile;
    }
    

    
    /**
     * @private
     * 
     * Adds or removes the project Scope as needed based on whether the currently
     * edited file is within the project.
     */
    function _toggleProjectScope() {
        if (_includeProjectScope() === projectScopeIsIncluded) {
            return;
        }
        if (projectScopeIsIncluded) {
            PreferencesImpl.manager.removeFromScopeOrder("project");
        } else {
            PreferencesImpl.manager.addToScopeOrder("project", "user");
        }
        projectScopeIsIncluded = !projectScopeIsIncluded;
    }
    
    /**
     * @private
     * 
     * This is used internally within Brackets for the ProjectManager to signal
     * which file contains the project-level preferences.
     * 
     * @param {string} settingsFile Full path to the project's settings file
     */
    function _setProjectSettingsFile(settingsFile) {
        projectDirectory = FileUtils.getDirectoryPath(settingsFile);
        _toggleProjectScope();
        PreferencesImpl.projectPathLayer.setPrefFilePath(settingsFile);
        PreferencesImpl.projectStorage.setPath(settingsFile);
    }
    
    /**
     * @private
     * 
     * This is used internally within Brackets for the EditorManager to signal
     * to the preferences what the currently edited file is.
     * 
     * @param {string} currentFile Full path to currently edited file
     */
    function _setCurrentEditingFile(currentFile) {
        currentEditedFile = currentFile;
        _toggleProjectScope();
        PreferencesImpl.manager.setDefaultFilename(currentFile);
    }
    
    /**
     * Creates an extension-specific preferences manager using the prefix given.
     * A `.` character will be appended to the prefix. So, a preference named `foo`
     * with a prefix of `myExtension` will be stored as `myExtension.foo` in the
     * preferences files.
     * 
     * @param {string} prefix Prefix to be applied
     */
    function getExtensionPrefs(prefix) {
        return PreferencesImpl.manager.getPrefixedSystem(prefix);
    }
    
    /**
     * Converts from the old localStorage-based preferences to the new-style
     * preferences according to the "rules" given.
     * 
     * `rules` is an object, the keys of which refer to the preference names.
     * The value tells the converter what to do. The following values are available:
     * 
     * * `user`: convert to a user-level preference
     * * `user newkey`: convert to a user-level preference, changing the key to newkey
     * 
     * Once a key has been converted, it will not be converted again.
     * 
     * @param {string|Object} clientID ClientID used in the old preferences
     * @param {Object} rules Rules for conversion (as defined above)
     * @param {boolean=} isViewState If it is undefined or false, then the preferences
     *      listed in 'rules' are those normal user-editable preferences. Otherwise,
     *      they are view state settings.
     * @param {function(string)=} prefCheckCallback Optional callback function that
     *      examines each preference key for migration.
     */
    function convertPreferences(clientID, rules, isViewState, prefCheckCallback) {
        PreferencesImpl.smUserScopeLoading.done(function () {
            PreferencesImpl.userScopeLoading.done(function () {
                if (!clientID || (typeof clientID === "object" && (!clientID.id || !clientID.uri))) {
                    console.error("Invalid clientID");
                    return;
                }
                var prefs = getPreferenceStorage(clientID, null, true);

                if (!prefs) {
                    return;
                }

                var prefsID = typeof clientID === "object" ? getClientID(clientID) : clientID;
                if (prefStorage.convertedKeysMap === undefined) {
                    prefStorage.convertedKeysMap = {};
                }
                var convertedKeysMap = prefStorage.convertedKeysMap;

                prefs.convert(rules, convertedKeysMap[prefsID], isViewState, prefCheckCallback)
                    .done(function (complete, convertedKeys) {
                        prefStorage.convertedKeysMap[prefsID] = convertedKeys;
                        savePreferences();
                    });
            }).fail(function (error) {
                console.error("Error while converting ", typeof clientID === "object" ? getClientID(clientID) : clientID);
                console.error(error);
            });
        });
    }

<<<<<<< HEAD
    // "State" is stored like preferences but it is not generally intended to be user-editable.
    // It's for more internal, implicit things like window size, working set, etc.
    var stateManager = new PreferencesBase.PreferencesSystem();
//    var userStateFile = brackets.app.getApplicationSupportDirectory() + "/" + STATE_FILENAME;
    var userStateFile = "/&&&doesnt_exist&&&/" + STATE_FILENAME;
=======
>>>>>>> 4bfed93b
    
    // Constants for preference lookup contexts.
    
    /**
     * Context to look up preferences in the current project.
     * @type {Object}
     */
    var CURRENT_PROJECT = {};
    
    /**
     * Context to look up preferences for the currently edited file.
     * This is undefined because this is the default behavior of PreferencesSystem.get.
     * 
     * @type {Object}
     */
    var CURRENT_FILE;
    
    /**
     * Cached copy of the scopeOrder with the project Scope
     */
    var scopeOrderWithProject = null;
    
    /**
     * Cached copy of the scopeOrder without the project Scope
     */
    var scopeOrderWithoutProject = null;
    
    /**
     * @private
     * 
     * Adjusts scopeOrder to have the project Scope if necessary.
     * Returns a new array if changes are needed, otherwise returns
     * the original array.
     * 
     * @param {Array.<string>} scopeOrder initial scopeOrder
     * @param {boolean} includeProject Whether the project Scope should be included
     * @return {Array.<string>} array with or without project Scope as needed.
     */
    function _adjustScopeOrderForProject(scopeOrder, includeProject) {
        var hasProject = scopeOrder.indexOf("project") > -1;
        
        if (hasProject === includeProject) {
            return scopeOrder;
        }
        
        var newScopeOrder;
        
        if (includeProject) {
            var before = scopeOrder.indexOf("user");
            if (before === -1) {
                before = scopeOrder.length - 2;
            }
            newScopeOrder = _.first(scopeOrder, before);
            newScopeOrder.push("project");
            newScopeOrder.push.apply(newScopeOrder, _.rest(scopeOrder, before));
        } else {
            newScopeOrder = _.without(scopeOrder, "project");
        }
        return newScopeOrder;
    }
    
    /**
     * @private
     * 
     * Normalizes the context object to be something that the PreferencesSystem
     * understands. This is how we support CURRENT_FILE and CURRENT_PROJECT
     * preferences.
     * 
     * @param {Object|string} context CURRENT_FILE, CURRENT_PROJECT or a filename
     */
    function _normalizeContext(context) {
        if (typeof context === "string") {
            context = {
                filename: context
            };
            context.scopeOrder = _includeProjectScope(context.filename) ?
                                    scopeOrderWithProject :
                                    scopeOrderWithoutProject;
        }
        return context;
    }
    
    PreferencesImpl.manager.contextNormalizer = _normalizeContext;
    
    /**
     * @private
     * 
     * Updates the CURRENT_PROJECT context to have the correct scopes.
     */
    function _updateCurrentProjectContext() {
        var context = PreferencesImpl.manager.buildContext({});
        delete context.filename;
        scopeOrderWithProject = _adjustScopeOrderForProject(context.scopeOrder, true);
        scopeOrderWithoutProject = _adjustScopeOrderForProject(context.scopeOrder, false);
        CURRENT_PROJECT.scopeOrder = scopeOrderWithProject;
    }
    
    _updateCurrentProjectContext();
    
    PreferencesImpl.manager.on("scopeOrderChange", _updateCurrentProjectContext);
    
    /**
     * @private
     */
    function _handleOpenPreferences() {
        var fullPath = getUserPrefFile(),
            file = FileSystem.getFileForPath(fullPath);
        file.exists(function (err, doesExist) {
            if (doesExist) {
                CommandManager.execute(Commands.FILE_OPEN, { fullPath: fullPath });
            } else {
                FileUtils.writeText(file, "", true)
                    .done(function () {
                        CommandManager.execute(Commands.FILE_OPEN, { fullPath: fullPath });
                    });
            }
        });
        
    }
    
    CommandManager.register(Strings.CMD_OPEN_PREFERENCES, Commands.FILE_OPEN_PREFERENCES, _handleOpenPreferences);
    
    /**
     * Convenience function that sets a preference and then saves the file, mimicking the
     * old behavior a bit more closely.
     * @deprecated Use set instead.
     * 
     * @param {string} id preference to set
     * @param {*} value new value for the preference
     * @param {{location: ?Object, context: ?Object|string}=} options Specific location in which to set the value or the context to use when setting the value
     * @return {boolean} true if a value was set
     */
    function setValueAndSave(id, value, options) {
        DeprecationWarning.deprecationWarning("setValueAndSave called for " + id + ". Use set instead.");
        var changed = exports.set(id, value, options).stored;
        PreferencesImpl.manager.save();
        return changed;
    }
    
    /**
     * Convenience function that gets a view state
     * 
     * @param {string} id preference to get
     * @param {?Object} context Optional additional information about the request
     */
    function getViewState(id, context) {
        return PreferencesImpl.stateManager.get(id, context);
    }
    
    /**
     * Convenience function that sets a view state and then saves the file
     * 
     * @param {string} id preference to set
     * @param {*} value new value for the preference
     * @param {?Object} context Optional additional information about the request
     * @param {boolean=} doNotSave If it is undefined or false, then save the 
     *      view state immediately.
     */
    function setViewState(id, value, context, doNotSave) {
        
        PreferencesImpl.stateManager.set(id, value, context);
        
        if (!doNotSave) {
            PreferencesImpl.stateManager.save();
        }
    }
    
    /**
     * Return a promise that is resolved when all preferences have been resolved,
     * or rejected if any have been rejected.
     * 
     * @return {Promise} Resolved when the preferences are done saving.
     */
    function finalize() {
        var promiseList = [
                PreferencesImpl.managerReady,
                PreferencesImpl.smUserScopeLoading,
                PreferencesImpl.manager._finalize(),
                PreferencesImpl.stateManager._finalize()
            ],
            identityFunc = function (promise) { return promise; };
        
        return Async.doSequentially(promiseList, identityFunc, false);
    }
    
    AppInit.appReady(function () {
        PreferencesImpl.manager.resumeChangeEvents();
    });
    
    // Private API for unit testing and use elsewhere in Brackets core
    exports._isUserScopeCorrupt     = PreferencesImpl.isUserScopeCorrupt;
    exports._manager                = PreferencesImpl.manager;
    exports._setCurrentEditingFile  = _setCurrentEditingFile;
    exports._setProjectSettingsFile = _setProjectSettingsFile;
    exports._smUserScopeLoading     = PreferencesImpl.smUserScopeLoading;
    exports._stateProjectLayer      = PreferencesImpl.stateProjectLayer;
    exports._reloadUserPrefs        = PreferencesImpl.reloadUserPrefs;
    
    // Public API
    
    // Context names for preference lookups
    exports.CURRENT_FILE        = CURRENT_FILE;
    exports.CURRENT_PROJECT     = CURRENT_PROJECT;
    
    exports.ready               = PreferencesImpl.managerReady;
    exports.getUserPrefFile     = getUserPrefFile;
    exports.get                 = PreferencesImpl.manager.get.bind(PreferencesImpl.manager);
    exports.set                 = PreferencesImpl.manager.set.bind(PreferencesImpl.manager);
    exports.save                = PreferencesImpl.manager.save.bind(PreferencesImpl.manager);
    exports.on                  = PreferencesImpl.manager.on.bind(PreferencesImpl.manager);
    exports.off                 = PreferencesImpl.manager.off.bind(PreferencesImpl.manager);
    exports.getPreference       = PreferencesImpl.manager.getPreference.bind(PreferencesImpl.manager);
    exports.getExtensionPrefs   = getExtensionPrefs;
    exports.setValueAndSave     = setValueAndSave;
    exports.getViewState        = getViewState;
    exports.setViewState        = setViewState;
    exports.finalize            = finalize;
    exports.addScope            = PreferencesImpl.manager.addScope.bind(PreferencesImpl.manager);
    exports.stateManager        = PreferencesImpl.stateManager;
    exports.FileStorage         = PreferencesBase.FileStorage;
    exports.SETTINGS_FILENAME   = PreferencesImpl.SETTINGS_FILENAME;
    exports.definePreference    = PreferencesImpl.manager.definePreference.bind(PreferencesImpl.manager);
    exports.fileChanged         = PreferencesImpl.manager.fileChanged.bind(PreferencesImpl.manager);
    exports.convertPreferences  = convertPreferences;
});<|MERGE_RESOLUTION|>--- conflicted
+++ resolved
@@ -227,11 +227,6 @@
         projectScopeIsIncluded  = true;
 
     
-<<<<<<< HEAD
-    // User-level preferences
-//    var userPrefFile = brackets.app.getApplicationSupportDirectory() + "/" + SETTINGS_FILENAME;
-    var userPrefFile = "/&&&doesnt_exist&&&/" + SETTINGS_FILENAME;
-=======
     /**
      * @private
      * 
@@ -248,7 +243,6 @@
         }
         return FileUtils.getRelativeFilename(projectDirectory, filename) !== undefined;
     }
->>>>>>> 4bfed93b
     
     /**
      * Get the full path to the user-level preferences file.
@@ -371,14 +365,6 @@
         });
     }
 
-<<<<<<< HEAD
-    // "State" is stored like preferences but it is not generally intended to be user-editable.
-    // It's for more internal, implicit things like window size, working set, etc.
-    var stateManager = new PreferencesBase.PreferencesSystem();
-//    var userStateFile = brackets.app.getApplicationSupportDirectory() + "/" + STATE_FILENAME;
-    var userStateFile = "/&&&doesnt_exist&&&/" + STATE_FILENAME;
-=======
->>>>>>> 4bfed93b
     
     // Constants for preference lookup contexts.
     
