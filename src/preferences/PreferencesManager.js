/*
 * Copyright (c) 2012 - present Adobe Systems Incorporated. All rights reserved.
 *
 * Permission is hereby granted, free of charge, to any person obtaining a
 * copy of this software and associated documentation files (the "Software"),
 * to deal in the Software without restriction, including without limitation
 * the rights to use, copy, modify, merge, publish, distribute, sublicense,
 * and/or sell copies of the Software, and to permit persons to whom the
 * Software is furnished to do so, subject to the following conditions:
 *
 * The above copyright notice and this permission notice shall be included in
 * all copies or substantial portions of the Software.
 *
 * THE SOFTWARE IS PROVIDED "AS IS", WITHOUT WARRANTY OF ANY KIND, EXPRESS OR
 * IMPLIED, INCLUDING BUT NOT LIMITED TO THE WARRANTIES OF MERCHANTABILITY,
 * FITNESS FOR A PARTICULAR PURPOSE AND NONINFRINGEMENT. IN NO EVENT SHALL THE
 * AUTHORS OR COPYRIGHT HOLDERS BE LIABLE FOR ANY CLAIM, DAMAGES OR OTHER
 * LIABILITY, WHETHER IN AN ACTION OF CONTRACT, TORT OR OTHERWISE, ARISING
 * FROM, OUT OF OR IN CONNECTION WITH THE SOFTWARE OR THE USE OR OTHER
 * DEALINGS IN THE SOFTWARE.
 *
 */

<<<<<<< HEAD
=======

/*global define, console */
>>>>>>> 83c35ae6
/*unittests: Preferences Manager */

/**
 * PreferencesManager
 *
 */
define(function (require, exports, module) {
    "use strict";

    var AppInit                 = require("utils/AppInit"),
        Commands                = require("command/Commands"),
        CommandManager          = require("command/CommandManager"),
        FileUtils               = require("file/FileUtils"),
        PreferencesBase         = require("preferences/PreferencesBase"),
        FileSystem              = require("filesystem/FileSystem"),
        Strings                 = require("strings"),
        PreferencesImpl         = require("preferences/PreferencesImpl"),
        _                       = require("thirdparty/lodash");

<<<<<<< HEAD
    /**
     * The local storage ID
     * @const
     * @type {string}
     */
    var PREFERENCES_CLIENT_ID = "com.adobe.brackets.preferences";

    /**
     * The prefix used in the generated client ID
     * @const
     * @type {string}
     */
    var CLIENT_ID_PREFIX = "com.adobe.brackets.";

    // Private Properties
    var preferencesKey,
        prefStorage,
        persistentStorage,
        extensionPaths,
        doLoadPreferences   = false;


    /**
     * @private
     * Returns an array with the extension paths used in Brackets. The result is stored on a
     * private variable on the first call and used to return the value on the next calls.
     * @return {Array.<string>}
     */
    function _getExtensionPaths() {
        if (!extensionPaths) {
            var dirPath = FileUtils.getNativeBracketsDirectoryPath();

            extensionPaths = [
                dirPath + "/extensions/default/",
                dirPath + "/extensions/dev/",
                ExtensionLoader.getUserExtensionPath() + "/"
            ];
        }
        return extensionPaths;
    }

    /**
     * This method returns a standardized ClientID for a given requireJS module object
     * @param {!{id: string, uri: string}} module - A requireJS module object
     * @return {string} The ClientID
     */
    function getClientID(module) {
        var paths = exports._getExtensionPaths();
        var pathUrl, clientID;

        paths.some(function (path) {
            if (module.uri.toLocaleLowerCase().indexOf(path.toLocaleLowerCase()) === 0) {
                pathUrl = path;
                return true;
            }
        });

        if (pathUrl) {
            clientID = CLIENT_ID_PREFIX + module.uri.replace(pathUrl, "");
        } else {
            clientID = CLIENT_ID_PREFIX + module.id;
        }
        return clientID;
    }

    /**
     * Retreive the preferences data for the given clientID.
     * @deprecated
     *
     * @param {string|{id: string, uri: string}} clientID - A unique identifier or a requireJS module object
     * @param {string=} defaults - Default preferences stored as JSON
     * @param {boolean=} _doNotCreate Do not create the storage if it does not already exist. Used for conversion.
     * @return {PreferenceStorage}
     */
    function getPreferenceStorage(clientID, defaults, _doNotCreate) {
        // No one should be calling this to access the old preference storage except for
        // migrating the old preferences to the new model. So if this is called without
        // having _doNotCreate set to true, then the caller is using the old preferences model.
        if (!_doNotCreate) {
            var clientString = typeof clientID === "object" ? clientID.uri : clientID;
            DeprecationWarning.deprecationWarning("PreferencesManager.getPreferenceStorage() called with client id '" +
                                                  clientString + "' has been deprecated. Use PreferencesManager.definePreference() instead.");
        }
        if (!clientID || (typeof clientID === "object" && (!clientID.id || !clientID.uri))) {
            console.error("Invalid clientID");
            return;
        }
        if (typeof clientID === "object") {
            clientID = getClientID(clientID);
        }

        var prefs = prefStorage[clientID];

        if (prefs === undefined) {
            if (_doNotCreate) {
                return;
            }
            // create a new empty preferences object
            prefs = (defaults && JSON.stringify(defaults)) ? defaults : {};
            prefStorage[clientID] = prefs;
        } else if (defaults) {
            // add new defaults
            _.forEach(defaults, function (value, key) {
                if (prefs[key] === undefined) {
                    prefs[key] = value;
                }
            });
        }

        return new OldPreferenceStorage(clientID, prefs);
    }

    /**
     * Save all preference clients.
     */
    function savePreferences() {
        // save all preferences
        persistentStorage.setItem(preferencesKey, JSON.stringify(prefStorage));
    }

    /**
     * @private
     * Reset preferences and callbacks
     */
    function _reset() {
        prefStorage = {};

        // Note that storage.clear() is not used. Production and unit test code
        // both rely on the same backing storage but unique item keys.
        persistentStorage.setItem(preferencesKey, JSON.stringify(prefStorage));
    }

    /**
     * @private
     * Initialize persistent storage implementation
     */
    function _initStorage(storage) {
        persistentStorage = storage;

        if (doLoadPreferences) {
            prefStorage = JSON.parse(persistentStorage.getItem(preferencesKey));
        }

        // initialize empty preferences if none were found in storage
        if (!prefStorage) {
            _reset();
        }
    }

    // Check localStorage for a preferencesKey. Production and unit test keys
    // are used to keep preferences separate within the same storage implementation.
    preferencesKey = window.localStorage.getItem("preferencesKey");

    if (!preferencesKey) {
        // use default key if none is found
        preferencesKey = PREFERENCES_CLIENT_ID;
        doLoadPreferences = true;
    } else {
        // using a non-default key, check for additional settings
        doLoadPreferences = !!(window.localStorage.getItem("doLoadPreferences"));
    }

    // Use localStorage by default
    _initStorage(window.localStorage);


    // Public API
    exports.getPreferenceStorage    = getPreferenceStorage;
    exports.savePreferences         = savePreferences;
    exports.getClientID             = getClientID;


    // Unit test use only
    exports._reset                  = _reset;
    exports._getExtensionPaths      = _getExtensionPaths;

    // New code follows. The code above (with the exception of the imports) is
    // deprecated.

=======
>>>>>>> 83c35ae6
    var currentFilename         = null, // the filename currently being edited
        currentLanguageId       = null, // the language id of the file currently being edited
        projectDirectory        = null,
        projectScopeIsIncluded  = true;

    /**
     * @private
     *
     * Determines whether the project Scope should be included based on whether
     * the currently edited file is within the project.
     *
     * @param {string=} filename Full path to edited file
     * @return {boolean} true if the project Scope should be included.
     */
    function _includeProjectScope(filename) {
        filename = filename || currentFilename;
        if (!filename || !projectDirectory) {
            return false;
        }
        return FileUtils.getRelativeFilename(projectDirectory, filename) !== undefined;
    }

    /**
     * Get the full path to the user-level preferences file.
     *
     * @return {string} Path to the preferences file
     */
    function getUserPrefFile() {
        return PreferencesImpl.userPrefFile;
    }

    /**
     * @private
     *
     * Adds or removes the project Scope as needed based on whether the currently
     * edited file is within the project.
     */
    function _toggleProjectScope() {
        if (_includeProjectScope() === projectScopeIsIncluded) {
            return;
        }
        if (projectScopeIsIncluded) {
            PreferencesImpl.manager.removeFromScopeOrder("project");
        } else {
            PreferencesImpl.manager.addToScopeOrder("project", "user");
        }
        projectScopeIsIncluded = !projectScopeIsIncluded;
    }

    /**
     * @private
     *
     * This is used internally within Brackets for the ProjectManager to signal
     * which file contains the project-level preferences.
     *
     * @param {string} settingsFile Full path to the project's settings file
     */
    function _setProjectSettingsFile(settingsFile) {
        projectDirectory = FileUtils.getDirectoryPath(settingsFile);
        _toggleProjectScope();
        PreferencesImpl.projectPathLayer.setPrefFilePath(settingsFile);
        PreferencesImpl.projectStorage.setPath(settingsFile);
    }

    /**
     * Creates an extension-specific preferences manager using the prefix given.
     * A `.` character will be appended to the prefix. So, a preference named `foo`
     * with a prefix of `myExtension` will be stored as `myExtension.foo` in the
     * preferences files.
     *
     * @param {string} prefix Prefix to be applied
     */
    function getExtensionPrefs(prefix) {
        return PreferencesImpl.manager.getPrefixedSystem(prefix);
    }

    // Constants for preference lookup contexts.

    /**
     * Context to look up preferences in the current project.
     * @type {Object}
     */
    var CURRENT_PROJECT = {};

    /**
     * Context to look up preferences for the currently edited file.
     * This is undefined because this is the default behavior of PreferencesSystem.get.
     *
     * @type {Object}
     */
    var CURRENT_FILE;

    /**
     * Cached copy of the scopeOrder with the project Scope
     */
    var scopeOrderWithProject = null;

    /**
     * Cached copy of the scopeOrder without the project Scope
     */
    var scopeOrderWithoutProject = null;

    /**
     * @private
     *
     * Adjusts scopeOrder to have the project Scope if necessary.
     * Returns a new array if changes are needed, otherwise returns
     * the original array.
     *
     * @param {Array.<string>} scopeOrder initial scopeOrder
     * @param {boolean} includeProject Whether the project Scope should be included
     * @return {Array.<string>} array with or without project Scope as needed.
     */
    function _adjustScopeOrderForProject(scopeOrder, includeProject) {
        var hasProject = scopeOrder.indexOf("project") > -1;

        if (hasProject === includeProject) {
            return scopeOrder;
        }

        var newScopeOrder;

        if (includeProject) {
            var before = scopeOrder.indexOf("user");
            if (before === -1) {
                before = scopeOrder.length - 2;
            }
            newScopeOrder = _.take(scopeOrder, before);
            newScopeOrder.push("project");
            newScopeOrder.push.apply(newScopeOrder, _.drop(scopeOrder, before));
        } else {
            newScopeOrder = _.without(scopeOrder, "project");
        }
        return newScopeOrder;
    }

    /**
     * @private
     *
     * Creates a context based on the specified filename and language.
     *
     * @param {string=} filename Filename to create the context with.
     * @param {string=} languageId Language ID to create the context with.
     */
    function _buildContext(filename, languageId) {
        var ctx = {};
        if (filename) {
            ctx.path = filename;
        } else {
            ctx.path = currentFilename;
        }
        if (languageId) {
            ctx.language = languageId;
        } else {
            ctx.language = currentLanguageId;
        }
        ctx.scopeOrder = _includeProjectScope(ctx.path) ?
                        scopeOrderWithProject :
                        scopeOrderWithoutProject;
        return ctx;
    }

    function _getContext(context) {
        context = context || {};
        return _buildContext(context.path, context.language);
    }

    /**
     * @private
     *
     * This is used internally within Brackets for the EditorManager to signal
     * to the preferences what the currently edited file is.
     *
     * @param {string} newFilename Full path to currently edited file
     */
    function _setCurrentFile(newFilename) {
        var oldFilename = currentFilename;
        if (oldFilename === newFilename) {
            return;
        }
        currentFilename = newFilename;
        _toggleProjectScope();
        PreferencesImpl.manager.signalContextChanged(_buildContext(oldFilename, currentLanguageId),
                                                     _buildContext(newFilename, currentLanguageId));
    }

    /**
     * @private
     * This function is used internally to set the current language of the document.
     * Both at the moment of opening the file and when the language is manually
     * overriden.
     *
     * @param {string} newLanguageId The id of the language of the current editor.
     */
    function _setCurrentLanguage(newLanguageId) {
        var oldLanguageId = currentLanguageId;
        if (oldLanguageId === newLanguageId) {
            return;
        }
        currentLanguageId = newLanguageId;
        PreferencesImpl.manager.signalContextChanged(_buildContext(currentFilename, oldLanguageId),
                                                     _buildContext(currentFilename, newLanguageId));
    }


    PreferencesImpl.manager.contextBuilder = _getContext;

    /**
     * @private
     *
     * Updates the CURRENT_PROJECT context to have the correct scopes.
     */
    function _updateCurrentProjectContext() {
        var defaultScopeOrder = PreferencesImpl.manager._getScopeOrder({});
        scopeOrderWithProject = _adjustScopeOrderForProject(defaultScopeOrder, true);
        scopeOrderWithoutProject = _adjustScopeOrderForProject(defaultScopeOrder, false);
        CURRENT_PROJECT.scopeOrder = scopeOrderWithProject;
    }

    _updateCurrentProjectContext();

    PreferencesImpl.manager.on("scopeOrderChange", _updateCurrentProjectContext);

    /**
     * @private
     */
    function _handleOpenPreferences() {
        var fullPath = getUserPrefFile(),
            file = FileSystem.getFileForPath(fullPath);
        file.exists(function (err, doesExist) {
            if (doesExist) {
                CommandManager.execute(Commands.FILE_OPEN, { fullPath: fullPath });
            } else {
                FileUtils.writeText(file, "", true)
                    .done(function () {
                        CommandManager.execute(Commands.FILE_OPEN, { fullPath: fullPath });
                    });
            }
        });

    }

    CommandManager.register(Strings.CMD_OPEN_PREFERENCES, Commands.FILE_OPEN_PREFERENCES, _handleOpenPreferences);

    /**
     * Convenience function that gets a view state
     *
     * @param {string} id preference to get
     * @param {?Object} context Optional additional information about the request
     */
    function getViewState(id, context) {
        return PreferencesImpl.stateManager.get(id, context);
    }

    /**
     * Convenience function that sets a view state and then saves the file
     *
     * @param {string} id preference to set
     * @param {*} value new value for the preference
     * @param {?Object} context Optional additional information about the request
     * @param {boolean=} doNotSave If it is undefined or false, then save the
     *      view state immediately.
     */
    function setViewState(id, value, context, doNotSave) {

        PreferencesImpl.stateManager.set(id, value, context);

        if (!doNotSave) {
            PreferencesImpl.stateManager.save();
        }
    }

    AppInit.appReady(function () {
        PreferencesImpl.manager.resumeChangeEvents();
    });

    // Private API for unit testing and use elsewhere in Brackets core
    exports._isUserScopeCorrupt     = PreferencesImpl.isUserScopeCorrupt;
    exports._setCurrentFile         = _setCurrentFile;
    exports._setCurrentLanguage     = _setCurrentLanguage;
    exports._setProjectSettingsFile = _setProjectSettingsFile;
    exports._smUserScopeLoading     = PreferencesImpl.smUserScopeLoading;
    exports._stateProjectLayer      = PreferencesImpl.stateProjectLayer;
    exports._reloadUserPrefs        = PreferencesImpl.reloadUserPrefs;
    exports._buildContext           = _buildContext;

    // Public API

    // Context names for preference lookups
    exports.CURRENT_FILE        = CURRENT_FILE;
    exports.CURRENT_PROJECT     = CURRENT_PROJECT;

    exports.ready               = PreferencesImpl.managerReady;
    exports.getUserPrefFile     = getUserPrefFile;
    exports.get                 = PreferencesImpl.manager.get.bind(PreferencesImpl.manager);
    exports.set                 = PreferencesImpl.manager.set.bind(PreferencesImpl.manager);
    exports.save                = PreferencesImpl.manager.save.bind(PreferencesImpl.manager);
    exports.on                  = PreferencesImpl.manager.on.bind(PreferencesImpl.manager);
    exports.off                 = PreferencesImpl.manager.off.bind(PreferencesImpl.manager);
    exports.getPreference       = PreferencesImpl.manager.getPreference.bind(PreferencesImpl.manager);
    exports.getAllPreferences   = PreferencesImpl.manager.getAllPreferences.bind(PreferencesImpl.manager);
    exports.getExtensionPrefs   = getExtensionPrefs;
    exports.getViewState        = getViewState;
    exports.setViewState        = setViewState;
    exports.addScope            = PreferencesImpl.manager.addScope.bind(PreferencesImpl.manager);
    exports.stateManager        = PreferencesImpl.stateManager;
    exports.FileStorage         = PreferencesBase.FileStorage;
    exports.SETTINGS_FILENAME   = PreferencesImpl.SETTINGS_FILENAME;
    exports.definePreference    = PreferencesImpl.manager.definePreference.bind(PreferencesImpl.manager);
    exports.fileChanged         = PreferencesImpl.manager.fileChanged.bind(PreferencesImpl.manager);
});<|MERGE_RESOLUTION|>--- conflicted
+++ resolved
@@ -21,11 +21,7 @@
  *
  */
 
-<<<<<<< HEAD
-=======
-
 /*global define, console */
->>>>>>> 83c35ae6
 /*unittests: Preferences Manager */
 
 /**
@@ -45,188 +41,6 @@
         PreferencesImpl         = require("preferences/PreferencesImpl"),
         _                       = require("thirdparty/lodash");
 
-<<<<<<< HEAD
-    /**
-     * The local storage ID
-     * @const
-     * @type {string}
-     */
-    var PREFERENCES_CLIENT_ID = "com.adobe.brackets.preferences";
-
-    /**
-     * The prefix used in the generated client ID
-     * @const
-     * @type {string}
-     */
-    var CLIENT_ID_PREFIX = "com.adobe.brackets.";
-
-    // Private Properties
-    var preferencesKey,
-        prefStorage,
-        persistentStorage,
-        extensionPaths,
-        doLoadPreferences   = false;
-
-
-    /**
-     * @private
-     * Returns an array with the extension paths used in Brackets. The result is stored on a
-     * private variable on the first call and used to return the value on the next calls.
-     * @return {Array.<string>}
-     */
-    function _getExtensionPaths() {
-        if (!extensionPaths) {
-            var dirPath = FileUtils.getNativeBracketsDirectoryPath();
-
-            extensionPaths = [
-                dirPath + "/extensions/default/",
-                dirPath + "/extensions/dev/",
-                ExtensionLoader.getUserExtensionPath() + "/"
-            ];
-        }
-        return extensionPaths;
-    }
-
-    /**
-     * This method returns a standardized ClientID for a given requireJS module object
-     * @param {!{id: string, uri: string}} module - A requireJS module object
-     * @return {string} The ClientID
-     */
-    function getClientID(module) {
-        var paths = exports._getExtensionPaths();
-        var pathUrl, clientID;
-
-        paths.some(function (path) {
-            if (module.uri.toLocaleLowerCase().indexOf(path.toLocaleLowerCase()) === 0) {
-                pathUrl = path;
-                return true;
-            }
-        });
-
-        if (pathUrl) {
-            clientID = CLIENT_ID_PREFIX + module.uri.replace(pathUrl, "");
-        } else {
-            clientID = CLIENT_ID_PREFIX + module.id;
-        }
-        return clientID;
-    }
-
-    /**
-     * Retreive the preferences data for the given clientID.
-     * @deprecated
-     *
-     * @param {string|{id: string, uri: string}} clientID - A unique identifier or a requireJS module object
-     * @param {string=} defaults - Default preferences stored as JSON
-     * @param {boolean=} _doNotCreate Do not create the storage if it does not already exist. Used for conversion.
-     * @return {PreferenceStorage}
-     */
-    function getPreferenceStorage(clientID, defaults, _doNotCreate) {
-        // No one should be calling this to access the old preference storage except for
-        // migrating the old preferences to the new model. So if this is called without
-        // having _doNotCreate set to true, then the caller is using the old preferences model.
-        if (!_doNotCreate) {
-            var clientString = typeof clientID === "object" ? clientID.uri : clientID;
-            DeprecationWarning.deprecationWarning("PreferencesManager.getPreferenceStorage() called with client id '" +
-                                                  clientString + "' has been deprecated. Use PreferencesManager.definePreference() instead.");
-        }
-        if (!clientID || (typeof clientID === "object" && (!clientID.id || !clientID.uri))) {
-            console.error("Invalid clientID");
-            return;
-        }
-        if (typeof clientID === "object") {
-            clientID = getClientID(clientID);
-        }
-
-        var prefs = prefStorage[clientID];
-
-        if (prefs === undefined) {
-            if (_doNotCreate) {
-                return;
-            }
-            // create a new empty preferences object
-            prefs = (defaults && JSON.stringify(defaults)) ? defaults : {};
-            prefStorage[clientID] = prefs;
-        } else if (defaults) {
-            // add new defaults
-            _.forEach(defaults, function (value, key) {
-                if (prefs[key] === undefined) {
-                    prefs[key] = value;
-                }
-            });
-        }
-
-        return new OldPreferenceStorage(clientID, prefs);
-    }
-
-    /**
-     * Save all preference clients.
-     */
-    function savePreferences() {
-        // save all preferences
-        persistentStorage.setItem(preferencesKey, JSON.stringify(prefStorage));
-    }
-
-    /**
-     * @private
-     * Reset preferences and callbacks
-     */
-    function _reset() {
-        prefStorage = {};
-
-        // Note that storage.clear() is not used. Production and unit test code
-        // both rely on the same backing storage but unique item keys.
-        persistentStorage.setItem(preferencesKey, JSON.stringify(prefStorage));
-    }
-
-    /**
-     * @private
-     * Initialize persistent storage implementation
-     */
-    function _initStorage(storage) {
-        persistentStorage = storage;
-
-        if (doLoadPreferences) {
-            prefStorage = JSON.parse(persistentStorage.getItem(preferencesKey));
-        }
-
-        // initialize empty preferences if none were found in storage
-        if (!prefStorage) {
-            _reset();
-        }
-    }
-
-    // Check localStorage for a preferencesKey. Production and unit test keys
-    // are used to keep preferences separate within the same storage implementation.
-    preferencesKey = window.localStorage.getItem("preferencesKey");
-
-    if (!preferencesKey) {
-        // use default key if none is found
-        preferencesKey = PREFERENCES_CLIENT_ID;
-        doLoadPreferences = true;
-    } else {
-        // using a non-default key, check for additional settings
-        doLoadPreferences = !!(window.localStorage.getItem("doLoadPreferences"));
-    }
-
-    // Use localStorage by default
-    _initStorage(window.localStorage);
-
-
-    // Public API
-    exports.getPreferenceStorage    = getPreferenceStorage;
-    exports.savePreferences         = savePreferences;
-    exports.getClientID             = getClientID;
-
-
-    // Unit test use only
-    exports._reset                  = _reset;
-    exports._getExtensionPaths      = _getExtensionPaths;
-
-    // New code follows. The code above (with the exception of the imports) is
-    // deprecated.
-
-=======
->>>>>>> 83c35ae6
     var currentFilename         = null, // the filename currently being edited
         currentLanguageId       = null, // the language id of the file currently being edited
         projectDirectory        = null,
