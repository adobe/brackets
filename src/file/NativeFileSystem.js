--- conflicted
+++ resolved
@@ -363,24 +363,12 @@
         // Check updated definition at 
         // http://www.w3.org/TR/2012/WD-file-system-api-20120417/#widl-Entry-toURL-DOMString
     };
-<<<<<<< HEAD
-
-    /**
-     * Deletes a file or directory (to trash). (http://www.w3.org/TR/2011/WD-file-system-api-20110419/#widl-Entry-remove)
-     *
-     * @param {function} successCallback A callback that is called on success.
-     * @param {function} errorCallback A callback that is called when errors happen.
-     *
-     * @return None. This is an asynchronous call that sends all return information to the callback.
-     **/
-=======
     
     /**
      * Deletes a file or directory
      * @param {function()} successCallback Callback function for successful operations
      * @param {function(DOMError)=} errorCallback Callback function for error operations
      */
->>>>>>> 589dcb07
     NativeFileSystem.Entry.prototype.remove = function (successCallback, errorCallback) {
         brackets.fs.moveToTrash(this.fullPath, function (err) {
             if (err === brackets.fs.NO_ERROR) {
