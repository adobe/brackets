/*
 * Copyright (c) 2012 Adobe Systems Incorporated. All rights reserved.
 *  
 * Permission is hereby granted, free of charge, to any person obtaining a
 * copy of this software and associated documentation files (the "Software"), 
 * to deal in the Software without restriction, including without limitation 
 * the rights to use, copy, modify, merge, publish, distribute, sublicense, 
 * and/or sell copies of the Software, and to permit persons to whom the 
 * Software is furnished to do so, subject to the following conditions:
 *  
 * The above copyright notice and this permission notice shall be included in
 * all copies or substantial portions of the Software.
 *  
 * THE SOFTWARE IS PROVIDED "AS IS", WITHOUT WARRANTY OF ANY KIND, EXPRESS OR
 * IMPLIED, INCLUDING BUT NOT LIMITED TO THE WARRANTIES OF MERCHANTABILITY, 
 * FITNESS FOR A PARTICULAR PURPOSE AND NONINFRINGEMENT. IN NO EVENT SHALL THE
 * AUTHORS OR COPYRIGHT HOLDERS BE LIABLE FOR ANY CLAIM, DAMAGES OR OTHER 
 * LIABILITY, WHETHER IN AN ACTION OF CONTRACT, TORT OR OTHERWISE, ARISING 
 * FROM, OUT OF OR IN CONNECTION WITH THE SOFTWARE OR THE USE OR OTHER 
 * DEALINGS IN THE SOFTWARE.
 * 
 */


/*jslint vars: true, plusplus: true, devel: true, nomen: true, regexp: true, indent: 4, maxerr: 50 */
/*global define, $, FileError, brackets, unescape, window */

/**
 * Set of utilites for working with files and text content.
 */
define(function (require, exports, module) {
    "use strict";

    require("utils/Global");
    
    var NativeFileSystem    = require("file/NativeFileSystem").NativeFileSystem,
        NativeFileError     = require("file/NativeFileError"),
        PerfUtils           = require("utils/PerfUtils"),
        Dialogs             = require("widgets/Dialogs"),
        DefaultDialogs      = require("widgets/DefaultDialogs"),
        Strings             = require("strings"),
        StringUtils         = require("utils/StringUtils"),
        Encodings           = NativeFileSystem.Encodings;

    
    /**
     * Asynchronously reads a file as UTF-8 encoded text.
     * @return {$.Promise} a jQuery promise that will be resolved with the 
     *  file's text content plus its timestamp, or rejected with a NativeFileError if
     *  the file can not be read.
     */
    function readAsText(fileEntry) {
        var result = new $.Deferred(),
            reader;

        // Measure performance
        var perfTimerName = PerfUtils.markStart("readAsText:\t" + fileEntry.fullPath);
        result.always(function () {
            PerfUtils.addMeasurement(perfTimerName);
        });

        // Read file
        reader = new NativeFileSystem.FileReader();
        fileEntry.file(function (file) {
            reader.onload = function (event) {
                var text = event.target.result;
                
                fileEntry.getMetadata(
                    function (metadata) {
                        result.resolve(text, metadata.modificationTime);
                    },
                    function (error) {
                        result.reject(error);
                    }
                );
            };

            reader.onerror = function (event) {
                result.reject(event.target.error);
            };

            reader.readAsText(file, Encodings.UTF8);
        }, function (error) {
            result.reject(error);
        });

        return result.promise();
    }
    
    /**
     * Asynchronously writes a file as UTF-8 encoded text.
     * @param {!FileEntry} fileEntry
     * @param {!string} text
     * @return {$.Promise} a jQuery promise that will be resolved when
     * file writing completes, or rejected with a NativeFileError.
     */
    function writeText(fileEntry, text) {
        var result = new $.Deferred();
        
        fileEntry.createWriter(function (fileWriter) {
            fileWriter.onwriteend = function (e) {
                result.resolve();
            };
            fileWriter.onerror = function (err) {
                result.reject(err);
            };

            // TODO (issue #241): NativeFileSystem.BlobBulder
            fileWriter.write(text);
        }, function (error) {
            result.reject(error);
        });
        
        return result.promise();
    }

    /** @const */
    var LINE_ENDINGS_CRLF = "CRLF";
    /** @const */
    var LINE_ENDINGS_LF = "LF";
    
    /**
     * Returns the standard line endings for the current platform
     * @return {LINE_ENDINGS_CRLF|LINE_ENDINGS_LF}
     */
    function getPlatformLineEndings() {
        return brackets.platform === "win" ? LINE_ENDINGS_CRLF : LINE_ENDINGS_LF;
    }
    
    /**
     * Scans the first 1000 chars of the text to determine how it encodes line endings. Returns
     * null if usage is mixed or if no line endings found.
     * @param {!string} text
     * @return {null|LINE_ENDINGS_CRLF|LINE_ENDINGS_LF}
     */
    function sniffLineEndings(text) {
        var subset = text.substr(0, 1000);  // (length is clipped to text.length)
        var hasCRLF = /\r\n/.test(subset);
        var hasLF = /[^\r]\n/.test(subset);
        
        if ((hasCRLF && hasLF) || (!hasCRLF && !hasLF)) {
            return null;
        } else {
            return hasCRLF ? LINE_ENDINGS_CRLF : LINE_ENDINGS_LF;
        }
    }

    /**
     * Translates any line ending types in the given text to the be the single form specified
     * @param {!string} text
     * @param {null|LINE_ENDINGS_CRLF|LINE_ENDINGS_LF} lineEndings
     * @return {string}
     */
    function translateLineEndings(text, lineEndings) {
        if (lineEndings !== LINE_ENDINGS_CRLF && lineEndings !== LINE_ENDINGS_LF) {
            lineEndings = getPlatformLineEndings();
        }
        
        var eolStr = (lineEndings === LINE_ENDINGS_CRLF ? "\r\n" : "\n");
        var findAnyEol = /\r\n|\r|\n/g;
        
        return text.replace(findAnyEol, eolStr);
    }

    function getFileErrorString(name) {
        // There are a few error codes that we have specific error messages for. The rest are
        // displayed with a generic "(error N)" message.
        var result;

        if (name === NativeFileError.NOT_FOUND_ERR) {
            result = Strings.NOT_FOUND_ERR;
        } else if (name === NativeFileError.NOT_READABLE_ERR) {
            result = Strings.NOT_READABLE_ERR;
        } else if (name === NativeFileError.NO_MODIFICATION_ALLOWED_ERR) {
            result = Strings.NO_MODIFICATION_ALLOWED_ERR_FILE;
        } else {
            result = StringUtils.format(Strings.GENERIC_ERROR, name);
        }

        return result;
    }
    
    function showFileOpenError(name, path) {
        return Dialogs.showModalDialog(
            DefaultDialogs.DIALOG_ID_ERROR,
            Strings.ERROR_OPENING_FILE_TITLE,
            StringUtils.format(
                Strings.ERROR_OPENING_FILE,
                StringUtils.breakableUrl(path),
                getFileErrorString(name)
            )
        );
    }

    /**
     * Convert a URI path to a native path.
     * On both platforms, this unescapes the URI
     * On windows, URI paths start with a "/", but have a drive letter ("C:"). In this
     * case, remove the initial "/".
     * @param {!string} path
     * @return {string}
     */
    function convertToNativePath(path) {
        path = unescape(path);
        if (path.indexOf(":") !== -1 && path[0] === "/") {
            return path.substr(1);
        }
        
        return path;
    }
    
    /**
     * Convert a Windows-native path to use Unix style slashes.
     * On Windows, this converts "C:\foo\bar\baz.txt" to "C:/foo/bar/baz.txt".
     * On Mac, this does nothing, since Mac paths are already in Unix syntax.
     * (Note that this does not add an initial forward-slash. Internally, our
     * APIs generally use the "C:/foo/bar/baz.txt" style for "native" paths.)
     * @param {string} path A native-style path.
     * @return {string} A Unix-style path.
     */
    function convertWindowsPathToUnixPath(path) {
        if (brackets.platform === "win") {
            path = path.replace(/\\/g, "/");
        }
        return path;
    }
    
    /**
     * Canonicalizes a folder path to not include a trailing slash.
     * @param {string} path
     * @return {string}
     */
    function canonicalizeFolderPath(path) {
        if (path.length > 0 && path[path.length - 1] === "/") {
            return path.slice(0, -1);
        } else {
            return path;
        }
    }

    /**
     * Returns a native absolute path to the 'brackets' source directory.
     * Note that this only works when run in brackets/src/index.html, so it does
     * not work for unit tests (which is run from brackets/test/SpecRunner.html)
     * @return {string}
     */
    function getNativeBracketsDirectoryPath() {
        var pathname = decodeURI(window.location.pathname);
        var directory = pathname.substr(0, pathname.lastIndexOf("/"));
        return convertToNativePath(directory);
    }
    
    /**
     * Given the module object passed to JS module define function,
     * convert the path to a native absolute path.
     * Returns a native absolute path to the module folder.
     * @return {string}
     */
    function getNativeModuleDirectoryPath(module) {
        var path;
        
        if (module && module.uri) {
            path = decodeURI(module.uri);
            
            // Remove module name and trailing slash from path.
            path = path.substr(0, path.lastIndexOf("/"));
        }
        return path;
    }
    
    /**
     * Checks wheter a path is affected by a rename operation.
     * A path is affected if the object being renamed is a file and the given path refers
     * to that file or if the object being renamed is a directory and a prefix of the path.
     * Always checking for prefixes can create conflicts:
     * renaming file "foo" should not affect file "foobar/baz" even though "foo" is a prefix of "foobar".
     * @param {!string} path The path potentially affected
     * @param {!string} oldName An object's name before renaming
     * @param {!string} newName An object's name after renaming
     * @param {?boolean} isFolder Whether the renamed object is a folder or not
     */
    function isAffectedWhenRenaming(path, oldName, newName, isFolder) {
        isFolder = isFolder || oldName.slice(-1) === "/";
        return (isFolder && path.indexOf(oldName) === 0) || (!isFolder && path === oldName);
    }
    
    /**
     * Update a file entry path after a file/folder name change.
     * @param {FileEntry} entry The FileEntry or DirectoryEntry to update
     * @param {string} oldName The full path of the old name
     * @param {string} newName The full path of the new name
     * @return {boolean} Returns true if the file entry was updated
     */
    function updateFileEntryPath(entry, oldName, newName, isFolder) {
        if (isAffectedWhenRenaming(entry.fullPath, oldName, newName, isFolder)) {
            var oldFullPath = entry.fullPath;
            var fullPath = oldFullPath.replace(oldName, newName);
            entry.fullPath = fullPath;
            
            // TODO: Should this be a method on Entry instead?
            entry.name = null; // default if extraction fails
            if (fullPath) {
                var pathParts = fullPath.split("/");
                
                // Extract name from the end of the fullPath (account for trailing slash(es))
                while (!entry.name && pathParts.length) {
                    entry.name = pathParts.pop();
                }
            }
            
            return true;
        }
        
        return false;
    }

    /**
     * Returns the file extension for a file name
     * @param {string} fileName file name with extension or just a file extension
     * @return {string} File extension if found, otherwise return the original file name
     */
    function _getFileExtension(fileName) {
        var i = fileName.lastIndexOf("."),
            ext = (i === -1 || i >= fileName.length - 1) ? fileName : fileName.substr(i + 1);

        return ext;
    }
    
    /** @const - hard-coded for now, but may want to make these preferences */
    var _staticHtmlFileExts = ["htm", "html"],
        _serverHtmlFileExts = ["php", "php3", "php4", "php5", "phtm", "phtml", "cfm", "cfml", "asp", "aspx", "jsp", "jspx", "shtm", "shtml"];

    /**
     * Determine if file extension is a static html file extension.
     * @param {string} fileExt file name with extension or just a file extension
     * @return {boolean} Returns true if fileExt is in the list
     */
    function isStaticHtmlFileExt(fileExt) {
        if (!fileExt) {
            return false;
        }

        return (_staticHtmlFileExts.indexOf(_getFileExtension(fileExt).toLowerCase()) !== -1);
    }

    /**
     * Determine if file extension is a server html file extension.
     * @param {string} fileExt file name with extension or just a file extension
     * @return {boolean} Returns true if fileExt is in the list
     */
    function isServerHtmlFileExt(fileExt) {
        if (!fileExt) {
            return false;
        }

        return (_serverHtmlFileExts.indexOf(_getFileExtension(fileExt).toLowerCase()) !== -1);
    }
    
    /**
     * Get the parent directory of a file. If a directory is passed in the directory is returned.
     * @param {string} fullPath full path to a file or directory
<<<<<<< HEAD
     * @return {string} Returns the path to the parent directory of a file or the path of a directory
=======
     * @return {string} Returns the path to the parent directory of a file or the path of a directory 
>>>>>>> 1d16b05e
     */
    function getDirectoryPath(fullPath) {
        return fullPath.substr(0, fullPath.lastIndexOf("/") + 1);
    }
<<<<<<< HEAD
    
    /**
     * Get the file name without the extension and the file extension from a file name.
     * @param {string} filename file name of a file or directory
     * @return {{name: string, extension: string}} Returns the file real name and extension
     */
    function getFileNameExtension(filename) {
        var extension = _getFileExtension(filename),
            name      = filename.replace(new RegExp("." + extension + "$"), "");
        
        return {name: name, extension: extension};
    }
    
    
=======

    /**
     * Get the base name of a file or a directory.
     * @param {string} fullPath full path to a file or directory
     * @return {string} Returns the base name of a file or the name of a
     * directory
     */
    function getBaseName(fullPath) {
        fullPath = canonicalizeFolderPath(fullPath);
        return fullPath.substr(fullPath.lastIndexOf("/") + 1);
    }

    /**
     * Get the filename extension.
     *
     * @param {string} fullPath full path to a file or directory
     * @return {string} Returns the extension of a filename or empty string if
     * the argument is a directory or a filename with no extension
     */
    function getFilenameExtension(fullPath) {
        var baseName = getBaseName(fullPath),
            idx      = baseName.lastIndexOf(".");

        if (idx === -1) {
            return "";
        }

        return baseName.substr(idx);
    }


>>>>>>> 1d16b05e
    // Define public API
    exports.LINE_ENDINGS_CRLF              = LINE_ENDINGS_CRLF;
    exports.LINE_ENDINGS_LF                = LINE_ENDINGS_LF;
    exports.getPlatformLineEndings         = getPlatformLineEndings;
    exports.sniffLineEndings               = sniffLineEndings;
    exports.translateLineEndings           = translateLineEndings;
    exports.showFileOpenError              = showFileOpenError;
    exports.getFileErrorString             = getFileErrorString;
    exports.readAsText                     = readAsText;
    exports.writeText                      = writeText;
    exports.convertToNativePath            = convertToNativePath;
    exports.convertWindowsPathToUnixPath   = convertWindowsPathToUnixPath;
    exports.getNativeBracketsDirectoryPath = getNativeBracketsDirectoryPath;
    exports.getNativeModuleDirectoryPath   = getNativeModuleDirectoryPath;
    exports.canonicalizeFolderPath         = canonicalizeFolderPath;
    exports.isAffectedWhenRenaming         = isAffectedWhenRenaming;
    exports.updateFileEntryPath            = updateFileEntryPath;
    exports.isStaticHtmlFileExt            = isStaticHtmlFileExt;
    exports.isServerHtmlFileExt            = isServerHtmlFileExt;
    exports.getDirectoryPath               = getDirectoryPath;
<<<<<<< HEAD
    exports.getFileNameExtension           = getFileNameExtension;
=======
    exports.getBaseName                    = getBaseName;
    exports.getFilenameExtension           = getFilenameExtension;
>>>>>>> 1d16b05e
});<|MERGE_RESOLUTION|>--- conflicted
+++ resolved
@@ -359,31 +359,11 @@
     /**
      * Get the parent directory of a file. If a directory is passed in the directory is returned.
      * @param {string} fullPath full path to a file or directory
-<<<<<<< HEAD
      * @return {string} Returns the path to the parent directory of a file or the path of a directory
-=======
-     * @return {string} Returns the path to the parent directory of a file or the path of a directory 
->>>>>>> 1d16b05e
      */
     function getDirectoryPath(fullPath) {
         return fullPath.substr(0, fullPath.lastIndexOf("/") + 1);
     }
-<<<<<<< HEAD
-    
-    /**
-     * Get the file name without the extension and the file extension from a file name.
-     * @param {string} filename file name of a file or directory
-     * @return {{name: string, extension: string}} Returns the file real name and extension
-     */
-    function getFileNameExtension(filename) {
-        var extension = _getFileExtension(filename),
-            name      = filename.replace(new RegExp("." + extension + "$"), "");
-        
-        return {name: name, extension: extension};
-    }
-    
-    
-=======
 
     /**
      * Get the base name of a file or a directory.
@@ -413,9 +393,20 @@
 
         return baseName.substr(idx);
     }
-
-
->>>>>>> 1d16b05e
+    
+    /**
+     * Get the file name without the extension and the file extension from a file name.
+     * @param {string} filename file name of a file or directory
+     * @return {{name: string, extension: string}} Returns the file real name and extension
+     */
+    function getFilenameAndExtension(filename) {
+        var extension = _getFileExtension(filename),
+            name      = filename.replace(new RegExp("." + extension + "$"), "");
+        
+        return {name: name, extension: extension};
+    }
+
+
     // Define public API
     exports.LINE_ENDINGS_CRLF              = LINE_ENDINGS_CRLF;
     exports.LINE_ENDINGS_LF                = LINE_ENDINGS_LF;
@@ -436,10 +427,7 @@
     exports.isStaticHtmlFileExt            = isStaticHtmlFileExt;
     exports.isServerHtmlFileExt            = isServerHtmlFileExt;
     exports.getDirectoryPath               = getDirectoryPath;
-<<<<<<< HEAD
-    exports.getFileNameExtension           = getFileNameExtension;
-=======
     exports.getBaseName                    = getBaseName;
     exports.getFilenameExtension           = getFilenameExtension;
->>>>>>> 1d16b05e
+    exports.getFilenameAndExtension        = getFilenameAndExtension;
 });