/*
 * Copyright (c) 2012 Adobe Systems Incorporated. All rights reserved.
 *  
 * Permission is hereby granted, free of charge, to any person obtaining a
 * copy of this software and associated documentation files (the "Software"), 
 * to deal in the Software without restriction, including without limitation 
 * the rights to use, copy, modify, merge, publish, distribute, sublicense, 
 * and/or sell copies of the Software, and to permit persons to whom the 
 * Software is furnished to do so, subject to the following conditions:
 *  
 * The above copyright notice and this permission notice shall be included in
 * all copies or substantial portions of the Software.
 *  
 * THE SOFTWARE IS PROVIDED "AS IS", WITHOUT WARRANTY OF ANY KIND, EXPRESS OR
 * IMPLIED, INCLUDING BUT NOT LIMITED TO THE WARRANTIES OF MERCHANTABILITY, 
 * FITNESS FOR A PARTICULAR PURPOSE AND NONINFRINGEMENT. IN NO EVENT SHALL THE
 * AUTHORS OR COPYRIGHT HOLDERS BE LIABLE FOR ANY CLAIM, DAMAGES OR OTHER 
 * LIABILITY, WHETHER IN AN ACTION OF CONTRACT, TORT OR OTHERWISE, ARISING 
 * FROM, OUT OF OR IN CONNECTION WITH THE SOFTWARE OR THE USE OR OTHER 
 * DEALINGS IN THE SOFTWARE.
 * 
 */


/*jslint vars: true, plusplus: true, devel: true, nomen: true, regexp: true, indent: 4, maxerr: 50 */
<<<<<<< HEAD
/*global define, $, FileError, brackets, unescape, window, Promise */
=======
/*global define, $, brackets, unescape, window */
>>>>>>> 73b83f5f

/**
 * Set of utilites for working with files and text content.
 */
define(function (require, exports, module) {
    "use strict";

    require("utils/Global");
    
    var FileSystemError     = require("filesystem/FileSystemError"),
        LanguageManager     = require("language/LanguageManager"),
        PerfUtils           = require("utils/PerfUtils"),
        Dialogs             = require("widgets/Dialogs"),
        DefaultDialogs      = require("widgets/DefaultDialogs"),
        Strings             = require("strings"),
        StringUtils         = require("utils/StringUtils");

    
    /**
     * Asynchronously reads a file as UTF-8 encoded text.
     * @param {!File} file File to read
     * @return {Promise} a jQuery promise that will be resolved with the 
     *  file's text content plus its timestamp, or rejected with a FileSystemError string
     *  constant if the file can not be read.
     */
    function readAsText(file) {
        // Measure performance
        var perfTimerName = PerfUtils.markStart("readAsText:\t" + file.fullPath);
        
        var result = new Promise(function (resolve, reject) {
            // Read file
            file.read(function (err, data, stat) {
                if (!err) {
                    resolve([data, stat.mtime]);
                } else {
                    reject(err);
                }
            });
        });

        var fnAlways = function () {
            PerfUtils.addMeasurement(perfTimerName);
        };
        result.then(fnAlways, fnAlways);

        return result;
    }
    
    /**
     * Asynchronously writes a file as UTF-8 encoded text.
     * @param {!File} file File to write
     * @param {!string} text
     * @param {boolean=} allowBlindWrite Indicates whether or not CONTENTS_MODIFIED
     *      errors---which can be triggered if the actual file contents differ from 
     *      the FileSystem's last-known contents---should be ignored.
     * @return {Promise} a jQuery promise that will be resolved when
     * file writing completes, or rejected with a FileSystemError string constant.
     */
    function writeText(file, text, allowBlindWrite) {

        var result = new Promise(function (resolve, reject) {
            var options = {};

            if (allowBlindWrite) {
                options.blind = true;
            }

            file.write(text, options, function (err) {
                if (!err) {
                    resolve();
                } else {
                    reject(err);
                }
            });
        });
        
        return result;
    }

    /**
     * Line endings
     * @enum {string}
     */
    var LINE_ENDINGS_CRLF = "CRLF",
        LINE_ENDINGS_LF   = "LF";
    
    /**
     * Returns the standard line endings for the current platform
     * @return {LINE_ENDINGS_CRLF|LINE_ENDINGS_LF}
     */
    function getPlatformLineEndings() {
        return brackets.platform === "win" ? LINE_ENDINGS_CRLF : LINE_ENDINGS_LF;
    }
    
    /**
     * Scans the first 1000 chars of the text to determine how it encodes line endings. Returns
     * null if usage is mixed or if no line endings found.
     * @param {!string} text
     * @return {null|LINE_ENDINGS_CRLF|LINE_ENDINGS_LF}
     */
    function sniffLineEndings(text) {
        var subset = text.substr(0, 1000);  // (length is clipped to text.length)
        var hasCRLF = /\r\n/.test(subset);
        var hasLF = /[^\r]\n/.test(subset);
        
        if ((hasCRLF && hasLF) || (!hasCRLF && !hasLF)) {
            return null;
        } else {
            return hasCRLF ? LINE_ENDINGS_CRLF : LINE_ENDINGS_LF;
        }
    }

    /**
     * Translates any line ending types in the given text to the be the single form specified
     * @param {!string} text
     * @param {null|LINE_ENDINGS_CRLF|LINE_ENDINGS_LF} lineEndings
     * @return {string}
     */
    function translateLineEndings(text, lineEndings) {
        if (lineEndings !== LINE_ENDINGS_CRLF && lineEndings !== LINE_ENDINGS_LF) {
            lineEndings = getPlatformLineEndings();
        }
        
        var eolStr = (lineEndings === LINE_ENDINGS_CRLF ? "\r\n" : "\n");
        var findAnyEol = /\r\n|\r|\n/g;
        
        return text.replace(findAnyEol, eolStr);
    }

    /**
     * @param {!FileSystemError} name
     * @return {!string} User-friendly, localized error message
     */
    function getFileErrorString(name) {
        // There are a few error codes that we have specific error messages for. The rest are
        // displayed with a generic "(error N)" message.
        var result;

        if (name === FileSystemError.NOT_FOUND) {
            result = Strings.NOT_FOUND_ERR;
        } else if (name === FileSystemError.NOT_READABLE) {
            result = Strings.NOT_READABLE_ERR;
        } else if (name === FileSystemError.NOT_WRITABLE) {
            result = Strings.NO_MODIFICATION_ALLOWED_ERR_FILE;
        } else if (name === FileSystemError.CONTENTS_MODIFIED) {
            result = Strings.CONTENTS_MODIFIED_ERR;
        } else if (name === FileSystemError.UNSUPPORTED_ENCODING) {
            result = Strings.UNSUPPORTED_ENCODING_ERR;
        } else if (name === FileSystemError.UNSUPPORTED_FILETYPE) {
            result = Strings.UNSUPPORTED_FILE_TYPE_ERR;
        } else {
            result = StringUtils.format(Strings.GENERIC_ERROR, name);
        }

        return result;
    }
    
    /**
     * Shows an error dialog indicating that the given file could not be opened due to the given error
     * @param {!FileSystemError} name
     * @return {!Dialog}
     */
    function showFileOpenError(name, path) {
        return Dialogs.showModalDialog(
            DefaultDialogs.DIALOG_ID_ERROR,
            Strings.ERROR_OPENING_FILE_TITLE,
            StringUtils.format(
                Strings.ERROR_OPENING_FILE,
                StringUtils.breakableUrl(path),
                getFileErrorString(name)
            )
        );
    }

    /**
     * Creates an HTML string for a list of files to be reported on, suitable for use in a dialog.
     * @param {Array.<string>} Array of filenames or paths to display.
     */
    function makeDialogFileList(paths) {
        var result = "<ul class='dialog-list'>";
        paths.forEach(function (path) {
            result += "<li><span class='dialog-filename'>";
            result += StringUtils.breakableUrl(path);
            result += "</span></li>";
        });
        result += "</ul>";
        return result;
    }

    /**
     * Convert a URI path to a native path.
     * On both platforms, this unescapes the URI
     * On windows, URI paths start with a "/", but have a drive letter ("C:"). In this
     * case, remove the initial "/".
     * @param {!string} path
     * @return {string}
     */
    function convertToNativePath(path) {
        path = unescape(path);
        if (path.indexOf(":") !== -1 && path[0] === "/") {
            return path.substr(1);
        }
        
        return path;
    }
    
    /**
     * Convert a Windows-native path to use Unix style slashes.
     * On Windows, this converts "C:\foo\bar\baz.txt" to "C:/foo/bar/baz.txt".
     * On Mac, this does nothing, since Mac paths are already in Unix syntax.
     * (Note that this does not add an initial forward-slash. Internally, our
     * APIs generally use the "C:/foo/bar/baz.txt" style for "native" paths.)
     * @param {string} path A native-style path.
     * @return {string} A Unix-style path.
     */
    function convertWindowsPathToUnixPath(path) {
        if (brackets.platform === "win") {
            path = path.replace(/\\/g, "/");
        }
        return path;
    }
    
    /**
     * Removes the trailing slash from a path, if it has one.
     * Warning: this differs from the format of most paths used in Brackets! Use paths ending in "/"
     * normally, as this is the format used by Directory.fullPath.
     * 
     * @param {string} path
     * @return {string}
     */
    function stripTrailingSlash(path) {
        if (path && path[path.length - 1] === "/") {
            return path.slice(0, -1);
        } else {
            return path;
        }
    }
    
    /**
     * Warning: Contrary to the name, this does NOT return a canonical path. The canonical format
     * used by Directory.fullPath actually DOES include the trailing "/"
     * @deprecated
     * 
     * @param {string} path
     * @return {string}
     */
    function canonicalizeFolderPath(path) {
        console.error("Warning: FileUtils.canonicalizeFolderPath() is deprecated. Use paths ending in '/' if possible, like Directory.fullPath");
        return stripTrailingSlash(path);
    }
    
    /**
     * Get the name of a file or a directory, removing any preceding path.
     * @param {string} fullPath full path to a file or directory
     * @return {string} Returns the base name of a file or the name of a
     * directory
     */
    function getBaseName(fullPath) {
        var lastSlash = fullPath.lastIndexOf("/");
        if (lastSlash === fullPath.length - 1) {  // directory: exclude trailing "/" too
            return fullPath.slice(fullPath.lastIndexOf("/", fullPath.length - 2) + 1, -1);
        } else {
            return fullPath.slice(lastSlash + 1);
        }
    }
    
    /**
     * Returns a native absolute path to the 'brackets' source directory.
     * Note that this only works when run in brackets/src/index.html, so it does
     * not work for unit tests (which is run from brackets/test/SpecRunner.html)
     * 
     * WARNING: unlike most paths in Brackets, this path EXCLUDES the trailing "/".
     * @return {string}
     */
    function getNativeBracketsDirectoryPath() {
        var pathname = decodeURI(window.location.pathname);
        var directory = pathname.substr(0, pathname.lastIndexOf("/"));
        return convertToNativePath(directory);
    }
    
    /**
     * Given the module object passed to JS module define function,
     * convert the path to a native absolute path.
     * Returns a native absolute path to the module folder.
     * 
     * WARNING: unlike most paths in Brackets, this path EXCLUDES the trailing "/".
     * @return {string}
     */
    function getNativeModuleDirectoryPath(module) {
        var path;
        
        if (module && module.uri) {
            path = decodeURI(module.uri);
            
            // Remove module name and trailing slash from path.
            path = path.substr(0, path.lastIndexOf("/"));
        }
        return path;
    }
    
    /**
     * Get the file extension (excluding ".") given a path OR a bare filename.
     * Returns "" for names with no extension. If the name starts with ".", the
     * full remaining text is considered the extension.
     *
     * @param {string} fullPath full path to a file or directory
     * @return {string} Returns the extension of a filename or empty string if
     * the argument is a directory or a filename with no extension
     */
    function getFileExtension(fullPath) {
        var baseName = getBaseName(fullPath),
            idx      = baseName.lastIndexOf(".");

        if (idx === -1) {
            return "";
        }

        return baseName.substr(idx + 1);
    }
    
    /**
     * Get the file extension (excluding ".") given a path OR a bare filename.
     * Returns "" for names with no extension.
     * If the only `.` in the file is the first character,
     * returns "" as this is not considered an extension.
     * This method considers known extensions which include `.` in them.
     *
     * @param {string} fullPath full path to a file or directory
     * @return {string} Returns the extension of a filename or empty string if
     * the argument is a directory or a filename with no extension
     */
    function getSmartFileExtension(fullPath) {
        var baseName = getBaseName(fullPath),
            parts = baseName.split(".");

        // get rid of file name
        parts.shift();
        if (baseName[0] === ".") {
            // if starts with a `.`, then still consider it as file name
            parts.shift();
        }

        var extension = [parts.pop()], // last part is always an extension
            i = parts.length;
        while (i--) {
            if (LanguageManager.getLanguageForExtension(parts[i])) {
                extension.unshift(parts[i]);
            } else {
                break;
            }
        }
        return extension.join(".");
    }

    /**
     * Computes filename as relative to the basePath. For example:
     * basePath: /foo/bar/, filename: /foo/bar/baz.txt
     * returns: baz.txt
     * 
     * The net effect is that the common prefix is stripped away. If basePath is not
     * a prefix of filename, then undefined is returned.
     * 
     * @param {string} basePath Path against which we're computing the relative path
     * @param {string} filename Full path to the file for which we are computing a relative path
     * @return {string} relative path
     */
    function getRelativeFilename(basePath, filename) {
        if (!filename || filename.substr(0, basePath.length) !== basePath) {
            return;
        }
        
        return filename.substr(basePath.length);
    }

    /**
     * File extensions - hard-coded for now, but may want to make these preferences
     * @const {Array.<string>}
     */
    var _staticHtmlFileExts = ["htm", "html", "xhtml"],
        _serverHtmlFileExts = ["php", "php3", "php4", "php5", "phtm", "phtml", "cfm", "cfml", "asp", "aspx", "jsp", "jspx", "shtm", "shtml"];

    /**
     * Determine if file extension is a static html file extension.
     * @param {string} filePath could be a path, a file name or just a file extension
     * @return {boolean} Returns true if fileExt is in the list
     */
    function isStaticHtmlFileExt(filePath) {
        if (!filePath) {
            return false;
        }

        return (_staticHtmlFileExts.indexOf(getFileExtension(filePath).toLowerCase()) !== -1);
    }

    /**
     * Determine if file extension is a server html file extension.
     * @param {string} filePath could be a path, a file name or just a file extension
     * @return {boolean} Returns true if fileExt is in the list
     */
    function isServerHtmlFileExt(filePath) {
        if (!filePath) {
            return false;
        }

        return (_serverHtmlFileExts.indexOf(getFileExtension(filePath).toLowerCase()) !== -1);
    }
    
    /**
     * Determines if file extension is a CSS preprocessor file extension that Brackets supports.
     * @param {string} filePath could be a path, a file name
     * @return {boolean} true if LanguageManager identifies filePath as less or scss language.
     */
    function isCSSPreprocessorFile(filePath) {
        var languageId = LanguageManager.getLanguageForPath(filePath).getId();
        return (languageId === "less" || languageId === "scss");
    }
    
    /**
     * Get the parent directory of a file. If a directory is passed in the directory is returned.
     * @param {string} fullPath full path to a file or directory
     * @return {string} Returns the path to the parent directory of a file or the path of a directory,
     *                  including trailing "/"
     */
    function getDirectoryPath(fullPath) {
        return fullPath.substr(0, fullPath.lastIndexOf("/") + 1);
    }

    /**
     * Get the file name without the extension.
     * @param {string} filename File name of a file or directory
     * @return {string} Returns the file name without the extension
     */
    function getFilenameWithoutExtension(filename) {
        var index = filename.lastIndexOf(".");
        return index === -1 ? filename : filename.slice(0, index);
    }
    
    /**
     * Compares 2 filenames in lowercases. In Windows it compares the names without the
     * extension first and then the extensions to fix issue #4409
     * @param {string} filename1
     * @param {string} filename2
     * @param {boolean} extFirst If true it compares the extensions first and then the file names.
     * @return {number} The result of the local compare function
     */
    function compareFilenames(filename1, filename2, extFirst) {
        var ext1   = getFileExtension(filename1),
            ext2   = getFileExtension(filename2),
            cmpExt = ext1.toLocaleLowerCase().localeCompare(ext2.toLocaleLowerCase(), undefined, {numeric: true}),
            cmpNames;
        
        if (brackets.platform === "win") {
            filename1 = getFilenameWithoutExtension(filename1);
            filename2 = getFilenameWithoutExtension(filename2);
        }
        cmpNames = filename1.toLocaleLowerCase().localeCompare(filename2.toLocaleLowerCase(), undefined, {numeric: true});
        
        return extFirst ? (cmpExt || cmpNames) : (cmpNames || cmpExt);
    }
    
    /**
     * Compares two paths segment-by-segment, used for sorting. Sorts folders before files,
     * and sorts files based on `compareFilenames()`.
     * @param {string} path1
     * @param {string} path2
     * @return {number} -1, 0, or 1 depending on whether path1 is less than, equal to, or greater than
     *     path2 according to this ordering.
     */
    function comparePaths(path1, path2) {
        var entryName1, entryName2,
            pathParts1 = path1.split("/"),
            pathParts2 = path2.split("/"),
            length     = Math.min(pathParts1.length, pathParts2.length),
            folders1   = pathParts1.length - 1,
            folders2   = pathParts2.length - 1,
            index      = 0;

        while (index < length) {
            entryName1 = pathParts1[index];
            entryName2 = pathParts2[index];

            if (entryName1 !== entryName2) {
                if (index < folders1 && index < folders2) {
                    return entryName1.toLocaleLowerCase().localeCompare(entryName2.toLocaleLowerCase());
                } else if (index >= folders1 && index >= folders2) {
                    return compareFilenames(entryName1, entryName2);
                }
                return (index >= folders1 && index < folders2) ? 1 : -1;
            }
            index++;
        }
        return 0;
    }

    // Define public API
    exports.LINE_ENDINGS_CRLF              = LINE_ENDINGS_CRLF;
    exports.LINE_ENDINGS_LF                = LINE_ENDINGS_LF;
    exports.getPlatformLineEndings         = getPlatformLineEndings;
    exports.sniffLineEndings               = sniffLineEndings;
    exports.translateLineEndings           = translateLineEndings;
    exports.showFileOpenError              = showFileOpenError;
    exports.getFileErrorString             = getFileErrorString;
    exports.makeDialogFileList             = makeDialogFileList;
    exports.readAsText                     = readAsText;
    exports.writeText                      = writeText;
    exports.convertToNativePath            = convertToNativePath;
    exports.convertWindowsPathToUnixPath   = convertWindowsPathToUnixPath;
    exports.getNativeBracketsDirectoryPath = getNativeBracketsDirectoryPath;
    exports.getNativeModuleDirectoryPath   = getNativeModuleDirectoryPath;
    exports.canonicalizeFolderPath         = canonicalizeFolderPath;
    exports.stripTrailingSlash             = stripTrailingSlash;
    exports.isCSSPreprocessorFile          = isCSSPreprocessorFile;
    exports.isStaticHtmlFileExt            = isStaticHtmlFileExt;
    exports.isServerHtmlFileExt            = isServerHtmlFileExt;
    exports.getDirectoryPath               = getDirectoryPath;
    exports.getBaseName                    = getBaseName;
    exports.getRelativeFilename            = getRelativeFilename;
    exports.getFilenameWithoutExtension    = getFilenameWithoutExtension;
    exports.getFileExtension               = getFileExtension;
    exports.getSmartFileExtension          = getSmartFileExtension;
    exports.compareFilenames               = compareFilenames;
    exports.comparePaths                   = comparePaths;
});<|MERGE_RESOLUTION|>--- conflicted
+++ resolved
@@ -23,11 +23,7 @@
 
 
 /*jslint vars: true, plusplus: true, devel: true, nomen: true, regexp: true, indent: 4, maxerr: 50 */
-<<<<<<< HEAD
-/*global define, $, FileError, brackets, unescape, window, Promise */
-=======
-/*global define, $, brackets, unescape, window */
->>>>>>> 73b83f5f
+/*global define, $, brackets, unescape, window, Promise */
 
 /**
  * Set of utilites for working with files and text content.
