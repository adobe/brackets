--- conflicted
+++ resolved
@@ -325,10 +325,15 @@
     // Is it a (non-blank) regex?
     if (queryInfo.isRegexp) {
         try {
+            if (queryInfo.isWholeWord) {
+                queryExpr = "\\b" + queryInfo.query + "\\b";
+            }
             queryExpr = new RegExp(queryInfo.query, flags);
         } catch (e) {
             return {valid: false, error: e.message};
         }
+    } else if (queryInfo.isWholeWord) {
+        queryExpr = new RegExp("\\b" + regexEscape(queryInfo.query) + "\\b", flags);
     } else {
         // Query is a plain string. Turn it into a regexp
         queryExpr = new RegExp(regexEscape(queryInfo.query), flags);
@@ -345,31 +350,11 @@
         setTimeout(fileCrawler, 1000);
         return;
     }
-<<<<<<< HEAD
-
-    /**
-     * Parses the given query into a regexp, and returns whether it was valid or not.
-     * @param {{query: string, caseSensitive: boolean, isRegexp: boolean, isWholeWord: boolean}} queryInfo
-     * @return {{queryExpr: RegExp, valid: boolean, empty: boolean, error: string}}
-     *      queryExpr - the regexp representing the query
-     *      valid - set to true if query is a nonempty string or a valid regexp.
-     *      empty - set to true if query was empty.
-     *      error - set to an error string if valid is false and query is nonempty.
-     */
-    function parseQueryInfo(queryInfo) {
-        var queryExpr;
-
-        // TODO: only major difference between this one and the one in FindReplace is that
-        // this always returns a regexp even for simple strings. Reconcile.
-        if (!queryInfo || !queryInfo.query) {
-            return {empty: true};
-=======
     var contents = "";
     if (currentCrawlIndex < files.length) {
         contents = getFileContentsForFile(files[currentCrawlIndex]);
         if (contents) {
             cacheSize += contents.length;
->>>>>>> 9b7a4ee2
         }
         currentCrawlIndex++;
     }
@@ -432,28 +417,6 @@
             exceedsMaximum = true;
             break;
         }
-<<<<<<< HEAD
-        
-        var query = queryInfo.query;
-
-        // Is it a (non-blank) regex?
-        if (queryInfo.isRegexp) {
-            try {
-                if (queryInfo.isWholeWord) {
-                    query = "\\b" + query + "\\b";
-                }
-                queryExpr = new RegExp(query, flags);
-            } catch (e) {
-                return {valid: false, error: e.message};
-            }
-        } else if (queryInfo.isWholeWord) {
-            queryExpr = new RegExp("\\b" + regexEscape(query) + "\\b", flags);
-        } else {
-            // Query is a plain string. Turn it into a regexp
-            queryExpr = new RegExp(regexEscape(query), flags);
-        }
-        return {valid: true, queryExpr: queryExpr};
-=======
     }
     return matches;
 }
@@ -499,7 +462,6 @@
     if (!nextPages) {
         send_object.numMatches = numMatches;
         send_object.numFiles = numFiles;
->>>>>>> 9b7a4ee2
     }
 
     if (searchObject.getAllResults) {
