--- conflicted
+++ resolved
@@ -417,12 +417,7 @@
             // Insert the search results
             $searchContent
                 .empty()
-<<<<<<< HEAD
-                .append(Mustache.render(searchResultsTemplate, {searchList: searchList}))
-=======
                 .append(Mustache.render(searchResultsTemplate, {searchList: searchList, Strings: Strings}))
-                .scrollTop(0)        // Otherwise scroll pos from previous contents is remembered
->>>>>>> 9001a875
                 .off(".searchList")  // Remove the old events
             
                 // Add the click event listener directly on the table parent
