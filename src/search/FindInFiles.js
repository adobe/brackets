--- conflicted
+++ resolved
@@ -245,11 +245,7 @@
         
     function _showSearchResults(searchResults, query, scope) {
         if (searchResults && searchResults.length) {
-<<<<<<< HEAD
-            var $resultTable = $("<table class='table table-striped table-condensed' />")
-=======
-            var $resultTable = $("<table class='zebra-striped row-highlight condensed-table' />")
->>>>>>> dc745709
+            var $resultTable = $("<table class='table table-striped table-condensed row-highlight' />")
                                 .append("<tbody>");
             
             // Count the total number of matches
