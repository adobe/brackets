--- conflicted
+++ resolved
@@ -22,11 +22,7 @@
  */
 
 /*jslint vars: true, plusplus: true, devel: true, nomen: true, regexp: true, indent: 4, maxerr: 50 */
-<<<<<<< HEAD
-/*global define, $, window, Mustache, Promise */
-=======
-/*global define, $ */
->>>>>>> 73b83f5f
+/*global define, $, Promise */
 
 /*
  * The core search functionality used by Find in Files and single-file Replace Batch.
