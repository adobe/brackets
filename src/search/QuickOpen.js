--- conflicted
+++ resolved
@@ -499,25 +499,9 @@
                 }
             }
 
-<<<<<<< HEAD
             // Make sure Smart Autocomplete knows its popup is getting closed (in cases where there's no
             // editor to give focus to below, it won't notice otherwise).
             this.$searchField.trigger("lostFocus");
-=======
-        // Make sure Smart Autocomplete knows its popup is getting closed (in cases where there's no
-        // editor to give focus to below, it won't notice otherwise).
-        this.$searchField.trigger("lostFocus");
-        
-        // Closing the dialog is a little tricky (see #1384): some Smart Autocomplete code may run later (e.g.
-        // (because it's a later handler of the event that just triggered close()), and that code expects to
-        // find metadata that it stuffed onto the DOM node earlier. But $.remove() strips that metadata.
-        // So we wait until after this call chain is complete before actually closing the dialog.
-        var self = this;
-        setTimeout(function () {
-            self.modalBar.close(!!scrollPos).done(function () {
-                self._closeDeferred.resolve();
-            });
->>>>>>> 9abc718e
 
             // Closing the dialog is a little tricky (see #1384): some Smart Autocomplete code may run later (e.g.
             // (because it's a later handler of the event that just triggered close()), and that code expects to
@@ -525,7 +509,7 @@
             // So we wait until after this call chain is complete before actually closing the dialog.
             var self = this;
             setTimeout(function () {
-                self.modalBar.close(!scrollPos).then(function () {
+                self.modalBar.close(!!scrollPos).then(function () {
                     closeResolve();
                 });
 
