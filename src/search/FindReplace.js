/*
 * Copyright (c) 2012 Adobe Systems Incorporated. All rights reserved.
 *  
 * Permission is hereby granted, free of charge, to any person obtaining a
 * copy of this software and associated documentation files (the "Software"), 
 * to deal in the Software without restriction, including without limitation 
 * the rights to use, copy, modify, merge, publish, distribute, sublicense, 
 * and/or sell copies of the Software, and to permit persons to whom the 
 * Software is furnished to do so, subject to the following conditions:
 *  
 * The above copyright notice and this permission notice shall be included in
 * all copies or substantial portions of the Software.
 *  
 * THE SOFTWARE IS PROVIDED "AS IS", WITHOUT WARRANTY OF ANY KIND, EXPRESS OR
 * IMPLIED, INCLUDING BUT NOT LIMITED TO THE WARRANTIES OF MERCHANTABILITY, 
 * FITNESS FOR A PARTICULAR PURPOSE AND NONINFRINGEMENT. IN NO EVENT SHALL THE
 * AUTHORS OR COPYRIGHT HOLDERS BE LIABLE FOR ANY CLAIM, DAMAGES OR OTHER 
 * LIABILITY, WHETHER IN AN ACTION OF CONTRACT, TORT OR OTHERWISE, ARISING 
 * FROM, OUT OF OR IN CONNECTION WITH THE SOFTWARE OR THE USE OR OTHER 
 * DEALINGS IN THE SOFTWARE.
 * 
 */

/*jslint vars: true, plusplus: true, devel: true, nomen: true, regexp: true, indent: 4, maxerr: 50 */
/*global define, $, Mustache */
/*unittests: FindReplace*/


/**
 * Adds Find and Replace commands
 *
 * Originally based on the code in CodeMirror2/lib/util/search.js.
 */
define(function (require, exports, module) {
    "use strict";

    var CommandManager      = require("command/CommandManager"),
        KeyBindingManager   = require("command/KeyBindingManager"),
        AppInit             = require("utils/AppInit"),
        Commands            = require("command/Commands"),
        DocumentManager     = require("document/DocumentManager"),
        Strings             = require("strings"),
        StringUtils         = require("utils/StringUtils"),
        Editor              = require("editor/Editor"),
        EditorManager       = require("editor/EditorManager"),
        ModalBar            = require("widgets/ModalBar").ModalBar,
        KeyEvent            = require("utils/KeyEvent"),
        ScrollTrackMarkers  = require("search/ScrollTrackMarkers"),
        PanelManager        = require("view/PanelManager"),
        Resizer             = require("utils/Resizer"),
        StatusBar           = require("widgets/StatusBar"),
        PreferencesManager  = require("preferences/PreferencesManager"),
        ViewUtils           = require("utils/ViewUtils"),
        _                   = require("thirdparty/lodash"),
        CodeMirror          = require("thirdparty/CodeMirror2/lib/codemirror");
    
    var searchBarTemplate            = require("text!htmlContent/findreplace-bar.html"),
        searchReplacePanelTemplate   = require("text!htmlContent/search-replace-panel.html"),
        searchReplaceResultsTemplate = require("text!htmlContent/search-replace-results.html");

    /** @const Maximum file size to search within (in chars) */
    var FIND_MAX_FILE_SIZE  = 500000;

    /** @const If the number of matches exceeds this limit, inline text highlighting and scroll-track tickmarks are disabled */
    var FIND_HIGHLIGHT_MAX  = 2000;

    /** @const Maximum number of matches to collect for Replace All; any additional matches are not listed in the panel & are not replaced */
    var REPLACE_ALL_MAX     = 300;
    
    /** @type {!Panel} Panel that shows results of replaceAll action */
    var replaceAllPanel = null;

    /** @type {?Document} Instance of the currently opened document when replaceAllPanel is visible */
    var currentDocument = null;

    /** @type {$.Element} jQuery elements used in the replaceAll panel */
    var $replaceAllContainer,
        $replaceAllWhat,
        $replaceAllWith,
        $replaceAllSummary,
        $replaceAllTable;

    /** @type {?ModalBar} Currently open Find or Find/Replace bar, if any */
    var modalBar;
    
    /** @type {!function():void} API from FindInFiles for closing its conflicting search bar, if open */
    var closeFindInFilesBar;
    
    function SearchState() {
        this.searchStartPos = null;
        this.query = null;
        this.foundAny = false;
        this.marked = [];
    }

    function getSearchState(cm) {
        if (!cm._searchState) {
            cm._searchState = new SearchState();
        }
        return cm._searchState;
    }

    function getSearchCursor(cm, query, pos) {
        // Heuristic: if the query string is all lowercase, do a case insensitive search.
        return cm.getSearchCursor(query, pos, !PreferencesManager.getViewState("caseSensitive"));
    }
    
    /**
     * @private
     * Returns the item in the modal bar matching the given selector, or an empty jQuery object if
     * there is no modalBar.
     * @type {string} selector The selector to find elements for
     */
    function _getModalBarItem(selector) {
        if (modalBar) {
            return $(selector, modalBar.getRoot());
        } else {
            // Just return an empty $ object so we don't have to null-check everywhere.
            return $();
        }
    }
    
    function _updateSearchBarFromPrefs() {
        _getModalBarItem(".find-case-sensitive").toggleClass("active", PreferencesManager.getViewState("caseSensitive"));
        _getModalBarItem(".find-regexp").toggleClass("active",         PreferencesManager.getViewState("regexp"));
    }
    function _updatePrefsFromSearchBar() {
        PreferencesManager.setViewState("caseSensitive", _getModalBarItem(".find-case-sensitive").is(".active"));
        PreferencesManager.setViewState("regexp",        _getModalBarItem(".find-regexp").is(".active"));
    }
    
    function parseQuery(query) {
        _getModalBarItem(".message").show();
        _getModalBarItem(".error").hide();
        
        // Is it a (non-blank) regex?
        if (query && _getModalBarItem(".find-regexp").is(".active")) {
            try {
                var caseSensitive = _getModalBarItem(".find-case-sensitive").is(".active");
                return new RegExp(query, caseSensitive ? "" : "i");
            } catch (e) {
                _getModalBarItem(".message").hide();
                _getModalBarItem(".error")
                    .show()
                    .text(e.message);
                return "";
            }
        
        } else {
            return query;
        }
    }

    // NOTE: we can't just use the ordinary replace() function here because the string has been
    // extracted from the original text and so might be missing some context that the regexp matched.
    function parseDollars(replaceWith, match) {
        replaceWith = replaceWith.replace(/(\$+)(\d{1,2}|&)/g, function (whole, dollars, index) {
            var parsedIndex = parseInt(index, 10);
            if (dollars.length % 2 === 1) { // check if dollar signs escape themselves (for example $$1, $$$$&)
                if (index === "&") { // handle $&
                    return dollars.substr(1) + (match[0] || "");
                } else if (parsedIndex !== 0) { // handle $n or $nn, don't handle $0 or $00
                    return dollars.substr(1) + (match[parsedIndex] || "");
                }
            }
            return whole;
        });
        replaceWith = replaceWith.replace(/\$\$/g, "$"); // replace escaped dollar signs (for example $$) with single ones
        return replaceWith;
    }

    /**
     * @private
     * Returns the next match for the current query (from the search state) before/after the given position. Wraps around
     * the end of the document if no match is found before the end.
     *
     * @param {!Editor} editor The editor to search in
     * @param {boolean} rev True to search backwards
     * @param {{line: number, ch: number}=} pos The position to start from. Defaults to the current primary selection's
     *      head cursor position.
     * @param {boolean=} wrap Whether to wrap the search around if we hit the end of the document. Default true.
     * @return {?{start: {line: number, ch: number}, end: {line: number, ch: number}}} The range for the next match, or
     *      null if there is no match.
     */
    function _getNextMatch(editor, rev, pos, wrap) {
        var cm = editor._codeMirror;
        var state = getSearchState(cm);
        var cursor = getSearchCursor(cm, state.query, pos || editor.getCursorPos(false, rev ? "start" : "end"));

        state.lastMatch = cursor.find(rev);
        if (!state.lastMatch && wrap !== false) {
            // If no result found before hitting edge of file, try wrapping around
            cursor = getSearchCursor(cm, state.query, rev ? {line: cm.lineCount() - 1} : {line: 0, ch: 0});
            state.lastMatch = cursor.find(rev);
        }
        if (!state.lastMatch) {
            // No result found, period: clear selection & bail
            cm.setCursor(editor.getCursorPos());  // collapses selection, keeping cursor in place to avoid scrolling
            return null;
        }

        return {start: cursor.from(), end: cursor.to()};
    }

    /**
     * @private
     * Sets the given selections in the editor and applies some heuristics to determine whether and how we should
     * center the primary selection.
     *
     * @param {!Editor} editor The editor to search in
     * @param {!Array<{start:{line:number, ch:number}, end:{line:number, ch:number}, primary:boolean, reversed: boolean}>} selections
     *      The selections to set. Must not be empty.
     * @param {boolean} center Whether to try to center the primary selection vertically on the screen. If false, the selection will still be scrolled
     *      into view if it's offscreen, but will not be centered.
     * @param {boolean=} preferNoScroll If center is true, whether to avoid scrolling if the hit is in the top half of the screen. Default false.
     */
    function _selectAndScrollTo(editor, selections, center, preferNoScroll) {
        var primarySelection = _.find(selections, function (sel) { return sel.primary; }) || _.last(selections),
            resultVisible = editor.isLineVisible(primarySelection.start.line),
            centerOptions = Editor.BOUNDARY_CHECK_NORMAL;

        if (preferNoScroll && resultVisible) {
            // no need to scroll if the line with the match is in view
            centerOptions = Editor.BOUNDARY_IGNORE_TOP;
        }
        
        // Make sure the primary selection is fully visible on screen.
        var primary = _.find(selections, function (sel) {
            return sel.primary;
        });
        if (!primary) {
            primary = _.last(selections);
        }
        editor._codeMirror.scrollIntoView({from: primary.start, to: primary.end});
        editor.setSelections(selections, center, centerOptions);
    }
    
    /**
     * Returns the range of the word surrounding the given editor position. Similar to getWordAt() from CodeMirror.
     *
     * @param {!Editor} editor The editor to search in
     * @param {!{line: number, ch: number}} pos The position to find a word at.
     * @return {{start:{line: number, ch: number}, end:{line:number, ch:number}, text:string}} The range and content of the found word. If
     *     there is no word, start will equal end and the text will be the empty string.
     */
    function _getWordAt(editor, pos) {
        var cm = editor._codeMirror,
            start = pos.ch,
            end = start,
            line = cm.getLine(pos.line);
        while (start && CodeMirror.isWordChar(line.charAt(start - 1))) {
            --start;
        }
        while (end < line.length && CodeMirror.isWordChar(line.charAt(end))) {
            ++end;
        }
        return {start: {line: pos.line, ch: start}, end: {line: pos.line, ch: end}, text: line.slice(start, end)};
    }
    
    /**
     * @private
     * Helper function. Returns true if two selections are equal.
     * @param {!{start: {line: number, ch: number}, end: {line: number, ch: number}}} sel1 The first selection to compare
     * @param {!{start: {line: number, ch: number}, end: {line: number, ch: number}}} sel2 The second selection to compare
     * @return {boolean} true if the selections are equal
     */
    function _selEq(sel1, sel2) {
        return (CodeMirror.cmpPos(sel1.start, sel2.start) === 0 && CodeMirror.cmpPos(sel1.end, sel2.end) === 0);
    }

    /**
     * Expands each empty range in the selection to the nearest word boundaries. Then, if the primary selection 
     * was already a range (even a non-word range), adds the next instance of the contents of that range as a selection.
     *
     * @param {!Editor} editor The editor to search in
     * @param {boolean=} removePrimary Whether to remove the current primary selection in addition to adding the
     * next one. If true, we add the next match even if the current primary selection is a cursor (we expand it
     * first to determine what to match).
     */
    function _expandWordAndAddNextToSelection(editor, removePrimary) {
        editor = editor || EditorManager.getActiveEditor();
        if (!editor) {
            return;
        }
        
        var selections = editor.getSelections(),
            primarySel,
            primaryIndex,
            searchText,
            added = false;
        
        _.each(selections, function (sel, index) {
            var isEmpty = (CodeMirror.cmpPos(sel.start, sel.end) === 0);
            if (sel.primary) {
                primarySel = sel;
                primaryIndex = index;
                if (!isEmpty) {
                    searchText = editor.document.getRange(primarySel.start, primarySel.end);
                }
            }
            if (isEmpty) {
                var wordInfo = _getWordAt(editor, sel.start);
                sel.start = wordInfo.start;
                sel.end = wordInfo.end;
                if (sel.primary && removePrimary) {
                    // Get the expanded text, even though we're going to remove this selection,
                    // since in this case we still want to select the next match.
                    searchText = wordInfo.text;
                }
            }
        });
        
        if (searchText && searchText.length) {
            // We store this as a query in the state so that if the user next does a "Find Next",
            // it will use the same query (but throw away the existing selection).
            var state = getSearchState(editor._codeMirror);
            state.query = searchText;
            
            // Skip over matches that are already in the selection.
            var searchStart = primarySel.end,
                nextMatch,
                isInSelection;
            do {
                nextMatch = _getNextMatch(editor, false, searchStart);
                if (nextMatch) {
                    // This is a little silly, but if we just stick the equivalence test function in here
                    // JSLint complains about creating a function in a loop, even though it's safe in this case.
                    isInSelection = _.find(selections, _.partial(_selEq, nextMatch));
                    searchStart = nextMatch.end;
                    
                    // If we've gone all the way around, then all instances must have been selected already.
                    if (CodeMirror.cmpPos(searchStart, primarySel.end) === 0) {
                        nextMatch = null;
                        break;
                    }
                }
            } while (nextMatch && isInSelection);
            
            if (nextMatch) {
                nextMatch.primary = true;
                selections.push(nextMatch);
                added = true;
            }
        }
        
        if (removePrimary) {
            selections.splice(primaryIndex, 1);
        }
        
        if (added) {
            // Center the new match, but avoid scrolling to matches that are already on screen.
            _selectAndScrollTo(editor, selections, true, true);
        } else {
            // If all we did was expand some selections, don't center anything.
            _selectAndScrollTo(editor, selections, false);
        }
    }
    
    function _skipCurrentMatch(editor) {
        return _expandWordAndAddNextToSelection(editor, true);
    }
    
    /**
     * Takes the primary selection, expands it to a word range if necessary, then sets the selection to
     * include all instances of that range. Removes all other selections. Does nothing if the selection
     * is not a range after expansion.
     */
    function _findAllAndSelect(editor) {
        editor = editor || EditorManager.getActiveEditor();
        if (!editor) {
            return;
        }
        
        var sel = editor.getSelection(),
            newSelections = [];
        if (CodeMirror.cmpPos(sel.start, sel.end) === 0) {
            sel = _getWordAt(editor, sel.start);
        }
        if (CodeMirror.cmpPos(sel.start, sel.end) !== 0) {
            var searchStart = {line: 0, ch: 0},
                state = getSearchState(editor._codeMirror),
                nextMatch;
            state.query = editor.document.getRange(sel.start, sel.end);
            
            while ((nextMatch = _getNextMatch(editor, false, searchStart, false)) !== null) {
                if (_selEq(sel, nextMatch)) {
                    nextMatch.primary = true;
                }
                newSelections.push(nextMatch);
                searchStart = nextMatch.end;
            }
            
            // This should find at least the original selection, but just in case...
            if (newSelections.length) {
                // Don't change the scroll position.
                editor.setSelections(newSelections, false);
            }
        }
    }

    /**
     * Selects the next match (or prev match, if rev==true) starting from either the current position
     * (if pos unspecified) or the given position (if pos specified explicitly). The starting position
     * need not be an existing match. If a new match is found, sets to state.lastMatch either the regex
     * match result, or simply true for a plain-string match. If no match found, sets state.lastMatch
     * to false.
     * @param {!Editor} editor
     * @param {?boolean} rev
     * @param {?boolean} preferNoScroll
     * @param {?Pos} pos
     */
    function findNext(editor, rev, preferNoScroll, pos) {
        var cm = editor._codeMirror;
        cm.operation(function () {
            var nextMatch = _getNextMatch(editor, rev, pos);
            if (nextMatch) {
                _selectAndScrollTo(editor, [nextMatch], true, preferNoScroll);
            } else {
                cm.setCursor(editor.getCursorPos());  // collapses selection, keeping cursor in place to avoid scrolling
            }
        });
    }

    function clearHighlights(cm, state) {
        cm.operation(function () {
            state.marked.forEach(function (markedRange) {
                markedRange.clear();
            });
        });
        state.marked.length = 0;
        
        ScrollTrackMarkers.clear();
    }

    function clearSearch(cm) {
        cm.operation(function () {
            var state = getSearchState(cm);
            if (!state.query) {
                return;
            }
            state.query = null;

            clearHighlights(cm, state);
        });
    }
    
    function _closeFindBar() {
        if (modalBar) {
            // 1st arg = restore scroll pos; 2nd arg = no animation, since getting replaced immediately
            modalBar.close(true, false);
        }
    }
    function _registerFindInFilesCloser(closer) {
        closeFindInFilesBar = closer;
    }
    
    function createModalBar(template) {
        // Normally, creating a new modal bar will simply cause the old one to close
        // automatically. This can cause timing issues because the focus change might
        // cause the new one to think it should close, too. The old CodeMirror version
        // of this handled it by adding a timeout within which a blur wouldn't cause
        // the modal bar to close. Rather than reinstate that hack, we simply explicitly
        // close the old modal bar (which may be a Find, Replace, *or* Find in Files bar
        // before creating a new one. (TODO: remove once #6203 fixed)
        _closeFindBar();
        closeFindInFilesBar();
        
        modalBar = new ModalBar(template, true);  // 2nd arg = auto-close on Esc/blur
        
        $(modalBar).on("close", function (event) {
            modalBar = null;
        });
    }
    
    function addShortcutToTooltip($elem, commandId) {
        var replaceShortcut = KeyBindingManager.getKeyBindings(commandId)[0];
        if (replaceShortcut) {
            var oldTitle = $elem.attr("title");
            oldTitle = (oldTitle ? oldTitle + " " : "");
            $elem.attr("title", oldTitle + "(" + KeyBindingManager.formatKeyDescriptor(replaceShortcut.displayKey) + ")");
        }
    }

    
    function toggleHighlighting(editor, enabled) {
        // Temporarily change selection color to improve highlighting - see LESS code for details
        if (enabled) {
            $(editor.getRootElement()).addClass("find-highlighting");
        } else {
            $(editor.getRootElement()).removeClass("find-highlighting");
        }
        
        ScrollTrackMarkers.setVisible(editor, enabled);
    }

    /**
     * Called each time the search query changes or document is modified (via Replace). Updates
     * the match count, match highlights and scrollbar tickmarks. Does not change the cursor pos.
     */
    function updateResultSet(editor) {
        var cm = editor._codeMirror,
            state = getSearchState(cm);
        
        function indicateHasMatches(numResults) {
            // Make the field red if it's not blank and it has no matches (which also covers invalid regexes)
            ViewUtils.toggleClass(_getModalBarItem(".find-what"), "no-results", !state.foundAny && _getModalBarItem(".find-what").val());
            
            // Buttons disabled if blank, OR if no matches (Replace buttons) / < 2 matches (nav buttons)
            _getModalBarItem(".find-prev, .find-next").prop("disabled", !state.foundAny || numResults < 2);
            _getModalBarItem(".replace-yes, .replace-all").prop("disabled", !state.foundAny);
        }
        
        cm.operation(function () {
            // Clear old highlights
            if (state.marked) {
                clearHighlights(cm, state);
            }
            
            if (!state.query) {
                // Search field is empty - no results
                _getModalBarItem(".find-counter").text("");
                state.foundAny = false;
                indicateHasMatches();
                return;
            }
            
            // Find *all* matches, searching from start of document
            // (Except on huge documents, where this is too expensive)
            var cursor = getSearchCursor(cm, state.query);
            if (cm.getValue().length <= FIND_MAX_FILE_SIZE) {
                // FUTURE: if last query was prefix of this one, could optimize by filtering last result set
                var resultSet = [];
                while (cursor.findNext()) {
                    resultSet.push(cursor.pos);  // pos is unique obj per search result
                }
                
                // Highlight all matches if there aren't too many
                if (resultSet.length <= FIND_HIGHLIGHT_MAX) {
                    toggleHighlighting(editor, true);
                    
                    resultSet.forEach(function (result) {
                        state.marked.push(cm.markText(result.from, result.to,
                             { className: "CodeMirror-searching", startStyle: "searching-first", endStyle: "searching-last" }));
                    });
                    var scrollTrackPositions = resultSet.map(function (result) {
                        return result.from;
                    });
                    
                    ScrollTrackMarkers.addTickmarks(editor, scrollTrackPositions);
                }
                
                if (resultSet.length === 0) {
                    _getModalBarItem(".find-counter").text(Strings.FIND_NO_RESULTS);
                } else if (resultSet.length === 1) {
                    _getModalBarItem(".find-counter").text(Strings.FIND_RESULT_COUNT_SINGLE);
                } else {
                    _getModalBarItem(".find-counter").text(StringUtils.format(Strings.FIND_RESULT_COUNT, resultSet.length));
                }
                state.foundAny = (resultSet.length > 0);
                indicateHasMatches(resultSet.length);
                
            } else {
                // On huge documents, just look for first match & then stop
                _getModalBarItem(".find-counter").text("");
                state.foundAny = cursor.findNext();
                indicateHasMatches();
            }
        });
    }
    
    /**
     * Called each time the search query field changes. Updates state.query (query will be falsy if the field
     * was blank OR contained a regexp with invalid syntax). Then calls updateResultSet(), and then jumps to
     * the first matching result, starting from the original cursor position.
     * @param {!Editor} editor The editor we're searching in.
     * @param {Object} state The current query state.
     * @param {boolean} initial Whether this is the initial population of the query when the search bar opens.
     *     In that case, we don't want to change the selection unnecessarily.
     */
    function handleQueryChange(editor, state, initial) {
        state.query = parseQuery(_getModalBarItem(".find-what").val());
        updateResultSet(editor);
        
        if (state.query) {
            // 3rd arg: prefer to avoid scrolling if result is anywhere within view, since in this case user
            // is in the middle of typing, not navigating explicitly; viewport jumping would be distracting.
            findNext(editor, false, true, state.searchStartPos);
        } else if (!initial) {
            // Blank or invalid query: just jump back to initial pos
            editor._codeMirror.setCursor(state.searchStartPos);
        }
    }
    
    
    /**
     * Opens the search bar with the given HTML content (Find or Find-Replace), attaches common Find behaviors,
     * and prepopulates the query field.
     * @param {!Editor} editor
     * @param {!Object} templateVars
     */
    function openSearchBar(editor, templateVars) {
        var cm = editor._codeMirror,
            state = getSearchState(cm);
        
        // Use the selection start as the searchStartPos. This way if you
        // start with a pre-populated search and enter an additional character,
        // it will extend the initial selection instead of jumping to the next
        // occurrence.
        state.searchStartPos = editor.getCursorPos(false, "start");
        
        // If a previous search/replace bar was open, capture its query text for use below
        var initialQuery;
        if (modalBar) {
            initialQuery = _getModalBarItem(".find-what").val();
        }
        
        // Create the search bar UI (closing any previous modalBar in the process)
        var htmlContent = Mustache.render(searchBarTemplate, $.extend(templateVars, Strings));
        createModalBar(htmlContent);
<<<<<<< HEAD
        addShortcutToTooltip(_getModalBarItem(".find-next"), Commands.EDIT_FIND_NEXT);
        addShortcutToTooltip(_getModalBarItem(".find-prev"), Commands.EDIT_FIND_PREVIOUS);
=======
        addShortcutToTooltip($("#find-next"), Commands.CMD_FIND_NEXT);
        addShortcutToTooltip($("#find-prev"), Commands.CMD_FIND_PREVIOUS);
>>>>>>> cd25b7bb
        
        $(modalBar).on("close", function (e, query) {
            // Clear highlights but leave search state in place so Find Next/Previous work after closing
            clearHighlights(cm, state);
            
            // Dispose highlighting UI (important to restore normal selection color as soon as focus goes back to the editor)
            toggleHighlighting(editor, false);
            
            // Hide error popup, since it hangs down low enough to make the slide-out look awkward
            _getModalBarItem(".error").hide();
        });
        
        modalBar.getRoot()
            .on("click", ".find-next", function (e) {
                findNext(editor);
            })
            .on("click", ".find-prev", function (e) {
                findNext(editor, true);
            })
            .on("click", ".find-case-sensitive, .find-regexp", function (e) {
                $(e.currentTarget).toggleClass('active');
                _updatePrefsFromSearchBar();
                
                handleQueryChange(editor, state);
            })
            .on("keydown", function (e) {
                if (e.keyCode === KeyEvent.DOM_VK_RETURN) {
                    if (!e.shiftKey) {
                        findNext(editor);
                    } else {
                        findNext(editor, true);
                    }
                }
            });
        
        _getModalBarItem(".find-what").on("input", function () {
            handleQueryChange(editor, state);
        });

        // Prepopulate the search field
        if (!initialQuery) {
            // Prepopulate with the current primary selection, if any
            var sel = editor.getSelection();
            initialQuery = cm.getRange(sel.start, sel.end);
            
            // Eliminate newlines since we don't generally support searching across line boundaries (#2960)
            var newline = initialQuery.indexOf("\n");
            if (newline !== -1) {
                initialQuery = initialQuery.substr(0, newline);
            }
        }
        
        // Initial UI state
        _getModalBarItem(".find-what")
            .val(initialQuery)
            .get(0).select();
        _updateSearchBarFromPrefs();
        
        handleQueryChange(editor, state, true);
    }
    
    /**
     * If no search pending, opens the Find dialog. If search bar already open, moves to
     * next/prev result (depending on 'rev')
     */
    function doSearch(editor, rev) {
        var state = getSearchState(editor._codeMirror);
        if (state.query) {
            findNext(editor, rev);
            return;
        }
        
        openSearchBar(editor, {});
    }

    /**
     * @private
     * Closes a panel with search-replace results.
     * Main purpose is to make sure that events are correctly detached from current document.
     */
    function _closeReplaceAllPanel() {
        if (replaceAllPanel !== null && replaceAllPanel.isVisible()) {
            replaceAllPanel.hide();
        }
        $(currentDocument).off("change.replaceAll");
    }
    
    /**
     * @private
     * When the user switches documents (or closes the last document), ensure that the find bar
     * closes, and also close the Replace All panel.
     */
    function _handleDocumentChange() {
        if (modalBar) {
            modalBar.close();
        }
        _closeReplaceAllPanel();
    }

    /**
     * @private
     * Shows a panel with search results and offers to replace them,
     * user can use checkboxes to select which results he wishes to replace.
     * @param {Editor} editor - Currently active editor that was used to invoke this action.
     * @param {string|RegExp} replaceWhat - Query that will be passed into CodeMirror Cursor to search for results.
     * @param {string} replaceWith - String that should be used to replace chosen results.
     */
    function _showReplaceAllPanel(editor, replaceWhat, replaceWith) {
        var results = [],
            cm      = editor._codeMirror,
            cursor  = getSearchCursor(cm, replaceWhat),
            from,
            to,
            line,
            multiLine,
            matchResult = cursor.findNext();

        // Collect all results from document
        while (matchResult) {
            from      = cursor.from();
            to        = cursor.to();
            line      = editor.document.getLine(from.line);
            multiLine = from.line !== to.line;

            results.push({
                index:     results.length, // add indexes to array
                from:      from,
                to:        to,
                line:      from.line + 1,
                pre:       line.slice(0, from.ch),
                highlight: line.slice(from.ch, multiLine ? undefined : to.ch),
                post:      multiLine ? "\u2026" : line.slice(to.ch),
                result:    matchResult
            });

            if (results.length >= REPLACE_ALL_MAX) {
                break;
            }
            
            matchResult = cursor.findNext();
        }

        // This text contains some formatting, so all the strings are assumed to be already escaped
        var resultsLength = results.length,
            summary = StringUtils.format(
                Strings.FIND_REPLACE_TITLE_PART3,
                resultsLength,
                resultsLength > 1 ? Strings.FIND_IN_FILES_MATCHES : Strings.FIND_IN_FILES_MATCH,
                resultsLength >= REPLACE_ALL_MAX ? Strings.FIND_IN_FILES_MORE_THAN : ""
            );

        // Insert the search summary
        $replaceAllWhat.text(replaceWhat.toString());
        $replaceAllWith.text(replaceWith.toString());
        $replaceAllSummary.html(summary);

        // All checkboxes are checked by default
        $replaceAllContainer.find(".check-all").prop("checked", true);

        // Attach event to replace button
        $replaceAllContainer.find("button.replace-checked").off().on("click", function (e) {
            $replaceAllTable.find(".check-one:checked")
                .closest(".replace-row")
                .toArray()
                .reverse()
                .forEach(function (checkedRow) {
                    var match = results[$(checkedRow).data("match")],
                        rw    = typeof replaceWhat === "string" ? replaceWith : parseDollars(replaceWith, match.result);
                    editor.document.replaceRange(rw, match.from, match.to, "+replaceAll");
                });
            _closeReplaceAllPanel();
        });

        // Insert the search results
        $replaceAllTable
            .empty()
            .append(Mustache.render(searchReplaceResultsTemplate, {searchResults: results}))
            .off()
            .on("click", ".check-one", function (e) {
                e.stopPropagation();
            })
            .on("click", ".replace-row", function (e) {
                var match = results[$(e.currentTarget).data("match")];
                editor.setSelection(match.from, match.to, true);
            });

        // we can't safely replace after document has been modified
        // this handler is only attached, when replaceAllPanel is visible
        currentDocument = DocumentManager.getCurrentDocument();
        $(currentDocument).on("change.replaceAll", function () {
            _closeReplaceAllPanel();
        });

        replaceAllPanel.show();
        $replaceAllTable.scrollTop(0); // Otherwise scroll pos from previous contents is remembered
    }

    /** Shows the Find-Replace search bar at top */
    function replace(editor) {
        // If Replace bar already open, treat the shortcut as a hotkey for the Replace button
        var $replaceBtn = _getModalBarItem(".replace-yes");
        if ($replaceBtn.length) {
            if ($replaceBtn.is(":enabled")) {
                $replaceBtn.click();
            }
            return;
        }
        
        openSearchBar(editor, {replace: true});
<<<<<<< HEAD
        addShortcutToTooltip(_getModalBarItem(".replace-yes"), Commands.EDIT_REPLACE);
=======
        addShortcutToTooltip($("#replace-yes"), Commands.CMD_REPLACE);
>>>>>>> cd25b7bb
        
        var cm = editor._codeMirror,
            state = getSearchState(cm);
        
        function getReplaceWith() {
            return _getModalBarItem(".replace-with").val() || "";
        }
        
        modalBar.getRoot().on("click", function (e) {
            if ($(e.target).is(".replace-yes")) {
                var text = getReplaceWith();
                cm.replaceSelection(typeof state.query === "string" ? text : parseDollars(text, state.lastMatch));
                
                updateResultSet(editor);  // we updated the text, so result count & tickmarks must be refreshed
                
                findNext(editor);
                if (!state.lastMatch) {
                    // No more matches, so destroy modalBar
                    modalBar.close();
                }
                
            } else if ($(e.target).is(".replace-all")) {
                // Make sure to get the replace string before we close the modalBar, since the input field will
                // no longer be in the DOM once we close it.
                var replaceWith = getReplaceWith();
                modalBar.close();
                _showReplaceAllPanel(editor, state.query, replaceWith);
            }
        });
        
        // One-off hack to make Find/Replace fields a self-contained tab cycle - TODO: remove once https://trello.com/c/lTSJgOS2 implemented
        modalBar.getRoot().on("keydown", function (e) {
            if (e.keyCode === KeyEvent.DOM_VK_TAB && !e.ctrlKey && !e.metaKey && !e.altKey) {
                if ($(e.target).is(".replace-with") && !e.shiftKey) {
                    _getModalBarItem(".find-what").focus();
                    e.preventDefault();
                } else if ($(e.target).is(".find-what") && e.shiftKey) {
                    _getModalBarItem(".replace-with").focus();
                    e.preventDefault();
                }
            }
        });
    }

    function _launchFind() {
        var editor = EditorManager.getActiveEditor();
        if (editor) {
            // Create a new instance of the search bar UI
            clearSearch(editor._codeMirror);
            doSearch(editor, false);
        }
    }

    function _findNext() {
        var editor = EditorManager.getActiveEditor();
        if (editor) {
            doSearch(editor);
        }
    }

    function _findPrevious() {
        var editor = EditorManager.getActiveEditor();
        if (editor) {
            doSearch(editor, true);
        }
    }

    function _replace() {
        var editor = EditorManager.getActiveEditor();
        if (editor) {
            replace(editor);
        }
    }

    PreferencesManager.stateManager.definePreference("caseSensitive", "boolean", false);
    PreferencesManager.stateManager.definePreference("regexp", "boolean", false);
    PreferencesManager.convertPreferences(module, {"caseSensitive": "user", "regexp": "user"}, true);
    
    // Initialize items dependent on HTML DOM
    AppInit.htmlReady(function () {
        var panelHtml        = Mustache.render(searchReplacePanelTemplate, Strings);
        replaceAllPanel      = PanelManager.createBottomPanel("findReplace-all.panel", $(panelHtml), 100);
        $replaceAllContainer = replaceAllPanel.$panel;
        $replaceAllWhat      = $replaceAllContainer.find(".replace-what");
        $replaceAllWith      = $replaceAllContainer.find(".replace-with");
        $replaceAllSummary   = $replaceAllContainer.find(".replace-summary");
        $replaceAllTable     = $replaceAllContainer.children(".table-container");

        // Attach events to the panel
        replaceAllPanel.$panel
            .on("click", ".close", function () {
                _closeReplaceAllPanel();
            })
            .on("click", ".check-all", function (e) {
                var isChecked = $(this).is(":checked");
                replaceAllPanel.$panel.find(".check-one").prop("checked", isChecked);
            });
    });

    $(DocumentManager).on("currentDocumentChange", _handleDocumentChange);

    CommandManager.register(Strings.CMD_FIND,                   Commands.CMD_FIND,                  _launchFind);
    CommandManager.register(Strings.CMD_FIND_NEXT,              Commands.CMD_FIND_NEXT,             _findNext);
    CommandManager.register(Strings.CMD_REPLACE,                Commands.CMD_REPLACE,               _replace);
    CommandManager.register(Strings.CMD_FIND_PREVIOUS,          Commands.CMD_FIND_PREVIOUS,         _findPrevious);
    CommandManager.register(Strings.CMD_FIND_ALL_AND_SELECT,    Commands.CMD_FIND_ALL_AND_SELECT,   _findAllAndSelect);
    CommandManager.register(Strings.CMD_ADD_NEXT_MATCH,         Commands.CMD_ADD_NEXT_MATCH,        _expandWordAndAddNextToSelection);
    CommandManager.register(Strings.CMD_SKIP_CURRENT_MATCH,     Commands.CMD_SKIP_CURRENT_MATCH,    _skipCurrentMatch);
    
    // APIs shared with FindInFiles
    exports._updatePrefsFromSearchBar        = _updatePrefsFromSearchBar;
    exports._updateSearchBarFromPrefs        = _updateSearchBarFromPrefs;
    exports._closeFindBar                    = _closeFindBar;
    exports._registerFindInFilesCloser       = _registerFindInFilesCloser;
    
    // For unit testing
    exports._getWordAt                       = _getWordAt;
    exports._expandWordAndAddNextToSelection = _expandWordAndAddNextToSelection;
    exports._findAllAndSelect                = _findAllAndSelect;
});<|MERGE_RESOLUTION|>--- conflicted
+++ resolved
@@ -617,13 +617,8 @@
         // Create the search bar UI (closing any previous modalBar in the process)
         var htmlContent = Mustache.render(searchBarTemplate, $.extend(templateVars, Strings));
         createModalBar(htmlContent);
-<<<<<<< HEAD
-        addShortcutToTooltip(_getModalBarItem(".find-next"), Commands.EDIT_FIND_NEXT);
-        addShortcutToTooltip(_getModalBarItem(".find-prev"), Commands.EDIT_FIND_PREVIOUS);
-=======
-        addShortcutToTooltip($("#find-next"), Commands.CMD_FIND_NEXT);
-        addShortcutToTooltip($("#find-prev"), Commands.CMD_FIND_PREVIOUS);
->>>>>>> cd25b7bb
+        addShortcutToTooltip(_getModalBarItem(".find-next"), Commands.CMD_FIND_NEXT);
+        addShortcutToTooltip(_getModalBarItem(".find-prev"), Commands.CMD_FIND_PREVIOUS);
         
         $(modalBar).on("close", function (e, query) {
             // Clear highlights but leave search state in place so Find Next/Previous work after closing
@@ -833,11 +828,7 @@
         }
         
         openSearchBar(editor, {replace: true});
-<<<<<<< HEAD
-        addShortcutToTooltip(_getModalBarItem(".replace-yes"), Commands.EDIT_REPLACE);
-=======
-        addShortcutToTooltip($("#replace-yes"), Commands.CMD_REPLACE);
->>>>>>> cd25b7bb
+        addShortcutToTooltip(_getModalBarItem(".replace-yes"), Commands.CMD_REPLACE);
         
         var cm = editor._codeMirror,
             state = getSearchState(cm);
