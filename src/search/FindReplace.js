/*
 * Copyright (c) 2012 - present Adobe Systems Incorporated. All rights reserved.
 *
 * Permission is hereby granted, free of charge, to any person obtaining a
 * copy of this software and associated documentation files (the "Software"),
 * to deal in the Software without restriction, including without limitation
 * the rights to use, copy, modify, merge, publish, distribute, sublicense,
 * and/or sell copies of the Software, and to permit persons to whom the
 * Software is furnished to do so, subject to the following conditions:
 *
 * The above copyright notice and this permission notice shall be included in
 * all copies or substantial portions of the Software.
 *
 * THE SOFTWARE IS PROVIDED "AS IS", WITHOUT WARRANTY OF ANY KIND, EXPRESS OR
 * IMPLIED, INCLUDING BUT NOT LIMITED TO THE WARRANTIES OF MERCHANTABILITY,
 * FITNESS FOR A PARTICULAR PURPOSE AND NONINFRINGEMENT. IN NO EVENT SHALL THE
 * AUTHORS OR COPYRIGHT HOLDERS BE LIABLE FOR ANY CLAIM, DAMAGES OR OTHER
 * LIABILITY, WHETHER IN AN ACTION OF CONTRACT, TORT OR OTHERWISE, ARISING
 * FROM, OUT OF OR IN CONNECTION WITH THE SOFTWARE OR THE USE OR OTHER
 * DEALINGS IN THE SOFTWARE.
 *
 */

/*unittests: FindReplace*/

/**
 * Adds Find and Replace commands
 *
 * Originally based on the code in CodeMirror/lib/util/search.js.
 */
define(function (require, exports, module) {
    "use strict";

    var CommandManager      = require("command/CommandManager"),
        Commands            = require("command/Commands"),
        MainViewManager     = require("view/MainViewManager"),
        Strings             = require("strings"),
        StringUtils         = require("utils/StringUtils"),
        Editor              = require("editor/Editor"),
        EditorManager       = require("editor/EditorManager"),
        FindBar             = require("search/FindBar").FindBar,
        FindUtils           = require("search/FindUtils"),
        FindInFilesUI       = require("search/FindInFilesUI"),
        ScrollTrackMarkers  = require("search/ScrollTrackMarkers"),
        _                   = require("thirdparty/lodash"),
        CodeMirror          = require("thirdparty/CodeMirror/lib/codemirror");

    /**
     * Maximum file size to search within (in chars)
     * @const {number}
     */
    var FIND_MAX_FILE_SIZE  = 500000;

    /**
     * If the number of matches exceeds this limit, inline text highlighting and scroll-track tickmarks are disabled
     * @const {number}
     */
    var FIND_HIGHLIGHT_MAX  = 2000;

    /**
     * Currently open Find or Find/Replace bar, if any
     * @type {?FindBar}
     */
    var findBar;

    function SearchState() {
        this.searchStartPos = null;
        this.parsedQuery = null;
        this.queryInfo = null;
        this.foundAny = false;
        this.marked = [];
        this.resultSet = [];
        this.matchIndex = -1;
        this.markedCurrent = null;
    }

    function getSearchState(cm) {
        if (!cm._searchState) {
            cm._searchState = new SearchState();
        }
        return cm._searchState;
    }

    function getSearchCursor(cm, state, pos) {
        // Heuristic: if the query string is all lowercase, do a case insensitive search.
        return cm.getSearchCursor(state.parsedQuery, pos, !state.queryInfo.isCaseSensitive);
    }

    function parseQuery(queryInfo) {
        if (findBar) {
            findBar.showError(null);
        }

        var parsed = FindUtils.parseQueryInfo(queryInfo);
        if (parsed.empty === true) {
            return "";
        }

<<<<<<< HEAD
        var query = queryInfo.query;
    
        // Is it a (non-blank) regex?
        if (queryInfo.isRegexp) {
            try {
                if (queryInfo.isWholeWord) {
                    query = "\\b" + query + "\\b";
                }
                return new RegExp(query, queryInfo.isCaseSensitive ? "" : "i");
            } catch (e) {
                if (findBar) {
                    findBar.showError(e.message);
                }
                return "";
            }
        } else if (queryInfo.isWholeWord) {
            return new RegExp("\\b" + StringUtils.regexEscape(query) + "\\b", queryInfo.isCaseSensitive ? "" : "i");
        } else {
            return query;
=======
        if (!parsed.valid) {
            if (findBar) {
                findBar.showError(parsed.error);
            }
            return "";
>>>>>>> 9b7a4ee2
        }

        return parsed.queryExpr;
    }

    /**
     * @private
     * Determine the query from the given info and store it in the state.
     * @param {SearchState} state The state to store the parsed query in
     * @param {{query: string, caseSensitive: boolean, isRegexp: boolean, isWholeWord: boolean}} queryInfo
     *      The query info object as returned by FindBar.getQueryInfo()
     */
    function setQueryInfo(state, queryInfo) {
        state.queryInfo = queryInfo;
        if (!queryInfo) {
            state.parsedQuery = null;
        } else {
            state.parsedQuery = parseQuery(queryInfo);
        }
    }

    /**
     * @private
     * Show the current match index by finding matchRange in the resultSet stored
     * in the search state if this is the first call for a new search query. For
     * subsequent calls, just compare matchRange with the next match in the resultSet
     * based on the search direction and show the next match if they are the same.
     * If not, then find the match index by searching matchRange in the entire resultSet.
     *
     * @param {!SearchState} state The search state that has the array of search result
     * @param {!{from: {line: number, ch: number}, to: {line: number, ch: number}}} matchRange - the range of current match
     * @param {!boolean} searchBackwards true if searching backwards
     */
    function _updateFindBarWithMatchInfo(state, matchRange, searchBackwards) {
        // Bail if there is no result set.
        if (!state.foundAny) {
            return;
        }

        if (findBar) {
            if (state.matchIndex === -1) {
                state.matchIndex = _.findIndex(state.resultSet, matchRange);
            } else {
                state.matchIndex = searchBackwards ? state.matchIndex - 1 : state.matchIndex + 1;
                // Adjust matchIndex for modulo wraparound
                state.matchIndex = (state.matchIndex + state.resultSet.length) % state.resultSet.length;

                // Confirm that we find the right matchIndex. If not, then search
                // matchRange in the entire resultSet.
                if (!_.isEqual(state.resultSet[state.matchIndex], matchRange)) {
                    state.matchIndex = _.findIndex(state.resultSet, matchRange);
                }
            }

            console.assert(state.matchIndex !== -1);
            if (state.matchIndex !== -1) {
                // Convert to 1-based by adding one before showing the index.
                findBar.showFindCount(StringUtils.format(Strings.FIND_MATCH_INDEX,
                                                        state.matchIndex + 1, state.resultSet.length));
            }
        }
    }

    /**
     * @private
     * Returns the next match for the current query (from the search state) before/after the given position. Wraps around
     * the end of the document if no match is found before the end.
     *
     * @param {!Editor} editor The editor to search in
     * @param {boolean} searchBackwards true to search backwards
     * @param {{line: number, ch: number}=} pos The position to start from. Defaults to the current primary selection's
     *      head cursor position.
     * @param {boolean=} wrap Whether to wrap the search around if we hit the end of the document. Default true.
     * @return {?{start: {line: number, ch: number}, end: {line: number, ch: number}}} The range for the next match, or
     *      null if there is no match.
     */
    function _getNextMatch(editor, searchBackwards, pos, wrap) {
        var cm = editor._codeMirror;
        var state = getSearchState(cm);
        var cursor = getSearchCursor(cm, state, pos || editor.getCursorPos(false, searchBackwards ? "start" : "end"));

        state.lastMatch = cursor.find(searchBackwards);
        if (!state.lastMatch && wrap !== false) {
            // If no result found before hitting edge of file, try wrapping around
            cursor = getSearchCursor(cm, state, searchBackwards ? {line: cm.lineCount() - 1} : {line: 0, ch: 0});
            state.lastMatch = cursor.find(searchBackwards);
        }
        if (!state.lastMatch) {
            // No result found, period: clear selection & bail
            cm.setCursor(editor.getCursorPos());  // collapses selection, keeping cursor in place to avoid scrolling
            return null;
        }

        return {start: cursor.from(), end: cursor.to()};
    }

    /**
     * @private
     * Sets the given selections in the editor and applies some heuristics to determine whether and how we should
     * center the primary selection.
     *
     * @param {!Editor} editor The editor to search in
     * @param {!Array<{start:{line:number, ch:number}, end:{line:number, ch:number}, primary:boolean, reversed: boolean}>} selections
     *      The selections to set. Must not be empty.
     * @param {boolean} center Whether to try to center the primary selection vertically on the screen. If false, the selection will still be scrolled
     *      into view if it's offscreen, but will not be centered.
     * @param {boolean=} preferNoScroll If center is true, whether to avoid scrolling if the hit is in the top half of the screen. Default false.
     */
    function _selectAndScrollTo(editor, selections, center, preferNoScroll) {
        var primarySelection = _.find(selections, function (sel) { return sel.primary; }) || _.last(selections),
            resultVisible = editor.isLineVisible(primarySelection.start.line),
            centerOptions = Editor.BOUNDARY_CHECK_NORMAL;

        if (preferNoScroll && resultVisible) {
            // no need to scroll if the line with the match is in view
            centerOptions = Editor.BOUNDARY_IGNORE_TOP;
        }

        // Make sure the primary selection is fully visible on screen.
        var primary = _.find(selections, function (sel) {
            return sel.primary;
        });
        if (!primary) {
            primary = _.last(selections);
        }
        editor._codeMirror.scrollIntoView({from: primary.start, to: primary.end});
        editor.setSelections(selections, center, centerOptions);
    }

    /**
     * Returns the range of the word surrounding the given editor position. Similar to getWordAt() from CodeMirror.
     *
     * @param {!Editor} editor The editor to search in
     * @param {!{line: number, ch: number}} pos The position to find a word at.
     * @return {{start:{line: number, ch: number}, end:{line:number, ch:number}, text:string}} The range and content of the found word. If
     *     there is no word, start will equal end and the text will be the empty string.
     */
    function _getWordAt(editor, pos) {
        var cm = editor._codeMirror,
            start = pos.ch,
            end = start,
            line = cm.getLine(pos.line);
        while (start && CodeMirror.isWordChar(line.charAt(start - 1))) {
            --start;
        }
        while (end < line.length && CodeMirror.isWordChar(line.charAt(end))) {
            ++end;
        }
        return {start: {line: pos.line, ch: start}, end: {line: pos.line, ch: end}, text: line.slice(start, end)};
    }

    /**
     * @private
     * Helper function. Returns true if two selections are equal.
     * @param {!{start: {line: number, ch: number}, end: {line: number, ch: number}}} sel1 The first selection to compare
     * @param {!{start: {line: number, ch: number}, end: {line: number, ch: number}}} sel2 The second selection to compare
     * @return {boolean} true if the selections are equal
     */
    function _selEq(sel1, sel2) {
        return (CodeMirror.cmpPos(sel1.start, sel2.start) === 0 && CodeMirror.cmpPos(sel1.end, sel2.end) === 0);
    }

    /**
     * Expands each empty range in the selection to the nearest word boundaries. Then, if the primary selection
     * was already a range (even a non-word range), adds the next instance of the contents of that range as a selection.
     *
     * @param {!Editor} editor The editor to search in
     * @param {boolean=} removePrimary Whether to remove the current primary selection in addition to adding the
     * next one. If true, we add the next match even if the current primary selection is a cursor (we expand it
     * first to determine what to match).
     */
    function _expandWordAndAddNextToSelection(editor, removePrimary) {
        editor = editor || EditorManager.getActiveEditor();
        if (!editor) {
            return;
        }

        var selections = editor.getSelections(),
            primarySel,
            primaryIndex,
            searchText,
            added = false;

        _.each(selections, function (sel, index) {
            var isEmpty = (CodeMirror.cmpPos(sel.start, sel.end) === 0);
            if (sel.primary) {
                primarySel = sel;
                primaryIndex = index;
                if (!isEmpty) {
                    searchText = editor.document.getRange(primarySel.start, primarySel.end);
                }
            }
            if (isEmpty) {
                var wordInfo = _getWordAt(editor, sel.start);
                sel.start = wordInfo.start;
                sel.end = wordInfo.end;
                if (sel.primary && removePrimary) {
                    // Get the expanded text, even though we're going to remove this selection,
                    // since in this case we still want to select the next match.
                    searchText = wordInfo.text;
                }
            }
        });

        if (searchText && searchText.length) {
            // We store this as a query in the state so that if the user next does a "Find Next",
            // it will use the same query (but throw away the existing selection).
            var state = getSearchState(editor._codeMirror);
            setQueryInfo(state, { query: searchText, isCaseSensitive: false, isRegexp: false, isWholeWord: false });

            // Skip over matches that are already in the selection.
            var searchStart = primarySel.end,
                nextMatch,
                isInSelection;
            do {
                nextMatch = _getNextMatch(editor, false, searchStart);
                if (nextMatch) {
                    // This is a little silly, but if we just stick the equivalence test function in here
                    // JSLint complains about creating a function in a loop, even though it's safe in this case.
                    isInSelection = _.find(selections, _.partial(_selEq, nextMatch));
                    searchStart = nextMatch.end;

                    // If we've gone all the way around, then all instances must have been selected already.
                    if (CodeMirror.cmpPos(searchStart, primarySel.end) === 0) {
                        nextMatch = null;
                        break;
                    }
                }
            } while (nextMatch && isInSelection);

            if (nextMatch) {
                nextMatch.primary = true;
                selections.push(nextMatch);
                added = true;
            }
        }

        if (removePrimary) {
            selections.splice(primaryIndex, 1);
        }

        if (added) {
            // Center the new match, but avoid scrolling to matches that are already on screen.
            _selectAndScrollTo(editor, selections, true, true);
        } else {
            // If all we did was expand some selections, don't center anything.
            _selectAndScrollTo(editor, selections, false);
        }
    }

    function _skipCurrentMatch(editor) {
        return _expandWordAndAddNextToSelection(editor, true);
    }

    /**
     * Takes the primary selection, expands it to a word range if necessary, then sets the selection to
     * include all instances of that range. Removes all other selections. Does nothing if the selection
     * is not a range after expansion.
     */
    function _findAllAndSelect(editor) {
        editor = editor || EditorManager.getActiveEditor();
        if (!editor) {
            return;
        }

        var sel = editor.getSelection(),
            newSelections = [];
        if (CodeMirror.cmpPos(sel.start, sel.end) === 0) {
            sel = _getWordAt(editor, sel.start);
        }
        if (CodeMirror.cmpPos(sel.start, sel.end) !== 0) {
            var searchStart = {line: 0, ch: 0},
                state = getSearchState(editor._codeMirror),
                nextMatch;
            setQueryInfo(state, { query: editor.document.getRange(sel.start, sel.end), isCaseSensitive: false, isRegexp: false, isWholeWord: false });

            while ((nextMatch = _getNextMatch(editor, false, searchStart, false)) !== null) {
                if (_selEq(sel, nextMatch)) {
                    nextMatch.primary = true;
                }
                newSelections.push(nextMatch);
                searchStart = nextMatch.end;
            }

            // This should find at least the original selection, but just in case...
            if (newSelections.length) {
                // Don't change the scroll position.
                editor.setSelections(newSelections, false);
            }
        }
    }

    /** Removes the current-match highlight, leaving all matches marked in the generic highlight style */
    function clearCurrentMatchHighlight(cm, state) {
        if (state.markedCurrent) {
            state.markedCurrent.clear();
            ScrollTrackMarkers.markCurrent(-1);
        }
    }

    /**
     * Selects the next match (or prev match, if searchBackwards==true) starting from either the current position
     * (if pos unspecified) or the given position (if pos specified explicitly). The starting position
     * need not be an existing match. If a new match is found, sets to state.lastMatch either the regex
     * match result, or simply true for a plain-string match. If no match found, sets state.lastMatch
     * to false.
     * @param {!Editor} editor
     * @param {?boolean} searchBackwards
     * @param {?boolean} preferNoScroll
     * @param {?Pos} pos
     */
    function findNext(editor, searchBackwards, preferNoScroll, pos) {
        var cm = editor._codeMirror;
        cm.operation(function () {
            var state = getSearchState(cm);
            clearCurrentMatchHighlight(cm, state);

            var nextMatch = _getNextMatch(editor, searchBackwards, pos);
            if (nextMatch) {
                // Update match index indicators - only possible if we have resultSet saved (missing if FIND_MAX_FILE_SIZE threshold hit)
                if (state.resultSet.length) {
                    _updateFindBarWithMatchInfo(state,
                                                {from: nextMatch.start, to: nextMatch.end}, searchBackwards);
                    // Update current-tickmark indicator - only if highlighting enabled (disabled if FIND_HIGHLIGHT_MAX threshold hit)
                    if (state.marked.length) {
                        ScrollTrackMarkers.markCurrent(state.matchIndex);  // _updateFindBarWithMatchInfo() has updated this index
                    }
                }

                _selectAndScrollTo(editor, [nextMatch], true, preferNoScroll);

                // Only mark text with "current match" highlight if search bar still open
                if (findBar && !findBar.isClosed()) {
                    // If highlighting disabled, apply both match AND current-match styles for correct appearance
                    var curentMatchClassName = state.marked.length ? "searching-current-match" : "CodeMirror-searching searching-current-match";
                    state.markedCurrent = cm.markText(nextMatch.start, nextMatch.end,
                         { className: curentMatchClassName, startStyle: "searching-first", endStyle: "searching-last" });
                }
            } else {
                cm.setCursor(editor.getCursorPos());  // collapses selection, keeping cursor in place to avoid scrolling
                // (nothing more to do: previous highlights already cleared above)
            }
        });
    }

    /** Clears all match highlights, including the current match */
    function clearHighlights(cm, state) {
        cm.operation(function () {
            state.marked.forEach(function (markedRange) {
                markedRange.clear();
            });
            clearCurrentMatchHighlight(cm, state);
        });
        state.marked.length = 0;
        state.markedCurrent = null;

        ScrollTrackMarkers.clear();

        state.resultSet = [];
        state.matchIndex = -1;
    }

    function clearSearch(cm) {
        cm.operation(function () {
            var state = getSearchState(cm);
            if (!state.parsedQuery) {
                return;
            }
            setQueryInfo(state, null);

            clearHighlights(cm, state);
        });
    }

    function toggleHighlighting(editor, enabled) {
        // Temporarily change selection color to improve highlighting - see LESS code for details
        if (enabled) {
            $(editor.getRootElement()).addClass("find-highlighting");
        } else {
            $(editor.getRootElement()).removeClass("find-highlighting");
        }

        ScrollTrackMarkers.setVisible(editor, enabled);
    }

    /**
     * Called each time the search query changes or document is modified (via Replace). Updates
     * the match count, match highlights and scrollbar tickmarks. Does not change the cursor pos.
     */
    function updateResultSet(editor) {
        var cm = editor._codeMirror,
            state = getSearchState(cm);

        function indicateHasMatches(numResults) {
            // Make the field red if it's not blank and it has no matches (which also covers invalid regexes)
            findBar.showNoResults(!state.foundAny && findBar.getQueryInfo().query);

            // Navigation buttons enabled if we have a query and more than one match
            findBar.enableNavigation(state.foundAny && numResults > 1);
            findBar.enableReplace(state.foundAny);
        }

        cm.operation(function () {
            // Clear old highlights
            if (state.marked) {
                clearHighlights(cm, state);
            }

            if (!state.parsedQuery) {
                // Search field is empty - no results
                findBar.showFindCount("");
                state.foundAny = false;
                indicateHasMatches();
                return;
            }

            // Find *all* matches, searching from start of document
            // (Except on huge documents, where this is too expensive)
            var cursor = getSearchCursor(cm, state);
            if (cm.getValue().length <= FIND_MAX_FILE_SIZE) {
                // FUTURE: if last query was prefix of this one, could optimize by filtering last result set
                state.resultSet = [];
                while (cursor.findNext()) {
                    state.resultSet.push(cursor.pos);  // pos is unique obj per search result
                }

                // Highlight all matches if there aren't too many
                if (state.resultSet.length <= FIND_HIGHLIGHT_MAX) {
                    toggleHighlighting(editor, true);

                    state.resultSet.forEach(function (result) {
                        state.marked.push(cm.markText(result.from, result.to,
                             { className: "CodeMirror-searching", startStyle: "searching-first", endStyle: "searching-last" }));
                    });
                    var scrollTrackPositions = state.resultSet.map(function (result) {
                        return result.from;
                    });

                    ScrollTrackMarkers.addTickmarks(editor, scrollTrackPositions);
                }

                // Here we only update find bar with no result. In the case of a match
                // a findNext() call is guaranteed to be followed by this function call,
                // and findNext() in turn calls _updateFindBarWithMatchInfo() to show the
                // match index.
                if (state.resultSet.length === 0) {
                    findBar.showFindCount(Strings.FIND_NO_RESULTS);
                }

                state.foundAny = (state.resultSet.length > 0);
                indicateHasMatches(state.resultSet.length);

            } else {
                // On huge documents, just look for first match & then stop
                findBar.showFindCount("");
                state.foundAny = cursor.findNext();
                indicateHasMatches();
            }
        });
    }

    /**
     * Called each time the search query field changes. Updates state.parsedQuery (parsedQuery will be falsy if the field
     * was blank OR contained a regexp with invalid syntax). Then calls updateResultSet(), and then jumps to
     * the first matching result, starting from the original cursor position.
     * @param {!Editor} editor The editor we're searching in.
     * @param {Object} state The current query state.
     * @param {boolean} initial Whether this is the initial population of the query when the search bar opens.
     *     In that case, we don't want to change the selection unnecessarily.
     */
    function handleQueryChange(editor, state, initial) {
        setQueryInfo(state, findBar.getQueryInfo());
        updateResultSet(editor);

        if (state.parsedQuery) {
            // 3rd arg: prefer to avoid scrolling if result is anywhere within view, since in this case user
            // is in the middle of typing, not navigating explicitly; viewport jumping would be distracting.
            findNext(editor, false, true, state.searchStartPos);
        } else if (!initial) {
            // Blank or invalid query: just jump back to initial pos
            editor._codeMirror.setCursor(state.searchStartPos);
        }
    }


    /**
     * Creates a Find bar for the current search session.
     * @param {!Editor} editor
     * @param {boolean} replace Whether to show the Replace UI; default false
     */
    function openSearchBar(editor, replace) {
        var cm = editor._codeMirror,
            state = getSearchState(cm);

        // Use the selection start as the searchStartPos. This way if you
        // start with a pre-populated search and enter an additional character,
        // it will extend the initial selection instead of jumping to the next
        // occurrence.
        state.searchStartPos = editor.getCursorPos(false, "start");

        // Prepopulate the search field
        var initialQuery = FindBar.getInitialQuery(findBar, editor);

        // Close our previous find bar, if any. (The open() of the new findBar will
        // take care of closing any other find bar instances.)
        if (findBar) {
            findBar.close();
        }

        // Create the search bar UI (closing any previous find bar in the process)
        findBar = new FindBar({
            multifile: false,
            replace: replace,
            initialQuery: initialQuery.query,
            initialReplaceText: initialQuery.replaceText,
            queryPlaceholder: Strings.FIND_QUERY_PLACEHOLDER
        });
        findBar.open();

        findBar
            .on("queryChange.FindReplace", function (e) {
                handleQueryChange(editor, state);
            })
            .on("doFind.FindReplace", function (e, searchBackwards) {
                findNext(editor, searchBackwards);
            })
            .on("close.FindReplace", function (e) {
                // Clear highlights but leave search state in place so Find Next/Previous work after closing
                clearHighlights(cm, state);

                // Dispose highlighting UI (important to restore normal selection color as soon as focus goes back to the editor)
                toggleHighlighting(editor, false);

                findBar.off(".FindReplace");
                findBar = null;
            });

        handleQueryChange(editor, state, true);
    }

    /**
     * If no search pending, opens the Find dialog. If search bar already open, moves to
     * next/prev result (depending on 'searchBackwards')
     */
    function doSearch(editor, searchBackwards) {
        var state = getSearchState(editor._codeMirror);
        if (state.parsedQuery) {
            findNext(editor, searchBackwards);
            return;
        }

        openSearchBar(editor, false);
    }


    /**
     * @private
     * When the user switches documents (or closes the last document), ensure that the find bar
     * closes, and also close the Replace All panel.
     */
    function _handleFileChanged() {
        if (findBar) {
            findBar.close();
        }
    }

    function doReplace(editor, all) {
        var cm = editor._codeMirror,
            state = getSearchState(cm),
            replaceText = findBar.getReplaceText();

        if (all === null) {
            findBar.close();
            FindInFilesUI.searchAndReplaceResults(state.queryInfo, editor.document.file, null, replaceText);
        } else if (all) {
            findBar.close();
            // Delegate to Replace in Files.
            FindInFilesUI.searchAndShowResults(state.queryInfo, editor.document.file, null, replaceText);
        } else {
            cm.replaceSelection(state.queryInfo.isRegexp ? FindUtils.parseDollars(replaceText, state.lastMatch) : replaceText);

            updateResultSet(editor);  // we updated the text, so result count & tickmarks must be refreshed

            findNext(editor);
            if (!state.lastMatch) {
                // No more matches, so destroy find bar
                findBar.close();
            }
        }
    }

    function replace(editor) {
        // If Replace bar already open, treat the shortcut as a hotkey for the Replace button
        if (findBar && findBar.getOptions().replace && findBar.isReplaceEnabled()) {
            doReplace(editor, false);
            return;
        }

        openSearchBar(editor, true);

        findBar
            .on("doReplace.FindReplace", function (e) {
                doReplace(editor, false);
            })
            .on("doReplaceBatch.FindReplace", function (e) {
                doReplace(editor, true);
            })
            .on("doReplaceAll.FindReplace", function (e) {
                doReplace(editor, null);
            });
    }

    function _launchFind() {
        var editor = EditorManager.getActiveEditor();
        if (editor) {
            // Create a new instance of the search bar UI
            clearSearch(editor._codeMirror);
            doSearch(editor, false);
        }
    }

    function _findNext() {
        var editor = EditorManager.getActiveEditor();
        if (editor) {
            doSearch(editor);
        }
    }

    function _findPrevious() {
        var editor = EditorManager.getActiveEditor();
        if (editor) {
            doSearch(editor, true);
        }
    }

    function _replace() {
        var editor = EditorManager.getActiveEditor();
        if (editor) {
            replace(editor);
        }
    }

    MainViewManager.on("currentFileChange", _handleFileChanged);

    CommandManager.register(Strings.CMD_FIND,                   Commands.CMD_FIND,                  _launchFind);
    CommandManager.register(Strings.CMD_FIND_NEXT,              Commands.CMD_FIND_NEXT,             _findNext);
    CommandManager.register(Strings.CMD_REPLACE,                Commands.CMD_REPLACE,               _replace);
    CommandManager.register(Strings.CMD_FIND_PREVIOUS,          Commands.CMD_FIND_PREVIOUS,         _findPrevious);
    CommandManager.register(Strings.CMD_FIND_ALL_AND_SELECT,    Commands.CMD_FIND_ALL_AND_SELECT,   _findAllAndSelect);
    CommandManager.register(Strings.CMD_ADD_NEXT_MATCH,         Commands.CMD_ADD_NEXT_MATCH,        _expandWordAndAddNextToSelection);
    CommandManager.register(Strings.CMD_SKIP_CURRENT_MATCH,     Commands.CMD_SKIP_CURRENT_MATCH,    _skipCurrentMatch);

    // For unit testing
    exports._getWordAt                       = _getWordAt;
    exports._expandWordAndAddNextToSelection = _expandWordAndAddNextToSelection;
    exports._findAllAndSelect                = _findAllAndSelect;
});<|MERGE_RESOLUTION|>--- conflicted
+++ resolved
@@ -96,33 +96,11 @@
             return "";
         }
 
-<<<<<<< HEAD
-        var query = queryInfo.query;
-    
-        // Is it a (non-blank) regex?
-        if (queryInfo.isRegexp) {
-            try {
-                if (queryInfo.isWholeWord) {
-                    query = "\\b" + query + "\\b";
-                }
-                return new RegExp(query, queryInfo.isCaseSensitive ? "" : "i");
-            } catch (e) {
-                if (findBar) {
-                    findBar.showError(e.message);
-                }
-                return "";
-            }
-        } else if (queryInfo.isWholeWord) {
-            return new RegExp("\\b" + StringUtils.regexEscape(query) + "\\b", queryInfo.isCaseSensitive ? "" : "i");
-        } else {
-            return query;
-=======
         if (!parsed.valid) {
             if (findBar) {
                 findBar.showError(parsed.error);
             }
             return "";
->>>>>>> 9b7a4ee2
         }
 
         return parsed.queryExpr;
