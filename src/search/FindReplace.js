/*
 * Copyright (c) 2012 - present Adobe Systems Incorporated. All rights reserved.
 *
 * Permission is hereby granted, free of charge, to any person obtaining a
 * copy of this software and associated documentation files (the "Software"),
 * to deal in the Software without restriction, including without limitation
 * the rights to use, copy, modify, merge, publish, distribute, sublicense,
 * and/or sell copies of the Software, and to permit persons to whom the
 * Software is furnished to do so, subject to the following conditions:
 *
 * The above copyright notice and this permission notice shall be included in
 * all copies or substantial portions of the Software.
 *
 * THE SOFTWARE IS PROVIDED "AS IS", WITHOUT WARRANTY OF ANY KIND, EXPRESS OR
 * IMPLIED, INCLUDING BUT NOT LIMITED TO THE WARRANTIES OF MERCHANTABILITY,
 * FITNESS FOR A PARTICULAR PURPOSE AND NONINFRINGEMENT. IN NO EVENT SHALL THE
 * AUTHORS OR COPYRIGHT HOLDERS BE LIABLE FOR ANY CLAIM, DAMAGES OR OTHER
 * LIABILITY, WHETHER IN AN ACTION OF CONTRACT, TORT OR OTHERWISE, ARISING
 * FROM, OUT OF OR IN CONNECTION WITH THE SOFTWARE OR THE USE OR OTHER
 * DEALINGS IN THE SOFTWARE.
 *
 */

/*jslint vars: true, plusplus: true, devel: true, nomen: true, regexp: true, indent: 4, maxerr: 50 */
/*global define, $ */
/*unittests: FindReplace*/


/**
 * Adds Find and Replace commands
 *
 * Originally based on the code in CodeMirror/lib/util/search.js.
 */
define(function (require, exports, module) {
    "use strict";

    var CommandManager      = require("command/CommandManager"),
        Commands            = require("command/Commands"),
        MainViewManager     = require("view/MainViewManager"),
        Strings             = require("strings"),
        StringUtils         = require("utils/StringUtils"),
        Editor              = require("editor/Editor"),
        EditorManager       = require("editor/EditorManager"),
        FindBar             = require("search/FindBar").FindBar,
        FindUtils           = require("search/FindUtils"),
        FindInFilesUI       = require("search/FindInFilesUI"),
        ScrollTrackMarkers  = require("search/ScrollTrackMarkers"),
        _                   = require("thirdparty/lodash"),
        CodeMirror          = require("thirdparty/CodeMirror/lib/codemirror");

    /**
     * Maximum file size to search within (in chars)
     * @const {number}
     */
    var FIND_MAX_FILE_SIZE  = 500000;

    /**
     * If the number of matches exceeds this limit, inline text highlighting and scroll-track tickmarks are disabled
     * @const {number}
     */
    var FIND_HIGHLIGHT_MAX  = 2000;

    /**
     * Currently open Find or Find/Replace bar, if any
     * @type {?FindBar}
     */
    var findBar;

    function SearchState() {
        this.searchStartPos = null;
        this.parsedQuery = null;
        this.queryInfo = null;
        this.foundAny = false;
        this.marked = [];
        this.resultSet = [];
        this.matchIndex = -1;
        this.markedCurrent = null;
    }

    function getSearchState(cm) {
        if (!cm._searchState) {
            cm._searchState = new SearchState();
        }
        return cm._searchState;
    }

    function getSearchCursor(cm, state, pos) {
        // Heuristic: if the query string is all lowercase, do a case insensitive search.
        return cm.getSearchCursor(state.parsedQuery, pos, !state.queryInfo.isCaseSensitive);
    }

    function parseQuery(queryInfo) {
        if (findBar) {
            findBar.showError(null);
        }

        if (!queryInfo || !queryInfo.query) {
            return "";
        }

<<<<<<< HEAD
        var query = queryInfo.query;
    
=======
>>>>>>> 47ec5211
        // Is it a (non-blank) regex?
        if (queryInfo.isRegexp) {
            try {
                if (queryInfo.isWholeWord) {
                    query = "\\b" + query + "\\b";
                }
                return new RegExp(query, queryInfo.isCaseSensitive ? "" : "i");
            } catch (e) {
                if (findBar) {
                    findBar.showError(e.message);
                }
                return "";
            }
<<<<<<< HEAD
        } else if (queryInfo.isWholeWord) {
            return new RegExp("\\b" + StringUtils.regexEscape(query) + "\\b", queryInfo.isCaseSensitive ? "" : "i");
=======

>>>>>>> 47ec5211
        } else {
            return query;
        }
    }

    /**
     * @private
     * Determine the query from the given info and store it in the state.
     * @param {SearchState} state The state to store the parsed query in
<<<<<<< HEAD
     * @param {{query: string, caseSensitive: boolean, isRegexp: boolean, isWholeWord: boolean}} queryInfo 
=======
     * @param {{query: string, caseSensitive: boolean, isRegexp: boolean}} queryInfo
>>>>>>> 47ec5211
     *      The query info object as returned by FindBar.getQueryInfo()
     */
    function setQueryInfo(state, queryInfo) {
        state.queryInfo = queryInfo;
        if (!queryInfo) {
            state.parsedQuery = null;
        } else {
            state.parsedQuery = parseQuery(queryInfo);
        }
    }

    /**
     * @private
     * Show the current match index by finding matchRange in the resultSet stored
     * in the search state if this is the first call for a new search query. For
     * subsequent calls, just compare matchRange with the next match in the resultSet
     * based on the search direction and show the next match if they are the same.
     * If not, then find the match index by searching matchRange in the entire resultSet.
     *
     * @param {!SearchState} state The search state that has the array of search result
     * @param {!{from: {line: number, ch: number}, to: {line: number, ch: number}}} matchRange - the range of current match
     * @param {!boolean} searchBackwards true if searching backwards
     */
    function _updateFindBarWithMatchInfo(state, matchRange, searchBackwards) {
        // Bail if there is no result set.
        if (!state.foundAny) {
            return;
        }

        if (findBar) {
            if (state.matchIndex === -1) {
                state.matchIndex = _.findIndex(state.resultSet, matchRange);
            } else {
                state.matchIndex = searchBackwards ? state.matchIndex - 1 : state.matchIndex + 1;
                // Adjust matchIndex for modulo wraparound
                state.matchIndex = (state.matchIndex + state.resultSet.length) % state.resultSet.length;

                // Confirm that we find the right matchIndex. If not, then search
                // matchRange in the entire resultSet.
                if (!_.isEqual(state.resultSet[state.matchIndex], matchRange)) {
                    state.matchIndex = _.findIndex(state.resultSet, matchRange);
                }
            }

            console.assert(state.matchIndex !== -1);
            if (state.matchIndex !== -1) {
                // Convert to 1-based by adding one before showing the index.
                findBar.showFindCount(StringUtils.format(Strings.FIND_MATCH_INDEX,
                                                        state.matchIndex + 1, state.resultSet.length));
            }
        }
    }

    /**
     * @private
     * Returns the next match for the current query (from the search state) before/after the given position. Wraps around
     * the end of the document if no match is found before the end.
     *
     * @param {!Editor} editor The editor to search in
     * @param {boolean} searchBackwards true to search backwards
     * @param {{line: number, ch: number}=} pos The position to start from. Defaults to the current primary selection's
     *      head cursor position.
     * @param {boolean=} wrap Whether to wrap the search around if we hit the end of the document. Default true.
     * @return {?{start: {line: number, ch: number}, end: {line: number, ch: number}}} The range for the next match, or
     *      null if there is no match.
     */
    function _getNextMatch(editor, searchBackwards, pos, wrap) {
        var cm = editor._codeMirror;
        var state = getSearchState(cm);
        var cursor = getSearchCursor(cm, state, pos || editor.getCursorPos(false, searchBackwards ? "start" : "end"));

        state.lastMatch = cursor.find(searchBackwards);
        if (!state.lastMatch && wrap !== false) {
            // If no result found before hitting edge of file, try wrapping around
            cursor = getSearchCursor(cm, state, searchBackwards ? {line: cm.lineCount() - 1} : {line: 0, ch: 0});
            state.lastMatch = cursor.find(searchBackwards);
        }
        if (!state.lastMatch) {
            // No result found, period: clear selection & bail
            cm.setCursor(editor.getCursorPos());  // collapses selection, keeping cursor in place to avoid scrolling
            return null;
        }

        return {start: cursor.from(), end: cursor.to()};
    }

    /**
     * @private
     * Sets the given selections in the editor and applies some heuristics to determine whether and how we should
     * center the primary selection.
     *
     * @param {!Editor} editor The editor to search in
     * @param {!Array<{start:{line:number, ch:number}, end:{line:number, ch:number}, primary:boolean, reversed: boolean}>} selections
     *      The selections to set. Must not be empty.
     * @param {boolean} center Whether to try to center the primary selection vertically on the screen. If false, the selection will still be scrolled
     *      into view if it's offscreen, but will not be centered.
     * @param {boolean=} preferNoScroll If center is true, whether to avoid scrolling if the hit is in the top half of the screen. Default false.
     */
    function _selectAndScrollTo(editor, selections, center, preferNoScroll) {
        var primarySelection = _.find(selections, function (sel) { return sel.primary; }) || _.last(selections),
            resultVisible = editor.isLineVisible(primarySelection.start.line),
            centerOptions = Editor.BOUNDARY_CHECK_NORMAL;

        if (preferNoScroll && resultVisible) {
            // no need to scroll if the line with the match is in view
            centerOptions = Editor.BOUNDARY_IGNORE_TOP;
        }

        // Make sure the primary selection is fully visible on screen.
        var primary = _.find(selections, function (sel) {
            return sel.primary;
        });
        if (!primary) {
            primary = _.last(selections);
        }
        editor._codeMirror.scrollIntoView({from: primary.start, to: primary.end});
        editor.setSelections(selections, center, centerOptions);
    }

    /**
     * Returns the range of the word surrounding the given editor position. Similar to getWordAt() from CodeMirror.
     *
     * @param {!Editor} editor The editor to search in
     * @param {!{line: number, ch: number}} pos The position to find a word at.
     * @return {{start:{line: number, ch: number}, end:{line:number, ch:number}, text:string}} The range and content of the found word. If
     *     there is no word, start will equal end and the text will be the empty string.
     */
    function _getWordAt(editor, pos) {
        var cm = editor._codeMirror,
            start = pos.ch,
            end = start,
            line = cm.getLine(pos.line);
        while (start && CodeMirror.isWordChar(line.charAt(start - 1))) {
            --start;
        }
        while (end < line.length && CodeMirror.isWordChar(line.charAt(end))) {
            ++end;
        }
        return {start: {line: pos.line, ch: start}, end: {line: pos.line, ch: end}, text: line.slice(start, end)};
    }

    /**
     * @private
     * Helper function. Returns true if two selections are equal.
     * @param {!{start: {line: number, ch: number}, end: {line: number, ch: number}}} sel1 The first selection to compare
     * @param {!{start: {line: number, ch: number}, end: {line: number, ch: number}}} sel2 The second selection to compare
     * @return {boolean} true if the selections are equal
     */
    function _selEq(sel1, sel2) {
        return (CodeMirror.cmpPos(sel1.start, sel2.start) === 0 && CodeMirror.cmpPos(sel1.end, sel2.end) === 0);
    }

    /**
     * Expands each empty range in the selection to the nearest word boundaries. Then, if the primary selection
     * was already a range (even a non-word range), adds the next instance of the contents of that range as a selection.
     *
     * @param {!Editor} editor The editor to search in
     * @param {boolean=} removePrimary Whether to remove the current primary selection in addition to adding the
     * next one. If true, we add the next match even if the current primary selection is a cursor (we expand it
     * first to determine what to match).
     */
    function _expandWordAndAddNextToSelection(editor, removePrimary) {
        editor = editor || EditorManager.getActiveEditor();
        if (!editor) {
            return;
        }

        var selections = editor.getSelections(),
            primarySel,
            primaryIndex,
            searchText,
            added = false;

        _.each(selections, function (sel, index) {
            var isEmpty = (CodeMirror.cmpPos(sel.start, sel.end) === 0);
            if (sel.primary) {
                primarySel = sel;
                primaryIndex = index;
                if (!isEmpty) {
                    searchText = editor.document.getRange(primarySel.start, primarySel.end);
                }
            }
            if (isEmpty) {
                var wordInfo = _getWordAt(editor, sel.start);
                sel.start = wordInfo.start;
                sel.end = wordInfo.end;
                if (sel.primary && removePrimary) {
                    // Get the expanded text, even though we're going to remove this selection,
                    // since in this case we still want to select the next match.
                    searchText = wordInfo.text;
                }
            }
        });

        if (searchText && searchText.length) {
            // We store this as a query in the state so that if the user next does a "Find Next",
            // it will use the same query (but throw away the existing selection).
            var state = getSearchState(editor._codeMirror);
<<<<<<< HEAD
            setQueryInfo(state, { query: searchText, isCaseSensitive: false, isRegexp: false, isWholeWord: false });
            
=======
            setQueryInfo(state, { query: searchText, isCaseSensitive: false, isRegexp: false });

>>>>>>> 47ec5211
            // Skip over matches that are already in the selection.
            var searchStart = primarySel.end,
                nextMatch,
                isInSelection;
            do {
                nextMatch = _getNextMatch(editor, false, searchStart);
                if (nextMatch) {
                    // This is a little silly, but if we just stick the equivalence test function in here
                    // JSLint complains about creating a function in a loop, even though it's safe in this case.
                    isInSelection = _.find(selections, _.partial(_selEq, nextMatch));
                    searchStart = nextMatch.end;

                    // If we've gone all the way around, then all instances must have been selected already.
                    if (CodeMirror.cmpPos(searchStart, primarySel.end) === 0) {
                        nextMatch = null;
                        break;
                    }
                }
            } while (nextMatch && isInSelection);

            if (nextMatch) {
                nextMatch.primary = true;
                selections.push(nextMatch);
                added = true;
            }
        }

        if (removePrimary) {
            selections.splice(primaryIndex, 1);
        }

        if (added) {
            // Center the new match, but avoid scrolling to matches that are already on screen.
            _selectAndScrollTo(editor, selections, true, true);
        } else {
            // If all we did was expand some selections, don't center anything.
            _selectAndScrollTo(editor, selections, false);
        }
    }

    function _skipCurrentMatch(editor) {
        return _expandWordAndAddNextToSelection(editor, true);
    }

    /**
     * Takes the primary selection, expands it to a word range if necessary, then sets the selection to
     * include all instances of that range. Removes all other selections. Does nothing if the selection
     * is not a range after expansion.
     */
    function _findAllAndSelect(editor) {
        editor = editor || EditorManager.getActiveEditor();
        if (!editor) {
            return;
        }

        var sel = editor.getSelection(),
            newSelections = [];
        if (CodeMirror.cmpPos(sel.start, sel.end) === 0) {
            sel = _getWordAt(editor, sel.start);
        }
        if (CodeMirror.cmpPos(sel.start, sel.end) !== 0) {
            var searchStart = {line: 0, ch: 0},
                state = getSearchState(editor._codeMirror),
                nextMatch;
<<<<<<< HEAD
            setQueryInfo(state, { query: editor.document.getRange(sel.start, sel.end), isCaseSensitive: false, isRegexp: false, isWholeWord: false });
            
=======
            setQueryInfo(state, { query: editor.document.getRange(sel.start, sel.end), isCaseSensitive: false, isRegexp: false });

>>>>>>> 47ec5211
            while ((nextMatch = _getNextMatch(editor, false, searchStart, false)) !== null) {
                if (_selEq(sel, nextMatch)) {
                    nextMatch.primary = true;
                }
                newSelections.push(nextMatch);
                searchStart = nextMatch.end;
            }

            // This should find at least the original selection, but just in case...
            if (newSelections.length) {
                // Don't change the scroll position.
                editor.setSelections(newSelections, false);
            }
        }
    }

    /** Removes the current-match highlight, leaving all matches marked in the generic highlight style */
    function clearCurrentMatchHighlight(cm, state) {
        if (state.markedCurrent) {
            state.markedCurrent.clear();
            ScrollTrackMarkers.markCurrent(-1);
        }
    }

    /**
     * Selects the next match (or prev match, if searchBackwards==true) starting from either the current position
     * (if pos unspecified) or the given position (if pos specified explicitly). The starting position
     * need not be an existing match. If a new match is found, sets to state.lastMatch either the regex
     * match result, or simply true for a plain-string match. If no match found, sets state.lastMatch
     * to false.
     * @param {!Editor} editor
     * @param {?boolean} searchBackwards
     * @param {?boolean} preferNoScroll
     * @param {?Pos} pos
     */
    function findNext(editor, searchBackwards, preferNoScroll, pos) {
        var cm = editor._codeMirror;
        cm.operation(function () {
            var state = getSearchState(cm);
            clearCurrentMatchHighlight(cm, state);

            var nextMatch = _getNextMatch(editor, searchBackwards, pos);
            if (nextMatch) {
                // Update match index indicators - only possible if we have resultSet saved (missing if FIND_MAX_FILE_SIZE threshold hit)
                if (state.resultSet.length) {
                    _updateFindBarWithMatchInfo(state,
                                                {from: nextMatch.start, to: nextMatch.end}, searchBackwards);
                    // Update current-tickmark indicator - only if highlighting enabled (disabled if FIND_HIGHLIGHT_MAX threshold hit)
                    if (state.marked.length) {
                        ScrollTrackMarkers.markCurrent(state.matchIndex);  // _updateFindBarWithMatchInfo() has updated this index
                    }
                }

                _selectAndScrollTo(editor, [nextMatch], true, preferNoScroll);

                // Only mark text with "current match" highlight if search bar still open
                if (findBar && !findBar.isClosed()) {
                    // If highlighting disabled, apply both match AND current-match styles for correct appearance
                    var curentMatchClassName = state.marked.length ? "searching-current-match" : "CodeMirror-searching searching-current-match";
                    state.markedCurrent = cm.markText(nextMatch.start, nextMatch.end,
                         { className: curentMatchClassName, startStyle: "searching-first", endStyle: "searching-last" });
                }
            } else {
                cm.setCursor(editor.getCursorPos());  // collapses selection, keeping cursor in place to avoid scrolling
                // (nothing more to do: previous highlights already cleared above)
            }
        });
    }

    /** Clears all match highlights, including the current match */
    function clearHighlights(cm, state) {
        cm.operation(function () {
            state.marked.forEach(function (markedRange) {
                markedRange.clear();
            });
            clearCurrentMatchHighlight(cm, state);
        });
        state.marked.length = 0;
        state.markedCurrent = null;

        ScrollTrackMarkers.clear();

        state.resultSet = [];
        state.matchIndex = -1;
    }

    function clearSearch(cm) {
        cm.operation(function () {
            var state = getSearchState(cm);
            if (!state.parsedQuery) {
                return;
            }
            setQueryInfo(state, null);

            clearHighlights(cm, state);
        });
    }

    function toggleHighlighting(editor, enabled) {
        // Temporarily change selection color to improve highlighting - see LESS code for details
        if (enabled) {
            $(editor.getRootElement()).addClass("find-highlighting");
        } else {
            $(editor.getRootElement()).removeClass("find-highlighting");
        }

        ScrollTrackMarkers.setVisible(editor, enabled);
    }

    /**
     * Called each time the search query changes or document is modified (via Replace). Updates
     * the match count, match highlights and scrollbar tickmarks. Does not change the cursor pos.
     */
    function updateResultSet(editor) {
        var cm = editor._codeMirror,
            state = getSearchState(cm);

        function indicateHasMatches(numResults) {
            // Make the field red if it's not blank and it has no matches (which also covers invalid regexes)
            findBar.showNoResults(!state.foundAny && findBar.getQueryInfo().query);

            // Navigation buttons enabled if we have a query and more than one match
            findBar.enableNavigation(state.foundAny && numResults > 1);
            findBar.enableReplace(state.foundAny);
        }

        cm.operation(function () {
            // Clear old highlights
            if (state.marked) {
                clearHighlights(cm, state);
            }

            if (!state.parsedQuery) {
                // Search field is empty - no results
                findBar.showFindCount("");
                state.foundAny = false;
                indicateHasMatches();
                return;
            }

            // Find *all* matches, searching from start of document
            // (Except on huge documents, where this is too expensive)
            var cursor = getSearchCursor(cm, state);
            if (cm.getValue().length <= FIND_MAX_FILE_SIZE) {
                // FUTURE: if last query was prefix of this one, could optimize by filtering last result set
                state.resultSet = [];
                while (cursor.findNext()) {
                    state.resultSet.push(cursor.pos);  // pos is unique obj per search result
                }

                // Highlight all matches if there aren't too many
                if (state.resultSet.length <= FIND_HIGHLIGHT_MAX) {
                    toggleHighlighting(editor, true);

                    state.resultSet.forEach(function (result) {
                        state.marked.push(cm.markText(result.from, result.to,
                             { className: "CodeMirror-searching", startStyle: "searching-first", endStyle: "searching-last" }));
                    });
                    var scrollTrackPositions = state.resultSet.map(function (result) {
                        return result.from;
                    });

                    ScrollTrackMarkers.addTickmarks(editor, scrollTrackPositions);
                }

                // Here we only update find bar with no result. In the case of a match
                // a findNext() call is guaranteed to be followed by this function call,
                // and findNext() in turn calls _updateFindBarWithMatchInfo() to show the
                // match index.
                if (state.resultSet.length === 0) {
                    findBar.showFindCount(Strings.FIND_NO_RESULTS);
                }

                state.foundAny = (state.resultSet.length > 0);
                indicateHasMatches(state.resultSet.length);

            } else {
                // On huge documents, just look for first match & then stop
                findBar.showFindCount("");
                state.foundAny = cursor.findNext();
                indicateHasMatches();
            }
        });
    }

    /**
     * Called each time the search query field changes. Updates state.parsedQuery (parsedQuery will be falsy if the field
     * was blank OR contained a regexp with invalid syntax). Then calls updateResultSet(), and then jumps to
     * the first matching result, starting from the original cursor position.
     * @param {!Editor} editor The editor we're searching in.
     * @param {Object} state The current query state.
     * @param {boolean} initial Whether this is the initial population of the query when the search bar opens.
     *     In that case, we don't want to change the selection unnecessarily.
     */
    function handleQueryChange(editor, state, initial) {
        setQueryInfo(state, findBar.getQueryInfo());
        updateResultSet(editor);

        if (state.parsedQuery) {
            // 3rd arg: prefer to avoid scrolling if result is anywhere within view, since in this case user
            // is in the middle of typing, not navigating explicitly; viewport jumping would be distracting.
            findNext(editor, false, true, state.searchStartPos);
        } else if (!initial) {
            // Blank or invalid query: just jump back to initial pos
            editor._codeMirror.setCursor(state.searchStartPos);
        }
    }


    /**
     * Creates a Find bar for the current search session.
     * @param {!Editor} editor
     * @param {boolean} replace Whether to show the Replace UI; default false
     */
    function openSearchBar(editor, replace) {
        var cm = editor._codeMirror,
            state = getSearchState(cm);

        // Use the selection start as the searchStartPos. This way if you
        // start with a pre-populated search and enter an additional character,
        // it will extend the initial selection instead of jumping to the next
        // occurrence.
        state.searchStartPos = editor.getCursorPos(false, "start");

        // Prepopulate the search field
        var initialQuery = FindBar.getInitialQuery(findBar, editor);

        // Close our previous find bar, if any. (The open() of the new findBar will
        // take care of closing any other find bar instances.)
        if (findBar) {
            findBar.close();
        }

        // Create the search bar UI (closing any previous find bar in the process)
        findBar = new FindBar({
            multifile: false,
            replace: replace,
            initialQuery: initialQuery.query,
            initialReplaceText: initialQuery.replaceText,
            queryPlaceholder: Strings.FIND_QUERY_PLACEHOLDER
        });
        findBar.open();

        findBar
            .on("queryChange.FindReplace", function (e) {
                handleQueryChange(editor, state);
            })
            .on("doFind.FindReplace", function (e, searchBackwards) {
                findNext(editor, searchBackwards);
            })
            .on("close.FindReplace", function (e) {
                // Clear highlights but leave search state in place so Find Next/Previous work after closing
                clearHighlights(cm, state);

                // Dispose highlighting UI (important to restore normal selection color as soon as focus goes back to the editor)
                toggleHighlighting(editor, false);

                findBar.off(".FindReplace");
                findBar = null;
            });

        handleQueryChange(editor, state, true);
    }

    /**
     * If no search pending, opens the Find dialog. If search bar already open, moves to
     * next/prev result (depending on 'searchBackwards')
     */
    function doSearch(editor, searchBackwards) {
        var state = getSearchState(editor._codeMirror);
        if (state.parsedQuery) {
            findNext(editor, searchBackwards);
            return;
        }

        openSearchBar(editor, false);
    }


    /**
     * @private
     * When the user switches documents (or closes the last document), ensure that the find bar
     * closes, and also close the Replace All panel.
     */
    function _handleFileChanged() {
        if (findBar) {
            findBar.close();
        }
    }

    function doReplace(editor, all) {
        var cm = editor._codeMirror,
            state = getSearchState(cm),
            replaceText = findBar.getReplaceText();

        if (all) {
            findBar.close();
            // Delegate to Replace in Files.
            FindInFilesUI.searchAndShowResults(state.queryInfo, editor.document.file, null, replaceText);
        } else {
            cm.replaceSelection(state.queryInfo.isRegexp ? FindUtils.parseDollars(replaceText, state.lastMatch) : replaceText);

            updateResultSet(editor);  // we updated the text, so result count & tickmarks must be refreshed

            findNext(editor);
            if (!state.lastMatch) {
                // No more matches, so destroy find bar
                findBar.close();
            }
        }
    }

    function replace(editor) {
        // If Replace bar already open, treat the shortcut as a hotkey for the Replace button
        if (findBar && findBar.getOptions().replace && findBar.isReplaceEnabled()) {
            doReplace(editor, false);
            return;
        }

        openSearchBar(editor, true);

        findBar
            .on("doReplace.FindReplace", function (e) {
                doReplace(editor, false);
            })
            .on("doReplaceAll.FindReplace", function (e) {
                doReplace(editor, true);
            });
    }

    function _launchFind() {
        var editor = EditorManager.getActiveEditor();
        if (editor) {
            // Create a new instance of the search bar UI
            clearSearch(editor._codeMirror);
            doSearch(editor, false);
        }
    }

    function _findNext() {
        var editor = EditorManager.getActiveEditor();
        if (editor) {
            doSearch(editor);
        }
    }

    function _findPrevious() {
        var editor = EditorManager.getActiveEditor();
        if (editor) {
            doSearch(editor, true);
        }
    }

    function _replace() {
        var editor = EditorManager.getActiveEditor();
        if (editor) {
            replace(editor);
        }
    }

    MainViewManager.on("currentFileChange", _handleFileChanged);

    CommandManager.register(Strings.CMD_FIND,                   Commands.CMD_FIND,                  _launchFind);
    CommandManager.register(Strings.CMD_FIND_NEXT,              Commands.CMD_FIND_NEXT,             _findNext);
    CommandManager.register(Strings.CMD_REPLACE,                Commands.CMD_REPLACE,               _replace);
    CommandManager.register(Strings.CMD_FIND_PREVIOUS,          Commands.CMD_FIND_PREVIOUS,         _findPrevious);
    CommandManager.register(Strings.CMD_FIND_ALL_AND_SELECT,    Commands.CMD_FIND_ALL_AND_SELECT,   _findAllAndSelect);
    CommandManager.register(Strings.CMD_ADD_NEXT_MATCH,         Commands.CMD_ADD_NEXT_MATCH,        _expandWordAndAddNextToSelection);
    CommandManager.register(Strings.CMD_SKIP_CURRENT_MATCH,     Commands.CMD_SKIP_CURRENT_MATCH,    _skipCurrentMatch);

    // For unit testing
    exports._getWordAt                       = _getWordAt;
    exports._expandWordAndAddNextToSelection = _expandWordAndAddNextToSelection;
    exports._findAllAndSelect                = _findAllAndSelect;
});<|MERGE_RESOLUTION|>--- conflicted
+++ resolved
@@ -98,11 +98,8 @@
             return "";
         }
 
-<<<<<<< HEAD
         var query = queryInfo.query;
     
-=======
->>>>>>> 47ec5211
         // Is it a (non-blank) regex?
         if (queryInfo.isRegexp) {
             try {
@@ -116,12 +113,8 @@
                 }
                 return "";
             }
-<<<<<<< HEAD
         } else if (queryInfo.isWholeWord) {
             return new RegExp("\\b" + StringUtils.regexEscape(query) + "\\b", queryInfo.isCaseSensitive ? "" : "i");
-=======
-
->>>>>>> 47ec5211
         } else {
             return query;
         }
@@ -131,11 +124,7 @@
      * @private
      * Determine the query from the given info and store it in the state.
      * @param {SearchState} state The state to store the parsed query in
-<<<<<<< HEAD
-     * @param {{query: string, caseSensitive: boolean, isRegexp: boolean, isWholeWord: boolean}} queryInfo 
-=======
-     * @param {{query: string, caseSensitive: boolean, isRegexp: boolean}} queryInfo
->>>>>>> 47ec5211
+     * @param {{query: string, caseSensitive: boolean, isRegexp: boolean, isWholeWord: boolean}} queryInfo
      *      The query info object as returned by FindBar.getQueryInfo()
      */
     function setQueryInfo(state, queryInfo) {
@@ -334,13 +323,8 @@
             // We store this as a query in the state so that if the user next does a "Find Next",
             // it will use the same query (but throw away the existing selection).
             var state = getSearchState(editor._codeMirror);
-<<<<<<< HEAD
             setQueryInfo(state, { query: searchText, isCaseSensitive: false, isRegexp: false, isWholeWord: false });
             
-=======
-            setQueryInfo(state, { query: searchText, isCaseSensitive: false, isRegexp: false });
-
->>>>>>> 47ec5211
             // Skip over matches that are already in the selection.
             var searchStart = primarySel.end,
                 nextMatch,
@@ -405,13 +389,8 @@
             var searchStart = {line: 0, ch: 0},
                 state = getSearchState(editor._codeMirror),
                 nextMatch;
-<<<<<<< HEAD
             setQueryInfo(state, { query: editor.document.getRange(sel.start, sel.end), isCaseSensitive: false, isRegexp: false, isWholeWord: false });
             
-=======
-            setQueryInfo(state, { query: editor.document.getRange(sel.start, sel.end), isCaseSensitive: false, isRegexp: false });
-
->>>>>>> 47ec5211
             while ((nextMatch = _getNextMatch(editor, false, searchStart, false)) !== null) {
                 if (_selEq(sel, nextMatch)) {
                     nextMatch.primary = true;
