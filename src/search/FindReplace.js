/*
 * Copyright (c) 2012 Adobe Systems Incorporated. All rights reserved.
 *  
 * Permission is hereby granted, free of charge, to any person obtaining a
 * copy of this software and associated documentation files (the "Software"), 
 * to deal in the Software without restriction, including without limitation 
 * the rights to use, copy, modify, merge, publish, distribute, sublicense, 
 * and/or sell copies of the Software, and to permit persons to whom the 
 * Software is furnished to do so, subject to the following conditions:
 *  
 * The above copyright notice and this permission notice shall be included in
 * all copies or substantial portions of the Software.
 *  
 * THE SOFTWARE IS PROVIDED "AS IS", WITHOUT WARRANTY OF ANY KIND, EXPRESS OR
 * IMPLIED, INCLUDING BUT NOT LIMITED TO THE WARRANTIES OF MERCHANTABILITY, 
 * FITNESS FOR A PARTICULAR PURPOSE AND NONINFRINGEMENT. IN NO EVENT SHALL THE
 * AUTHORS OR COPYRIGHT HOLDERS BE LIABLE FOR ANY CLAIM, DAMAGES OR OTHER 
 * LIABILITY, WHETHER IN AN ACTION OF CONTRACT, TORT OR OTHERWISE, ARISING 
 * FROM, OUT OF OR IN CONNECTION WITH THE SOFTWARE OR THE USE OR OTHER 
 * DEALINGS IN THE SOFTWARE.
 * 
 */

/*jslint vars: true, plusplus: true, devel: true, nomen: true, regexp: true, indent: 4, maxerr: 50 */
/*global define, $, Mustache */
/*unittests: FindReplace*/


/**
 * Adds Find and Replace commands
 *
 * Originally based on the code in CodeMirror2/lib/util/search.js.
 */
define(function (require, exports, module) {
    "use strict";

    var CommandManager      = require("command/CommandManager"),
        KeyBindingManager   = require("command/KeyBindingManager"),
        AppInit             = require("utils/AppInit"),
        Commands            = require("command/Commands"),
        DocumentManager     = require("document/DocumentManager"),
        Strings             = require("strings"),
        StringUtils         = require("utils/StringUtils"),
        Editor              = require("editor/Editor"),
        EditorManager       = require("editor/EditorManager"),
        ModalBar            = require("widgets/ModalBar").ModalBar,
        KeyEvent            = require("utils/KeyEvent"),
        ScrollTrackMarkers  = require("search/ScrollTrackMarkers"),
        PanelManager        = require("view/PanelManager"),
        Resizer             = require("utils/Resizer"),
        StatusBar           = require("widgets/StatusBar"),
        PreferencesManager  = require("preferences/PreferencesManager"),
        ViewUtils           = require("utils/ViewUtils");
    
    var searchBarTemplate            = require("text!htmlContent/findreplace-bar.html"),
        searchReplacePanelTemplate   = require("text!htmlContent/search-replace-panel.html"),
        searchReplaceResultsTemplate = require("text!htmlContent/search-replace-results.html");

    /** @const Maximum file size to search within (in chars) */
    var FIND_MAX_FILE_SIZE  = 500000;

    /** @const If the number of matches exceeds this limit, inline text highlighting and scroll-track tickmarks are disabled */
    var FIND_HIGHLIGHT_MAX  = 2000;

    /** @const Maximum number of matches to collect for Replace All; any additional matches are not listed in the panel & are not replaced */
    var REPLACE_ALL_MAX     = 300;
    
    var _prefs = PreferencesManager.getPreferenceStorage(module, {
        caseSensitive: false,
        regexp: false
    });

    /** @type {!Panel} Panel that shows results of replaceAll action */
    var replaceAllPanel = null;

    /** @type {?Document} Instance of the currently opened document when replaceAllPanel is visible */
    var currentDocument = null;

    /** @type {$.Element} jQuery elements used in the replaceAll panel */
    var $replaceAllContainer,
        $replaceAllWhat,
        $replaceAllWith,
        $replaceAllSummary,
        $replaceAllTable;

    /** @type {?ModalBar} Currently open Find or Find/Replace bar, if any */
    var modalBar;
    
    /** @type {!function():void} API from FindInFiles for closing its conflicting search bar, if open */
    var closeFindInFilesBar;
    

    function SearchState() {
        this.searchStartPos = null;
        this.query = null;
        this.foundAny = false;
        this.marked = [];
    }

    function getSearchState(cm) {
        if (!cm._searchState) {
            cm._searchState = new SearchState();
        }
        return cm._searchState;
    }

    function getSearchCursor(cm, query, pos) {
        // Heuristic: if the query string is all lowercase, do a case insensitive search.
        return cm.getSearchCursor(query, pos, !$("#find-case-sensitive").is(".active"));
    }
    
    function _updateSearchBarFromPrefs() {
        $("#find-case-sensitive").toggleClass("active", _prefs.getValue("caseSensitive"));
        $("#find-regexp").toggleClass("active",         _prefs.getValue("regexp"));
    }
    function _updatePrefsFromSearchBar() {
        _prefs.setValue("caseSensitive", $("#find-case-sensitive").is(".active"));
        _prefs.setValue("regexp",        $("#find-regexp").is(".active"));
    }
    
    function parseQuery(query) {
        $(".modal-bar .message").show();
        $(".modal-bar .error").hide();
        
        // Is it a (non-blank) regex?
        if (query && $("#find-regexp").is(".active")) {
            try {
                var caseSensitive = $("#find-case-sensitive").is(".active");
                return new RegExp(query, caseSensitive ? "" : "i");
            } catch (e) {
                $(".modal-bar .message").hide();
                $(".modal-bar .error")
                    .show()
                    .text(e.message);
                return "";
            }
        
        } else {
            return query;
        }
    }

    function parseDollars(replaceWith, match) {
        replaceWith = replaceWith.replace(/(\$+)(\d{1,2})/g, function (whole, dollars, index) {
            var parsedIndex = parseInt(index, 10);
            if (dollars.length % 2 === 1 && parsedIndex !== 0) {
                return dollars.substr(1) + (match[parsedIndex] || "");
            } else {
                return whole;
            }
        });
        replaceWith = replaceWith.replace(/\$\$/g, "$");
        return replaceWith;
    }

    /**
     * Selects the next match (or prev match, if rev==true) starting from either the current position
     * (if pos unspecified) or the given position (if pos specified explicitly). The starting position
     * need not be an existing match. If a new match is found, sets to state.lastMatch either the regex
     * match result, or simply true for a plain-string match. If no match found, sets state.lastMatch
     * to false.
     * @param {!Editor} editor
     * @param {?boolean} rev
     * @param {?boolean} preferNoScroll
     * @param {?Pos} pos
     */
    function findNext(editor, rev, preferNoScroll, pos) {
        var cm = editor._codeMirror;
        cm.operation(function () {
            var state = getSearchState(cm);
            var cursor = getSearchCursor(cm, state.query, pos || cm.getCursor(Boolean(rev))); // null and false mean different things to getCursor()

            state.lastMatch = cursor.find(rev);
            if (!state.lastMatch) {
                // If no result found before hitting edge of file, try wrapping around
                cursor = getSearchCursor(cm, state.query, rev ? {line: cm.lineCount() - 1} : {line: 0, ch: 0});
                state.lastMatch = cursor.find(rev);
                
<<<<<<< HEAD
                // No result found, period: clear selection & bail
                if (!cursor.find(rev)) {
                    cm.setCursor(editor.getCursor());  // collapses selection, keeping cursor in place to avoid scrolling
                    found = false;
=======
                if (!state.lastMatch) {
                    // No result found, period: clear selection & bail
                    cm.setCursor(cm.getCursor());  // collapses selection, keeping cursor in place to avoid scrolling
>>>>>>> b616b280
                    return;
                }
            }

            var resultVisible = editor.isLineVisible(cursor.from().line),
                centerOptions = Editor.BOUNDARY_CHECK_NORMAL;
            
            if (preferNoScroll && resultVisible) {
                // no need to scroll if the line with the match is in view
                centerOptions = Editor.BOUNDARY_IGNORE_TOP;
            }
            cm.scrollIntoView({from: cursor.from(), to: cursor.to()});
            editor.setSelection(cursor.from(), cursor.to(), true, centerOptions);
        });
    }

    function clearHighlights(cm, state) {
        cm.operation(function () {
            state.marked.forEach(function (markedRange) {
                markedRange.clear();
            });
        });
        state.marked.length = 0;
        
        ScrollTrackMarkers.clear();
    }

    function clearSearch(cm) {
        cm.operation(function () {
            var state = getSearchState(cm);
            if (!state.query) {
                return;
            }
            state.query = null;

            clearHighlights(cm, state);
        });
    }
    
    function _closeFindBar() {
        if (modalBar) {
            // 1st arg = restore scroll pos; 2nd arg = no animation, since getting replaced immediately
            modalBar.close(true, false);
        }
    }
    function _registerFindInFilesCloser(closer) {
        closeFindInFilesBar = closer;
    }
    
    function createModalBar(template) {
        // Normally, creating a new modal bar will simply cause the old one to close
        // automatically. This can cause timing issues because the focus change might
        // cause the new one to think it should close, too. The old CodeMirror version
        // of this handled it by adding a timeout within which a blur wouldn't cause
        // the modal bar to close. Rather than reinstate that hack, we simply explicitly
        // close the old modal bar (which may be a Find, Replace, *or* Find in Files bar
        // before creating a new one. (TODO: remove once #6203 fixed)
        _closeFindBar();
        closeFindInFilesBar();
        
        modalBar = new ModalBar(template, true);  // 2nd arg = auto-close on Esc/blur
        
        $(modalBar).on("close", function (event) {
            modalBar = null;
        });
    }
    
    function addShortcutToTooltip($elem, commandId) {
        var replaceShortcut = KeyBindingManager.getKeyBindings(commandId)[0];
        if (replaceShortcut) {
            var oldTitle = $elem.attr("title");
            oldTitle = (oldTitle ? oldTitle + " " : "");
            $elem.attr("title", oldTitle + "(" + KeyBindingManager.formatKeyDescriptor(replaceShortcut.displayKey) + ")");
        }
    }

    
    function toggleHighlighting(editor, enabled) {
        // Temporarily change selection color to improve highlighting - see LESS code for details
        if (enabled) {
            $(editor.getRootElement()).addClass("find-highlighting");
        } else {
            $(editor.getRootElement()).removeClass("find-highlighting");
        }
        
        ScrollTrackMarkers.setVisible(editor, enabled);
    }

    /**
     * Called each time the search query changes or document is modified (via Replace). Updates
     * the match count, match highlights and scrollbar tickmarks. Does not change the cursor pos.
     */
    function updateResultSet(editor) {
        var cm = editor._codeMirror,
            state = getSearchState(cm);
        
<<<<<<< HEAD
        // Use the selection start as the searchStartPos. This way if you
        // start with a pre-populated search and enter an additional character,
        // it will extend the initial selection instead of jumping to the next
        // occurrence.
        var searchStartPos = editor.getCursor(true);
        
        //Helper method to enable next / prev navigation in Find modal bar.
        function enableFindNavigator(show) {
            if (show) {
                $(".modal-bar .navigator").css("display", "inline-block");
            } else {
                $(".modal-bar .navigator").css("display", "none");
            }
=======
        function indicateHasMatches(numResults) {
            // Make the field red if it's not blank and it has no matches (which also covers invalid regexes)
            ViewUtils.toggleClass($("#find-what"), "no-results", !state.foundAny && $("#find-what").val());
            
            // Buttons disabled if blank, OR if no matches (Replace buttons) / < 2 matches (nav buttons)
            $("#find-prev, #find-next").prop("disabled", !state.foundAny || numResults < 2);
            $("#replace-yes, #replace-all").prop("disabled", !state.foundAny);
>>>>>>> b616b280
        }
        
        cm.operation(function () {
            // Clear old highlights
            if (state.marked) {
                clearHighlights(cm, state);
            }
            
            if (!state.query) {
                // Search field is empty - no results
                $("#find-counter").text("");
                state.foundAny = false;
                indicateHasMatches();
                return;
            }
            
            // Find *all* matches, searching from start of document
            // (Except on huge documents, where this is too expensive)
            var cursor = getSearchCursor(cm, state.query);
            if (cm.getValue().length <= FIND_MAX_FILE_SIZE) {
                // FUTURE: if last query was prefix of this one, could optimize by filtering last result set
                var resultSet = [];
                while (cursor.findNext()) {
                    resultSet.push(cursor.pos);  // pos is unique obj per search result
                }
                
                // Highlight all matches if there aren't too many
                if (resultSet.length <= FIND_HIGHLIGHT_MAX) {
                    toggleHighlighting(editor, true);
                    
                    resultSet.forEach(function (result) {
                        state.marked.push(cm.markText(result.from, result.to,
                             { className: "CodeMirror-searching", startStyle: "searching-first", endStyle: "searching-last" }));
                    });
                    var scrollTrackPositions = resultSet.map(function (result) {
                        return result.from;
                    });
                    
                    ScrollTrackMarkers.addTickmarks(editor, scrollTrackPositions);
                }
                
                if (resultSet.length === 0) {
                    $("#find-counter").text(Strings.FIND_NO_RESULTS);
                } else if (resultSet.length === 1) {
                    $("#find-counter").text(Strings.FIND_RESULT_COUNT_SINGLE);
                } else {
                    $("#find-counter").text(StringUtils.format(Strings.FIND_RESULT_COUNT, resultSet.length));
                }
                state.foundAny = (resultSet.length > 0);
                indicateHasMatches(resultSet.length);
                
            } else {
                // On huge documents, just look for first match & then stop
                $("#find-counter").text("");
                state.foundAny = cursor.findNext();
                indicateHasMatches();
            }
        });
    }
    
    /**
     * Called each time the search query field changes. Updates state.query (query will be falsy if the field
     * was blank OR contained a regexp with invalid syntax). Then calls updateResultSet(), and then jumps to
     * the first matching result, starting from the original cursor position.
     */
    function handleQueryChange(editor, state) {
        state.query = parseQuery($("#find-what").val());
        updateResultSet(editor);
        
        if (state.query) {
            // 3rd arg: prefer to avoid scrolling if result is anywhere within view, since in this case user
            // is in the middle of typing, not navigating explicitly; viewport jumping would be distracting.
            findNext(editor, false, true, state.searchStartPos);
        } else {
            // Blank or invalid query: just jump back to initial pos
            editor._codeMirror.setCursor(state.searchStartPos);
        }
    }
    
    
    /**
     * Opens the search bar with the given HTML content (Find or Find-Replace), attaches common Find behaviors,
     * and prepopulates the query field.
     * @param {!Editor} editor
     * @param {!Object} templateVars
     */
    function openSearchBar(editor, templateVars) {
        var cm = editor._codeMirror,
            state = getSearchState(cm);
        
        // Use the selection start as the searchStartPos. This way if you
        // start with a pre-populated search and enter an additional character,
        // it will extend the initial selection instead of jumping to the next
        // occurrence.
        state.searchStartPos = cm.getCursor(true);
        
        // If a previous search/replace bar was open, capture its query text for use below
        var initialQuery;
        if (modalBar) {
            initialQuery = $("#find-what").val();
        }
        
<<<<<<< HEAD
        createModalBar(queryDialog, true);
        $(modalBar).on("commit", function (e, query) {
            if (!state.findNextCalled) {
                // If findNextCalled is false, this means the user has *not*
                // entered any search text *or* pressed Cmd-G/F3 to find the
                // next occurrence. In this case we want to start searching
                // *after* the current selection so we find the next occurrence.
                searchStartPos = editor.getCursor(false);
                findFirst(query);
            }
        });
        $(modalBar).on("commit close", function (e, query) {
=======
        // Create the search bar UI (closing any previous modalBar in the process)
        var htmlContent = Mustache.render(searchBarTemplate, $.extend(templateVars, Strings));
        createModalBar(htmlContent);
        addShortcutToTooltip($("#find-next"), Commands.EDIT_FIND_NEXT);
        addShortcutToTooltip($("#find-prev"), Commands.EDIT_FIND_PREVIOUS);
        
        $(modalBar).on("close", function (e, query) {
>>>>>>> b616b280
            // Clear highlights but leave search state in place so Find Next/Previous work after closing
            clearHighlights(cm, state);
            
            // Dispose highlighting UI (important to restore normal selection color as soon as focus goes back to the editor)
            toggleHighlighting(editor, false);
            
            // Hide error popup, since it hangs down low enough to make the slide-out look awkward
            $(".modal-bar .error").hide();
        });
        
        modalBar.getRoot()
            .on("click", "#find-next", function (e) {
                findNext(editor);
            })
            .on("click", "#find-prev", function (e) {
                findNext(editor, true);
            })
            .on("click", "#find-case-sensitive, #find-regexp", function (e) {
                $(e.currentTarget).toggleClass('active');
                _updatePrefsFromSearchBar();
                
                handleQueryChange(editor, state);
            })
            .on("keydown", function (e) {
                if (e.keyCode === KeyEvent.DOM_VK_RETURN) {
                    if (!e.shiftKey) {
                        findNext(editor);
                    } else {
                        findNext(editor, true);
                    }
                }
            });
        
        $("#find-what").on("input", function () {
            handleQueryChange(editor, state);
        });

        // Prepopulate the search field
        if (!initialQuery) {
            // Prepopulate with the current selection, if any
            initialQuery = cm.getSelection();
            
            // Eliminate newlines since we don't generally support searching across line boundaries (#2960)
            var newline = initialQuery.indexOf("\n");
            if (newline !== -1) {
                initialQuery = initialQuery.substr(0, newline);
            }
        }
        
        // Initial UI state
        $("#find-what")
            .val(initialQuery)
            .get(0).select();
        _updateSearchBarFromPrefs();
        
        handleQueryChange(editor, state);
    }
    
    /**
     * If no search pending, opens the Find dialog. If search bar already open, moves to
     * next/prev result (depending on 'rev')
     */
    function doSearch(editor, rev) {
        var state = getSearchState(editor._codeMirror);
        if (state.query) {
            findNext(editor, rev);
            return;
        }
        
        openSearchBar(editor, {});
    }

    /**
     * @private
     * Closes a panel with search-replace results.
     * Main purpose is to make sure that events are correctly detached from current document.
     */
    function _closeReplaceAllPanel() {
        if (replaceAllPanel !== null && replaceAllPanel.isVisible()) {
            replaceAllPanel.hide();
        }
        $(currentDocument).off("change.replaceAll");
    }
    
    /**
     * @private
     * When the user switches documents (or closes the last document), ensure that the find bar
     * closes, and also close the Replace All panel.
     */
    function _handleDocumentChange() {
        if (modalBar) {
            modalBar.close();
        }
        _closeReplaceAllPanel();
    }

    /**
     * @private
     * Shows a panel with search results and offers to replace them,
     * user can use checkboxes to select which results he wishes to replace.
     * @param {Editor} editor - Currently active editor that was used to invoke this action.
     * @param {string|RegExp} replaceWhat - Query that will be passed into CodeMirror Cursor to search for results.
     * @param {string} replaceWith - String that should be used to replace chosen results.
     */
    function _showReplaceAllPanel(editor, replaceWhat, replaceWith) {
        var results = [],
            cm      = editor._codeMirror,
            cursor  = getSearchCursor(cm, replaceWhat),
            from,
            to,
            line,
            multiLine,
            matchResult = cursor.findNext();

        // Collect all results from document
        while (matchResult) {
            from      = cursor.from();
            to        = cursor.to();
            line      = editor.document.getLine(from.line);
            multiLine = from.line !== to.line;

            results.push({
                index:     results.length, // add indexes to array
                from:      from,
                to:        to,
                line:      from.line + 1,
                pre:       line.slice(0, from.ch),
                highlight: line.slice(from.ch, multiLine ? undefined : to.ch),
                post:      multiLine ? "\u2026" : line.slice(to.ch),
                result:    matchResult
            });

            if (results.length >= REPLACE_ALL_MAX) {
                break;
            }
            
            matchResult = cursor.findNext();
        }

        // This text contains some formatting, so all the strings are assumed to be already escaped
        var resultsLength = results.length,
            summary = StringUtils.format(
                Strings.FIND_REPLACE_TITLE_PART3,
                resultsLength,
                resultsLength > 1 ? Strings.FIND_IN_FILES_MATCHES : Strings.FIND_IN_FILES_MATCH,
                resultsLength >= REPLACE_ALL_MAX ? Strings.FIND_IN_FILES_MORE_THAN : ""
            );

        // Insert the search summary
        $replaceAllWhat.text(replaceWhat.toString());
        $replaceAllWith.text(replaceWith.toString());
        $replaceAllSummary.html(summary);

        // All checkboxes are checked by default
        $replaceAllContainer.find(".check-all").prop("checked", true);

        // Attach event to replace button
        $replaceAllContainer.find("button.replace-checked").off().on("click", function (e) {
            $replaceAllTable.find(".check-one:checked")
                .closest(".replace-row")
                .toArray()
                .reverse()
                .forEach(function (checkedRow) {
                    var match = results[$(checkedRow).data("match")],
                        rw    = typeof replaceWhat === "string" ? replaceWith : parseDollars(replaceWith, match.result);
                    editor.document.replaceRange(rw, match.from, match.to, "+replaceAll");
                });
            _closeReplaceAllPanel();
        });

        // Insert the search results
        $replaceAllTable
            .empty()
            .append(Mustache.render(searchReplaceResultsTemplate, {searchResults: results}))
            .off()
            .on("click", ".check-one", function (e) {
                e.stopPropagation();
            })
            .on("click", ".replace-row", function (e) {
                var match = results[$(e.currentTarget).data("match")];
                editor.setSelection(match.from, match.to, true);
            });

        // we can't safely replace after document has been modified
        // this handler is only attached, when replaceAllPanel is visible
        currentDocument = DocumentManager.getCurrentDocument();
        $(currentDocument).on("change.replaceAll", function () {
            _closeReplaceAllPanel();
        });

        replaceAllPanel.show();
    }

    /** Shows the Find-Replace search bar at top */
    function replace(editor) {
        // If Replace bar already open, treat the shortcut as a hotkey for the Replace button
        var $replaceBtn = $("#replace-yes");
        if ($replaceBtn.length) {
            if ($replaceBtn.is(":enabled")) {
                $replaceBtn.click();
            }
            return;
        }
        
        openSearchBar(editor, {replace: true});
        addShortcutToTooltip($("#replace-yes"), Commands.EDIT_REPLACE);
        
        var cm = editor._codeMirror,
            state = getSearchState(cm);
        
        function getReplaceWith() {
            return $("#replace-with").val() || "";
        }
        
        modalBar.getRoot().on("click", function (e) {
            if (e.target.id === "replace-yes") {
                var text = getReplaceWith();
                cm.replaceSelection(typeof state.query === "string" ? text : parseDollars(text, state.lastMatch));
                
                updateResultSet(editor);  // we updated the text, so result count & tickmarks must be refreshed
                
                findNext(editor);
                if (!state.lastMatch) {
                    // No more matches, so destroy modalBar
                    modalBar.close();
                }
                
            } else if (e.target.id === "replace-all") {
                modalBar.close();
                _showReplaceAllPanel(editor, state.query, getReplaceWith());
            }
        });
        
        // One-off hack to make Find/Replace fields a self-contained tab cycle - TODO: remove once https://trello.com/c/lTSJgOS2 implemented
        modalBar.getRoot().on("keydown", function (e) {
            if (e.keyCode === KeyEvent.DOM_VK_TAB && !e.ctrlKey && !e.metaKey && !e.altKey) {
                if (e.target.id === "replace-with" && !e.shiftKey) {
                    $("#find-what").focus();
                    e.preventDefault();
                } else if (e.target.id === "find-what" && e.shiftKey) {
                    $("#replace-with").focus();
                    e.preventDefault();
                }
            }
<<<<<<< HEAD

            query = parseQuery(query);
            
            // Don't animate since it should feel like we're just switching the content of the ModalBar.
            // Eventually we should rip out all this code (which comes from the old CodeMirror dialog
            // logic) and just change the content itself.
            createModalBar(replacementQueryDialog, true, false);
            $(modalBar).on("commit", function (e, text) {
                text = text || "";
                clearSearch(cm);
                var cursor = getSearchCursor(cm, query, editor.getCursor(true));
                var advance = function () {
                    var start = cursor.from(),
                        match = cursor.findNext();
                    if (!match) {
                        cursor = getSearchCursor(cm, query);
                        match = cursor.findNext();
                        if (!match ||
                                (start && cursor.from().line === start.line && cursor.from().ch === start.ch)) {
                            // No more matches, so destroy modalBar
                            modalBar = null;
                            return;
                        }
                    }
                    editor.setSelection(cursor.from(), cursor.to(), true, Editor.BOUNDARY_CHECK_NORMAL);
                    createModalBar(doReplaceConfirm, true, false);
                    modalBar.getRoot().on("click", function (e) {
                        var animate = (e.target.id !== "replace-yes" && e.target.id !== "replace-no");
                        modalBar.close(true, animate);
                        if (e.target.id === "replace-yes") {
                            doReplace(match);
                        } else if (e.target.id === "replace-no") {
                            advance();
                        } else if (e.target.id === "replace-all") {
                            _showReplaceAllPanel(editor, query, text);
                        } else if (e.target.id === "replace-stop") {
                            // Destroy modalBar on stop
                            modalBar = null;
                        }
                    });
                };
                var doReplace = function (match) {
                    cursor.replace(typeof query === "string" ? text : parseDollars(text, match));
                    advance();
                };
                advance();
            });
=======
>>>>>>> b616b280
        });
    }

    function _launchFind() {
        var editor = EditorManager.getActiveEditor();
        if (editor) {
            // Create a new instance of the search bar UI
            clearSearch(editor._codeMirror);
            doSearch(editor, false);
        }
    }

    function _findNext() {
        var editor = EditorManager.getActiveEditor();
        if (editor) {
            doSearch(editor);
        }
    }

    function _findPrevious() {
        var editor = EditorManager.getActiveEditor();
        if (editor) {
            doSearch(editor, true);
        }
    }

    function _replace() {
        var editor = EditorManager.getActiveEditor();
        if (editor) {
            replace(editor);
        }
    }

    // Initialize items dependent on HTML DOM
    AppInit.htmlReady(function () {
        var panelHtml        = Mustache.render(searchReplacePanelTemplate, Strings);
        replaceAllPanel      = PanelManager.createBottomPanel("findReplace-all.panel", $(panelHtml), 100);
        $replaceAllContainer = replaceAllPanel.$panel;
        $replaceAllWhat      = $replaceAllContainer.find(".replace-what");
        $replaceAllWith      = $replaceAllContainer.find(".replace-with");
        $replaceAllSummary   = $replaceAllContainer.find(".replace-summary");
        $replaceAllTable     = $replaceAllContainer.children(".table-container");

        // Attach events to the panel
        replaceAllPanel.$panel
            .on("click", ".close", function () {
                _closeReplaceAllPanel();
            })
            .on("click", ".check-all", function (e) {
                var isChecked = $(this).is(":checked");
                replaceAllPanel.$panel.find(".check-one").prop("checked", isChecked);
            });
    });

    $(DocumentManager).on("currentDocumentChange", _handleDocumentChange);

    CommandManager.register(Strings.CMD_FIND,           Commands.EDIT_FIND,          _launchFind);
    CommandManager.register(Strings.CMD_FIND_NEXT,      Commands.EDIT_FIND_NEXT,     _findNext);
    CommandManager.register(Strings.CMD_REPLACE,        Commands.EDIT_REPLACE,       _replace);
    CommandManager.register(Strings.CMD_FIND_PREVIOUS,  Commands.EDIT_FIND_PREVIOUS, _findPrevious);
    
    // APIs shared with FindInFiles
    exports._updatePrefsFromSearchBar  = _updatePrefsFromSearchBar;
    exports._updateSearchBarFromPrefs  = _updateSearchBarFromPrefs;
    exports._closeFindBar              = _closeFindBar;
    exports._registerFindInFilesCloser = _registerFindInFilesCloser;
});<|MERGE_RESOLUTION|>--- conflicted
+++ resolved
@@ -168,7 +168,7 @@
         var cm = editor._codeMirror;
         cm.operation(function () {
             var state = getSearchState(cm);
-            var cursor = getSearchCursor(cm, state.query, pos || cm.getCursor(Boolean(rev))); // null and false mean different things to getCursor()
+            var cursor = getSearchCursor(cm, state.query, pos || editor.getCursor(Boolean(rev))); // null and false mean different things to getCursor()
 
             state.lastMatch = cursor.find(rev);
             if (!state.lastMatch) {
@@ -176,16 +176,9 @@
                 cursor = getSearchCursor(cm, state.query, rev ? {line: cm.lineCount() - 1} : {line: 0, ch: 0});
                 state.lastMatch = cursor.find(rev);
                 
-<<<<<<< HEAD
-                // No result found, period: clear selection & bail
-                if (!cursor.find(rev)) {
-                    cm.setCursor(editor.getCursor());  // collapses selection, keeping cursor in place to avoid scrolling
-                    found = false;
-=======
                 if (!state.lastMatch) {
                     // No result found, period: clear selection & bail
-                    cm.setCursor(cm.getCursor());  // collapses selection, keeping cursor in place to avoid scrolling
->>>>>>> b616b280
+                    cm.setCursor(editor.getCursor());  // collapses selection, keeping cursor in place to avoid scrolling
                     return;
                 }
             }
@@ -282,21 +275,6 @@
         var cm = editor._codeMirror,
             state = getSearchState(cm);
         
-<<<<<<< HEAD
-        // Use the selection start as the searchStartPos. This way if you
-        // start with a pre-populated search and enter an additional character,
-        // it will extend the initial selection instead of jumping to the next
-        // occurrence.
-        var searchStartPos = editor.getCursor(true);
-        
-        //Helper method to enable next / prev navigation in Find modal bar.
-        function enableFindNavigator(show) {
-            if (show) {
-                $(".modal-bar .navigator").css("display", "inline-block");
-            } else {
-                $(".modal-bar .navigator").css("display", "none");
-            }
-=======
         function indicateHasMatches(numResults) {
             // Make the field red if it's not blank and it has no matches (which also covers invalid regexes)
             ViewUtils.toggleClass($("#find-what"), "no-results", !state.foundAny && $("#find-what").val());
@@ -304,7 +282,6 @@
             // Buttons disabled if blank, OR if no matches (Replace buttons) / < 2 matches (nav buttons)
             $("#find-prev, #find-next").prop("disabled", !state.foundAny || numResults < 2);
             $("#replace-yes, #replace-all").prop("disabled", !state.foundAny);
->>>>>>> b616b280
         }
         
         cm.operation(function () {
@@ -399,7 +376,7 @@
         // start with a pre-populated search and enter an additional character,
         // it will extend the initial selection instead of jumping to the next
         // occurrence.
-        state.searchStartPos = cm.getCursor(true);
+        state.searchStartPos = editor.getCursor(true);
         
         // If a previous search/replace bar was open, capture its query text for use below
         var initialQuery;
@@ -407,20 +384,6 @@
             initialQuery = $("#find-what").val();
         }
         
-<<<<<<< HEAD
-        createModalBar(queryDialog, true);
-        $(modalBar).on("commit", function (e, query) {
-            if (!state.findNextCalled) {
-                // If findNextCalled is false, this means the user has *not*
-                // entered any search text *or* pressed Cmd-G/F3 to find the
-                // next occurrence. In this case we want to start searching
-                // *after* the current selection so we find the next occurrence.
-                searchStartPos = editor.getCursor(false);
-                findFirst(query);
-            }
-        });
-        $(modalBar).on("commit close", function (e, query) {
-=======
         // Create the search bar UI (closing any previous modalBar in the process)
         var htmlContent = Mustache.render(searchBarTemplate, $.extend(templateVars, Strings));
         createModalBar(htmlContent);
@@ -428,7 +391,6 @@
         addShortcutToTooltip($("#find-prev"), Commands.EDIT_FIND_PREVIOUS);
         
         $(modalBar).on("close", function (e, query) {
->>>>>>> b616b280
             // Clear highlights but leave search state in place so Find Next/Previous work after closing
             clearHighlights(cm, state);
             
@@ -673,56 +635,6 @@
                     e.preventDefault();
                 }
             }
-<<<<<<< HEAD
-
-            query = parseQuery(query);
-            
-            // Don't animate since it should feel like we're just switching the content of the ModalBar.
-            // Eventually we should rip out all this code (which comes from the old CodeMirror dialog
-            // logic) and just change the content itself.
-            createModalBar(replacementQueryDialog, true, false);
-            $(modalBar).on("commit", function (e, text) {
-                text = text || "";
-                clearSearch(cm);
-                var cursor = getSearchCursor(cm, query, editor.getCursor(true));
-                var advance = function () {
-                    var start = cursor.from(),
-                        match = cursor.findNext();
-                    if (!match) {
-                        cursor = getSearchCursor(cm, query);
-                        match = cursor.findNext();
-                        if (!match ||
-                                (start && cursor.from().line === start.line && cursor.from().ch === start.ch)) {
-                            // No more matches, so destroy modalBar
-                            modalBar = null;
-                            return;
-                        }
-                    }
-                    editor.setSelection(cursor.from(), cursor.to(), true, Editor.BOUNDARY_CHECK_NORMAL);
-                    createModalBar(doReplaceConfirm, true, false);
-                    modalBar.getRoot().on("click", function (e) {
-                        var animate = (e.target.id !== "replace-yes" && e.target.id !== "replace-no");
-                        modalBar.close(true, animate);
-                        if (e.target.id === "replace-yes") {
-                            doReplace(match);
-                        } else if (e.target.id === "replace-no") {
-                            advance();
-                        } else if (e.target.id === "replace-all") {
-                            _showReplaceAllPanel(editor, query, text);
-                        } else if (e.target.id === "replace-stop") {
-                            // Destroy modalBar on stop
-                            modalBar = null;
-                        }
-                    });
-                };
-                var doReplace = function (match) {
-                    cursor.replace(typeof query === "string" ? text : parseDollars(text, match));
-                    advance();
-                };
-                advance();
-            });
-=======
->>>>>>> b616b280
         });
     }
 
