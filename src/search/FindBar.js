/*
 * Copyright (c) 2014 Adobe Systems Incorporated. All rights reserved.
 *
 * Permission is hereby granted, free of charge, to any person obtaining a
 * copy of this software and associated documentation files (the "Software"),
 * to deal in the Software without restriction, including without limitation
 * the rights to use, copy, modify, merge, publish, distribute, sublicense,
 * and/or sell copies of the Software, and to permit persons to whom the
 * Software is furnished to do so, subject to the following conditions:
 *
 * The above copyright notice and this permission notice shall be included in
 * all copies or substantial portions of the Software.
 *
 * THE SOFTWARE IS PROVIDED "AS IS", WITHOUT WARRANTY OF ANY KIND, EXPRESS OR
 * IMPLIED, INCLUDING BUT NOT LIMITED TO THE WARRANTIES OF MERCHANTABILITY,
 * FITNESS FOR A PARTICULAR PURPOSE AND NONINFRINGEMENT. IN NO EVENT SHALL THE
 * AUTHORS OR COPYRIGHT HOLDERS BE LIABLE FOR ANY CLAIM, DAMAGES OR OTHER
 * LIABILITY, WHETHER IN AN ACTION OF CONTRACT, TORT OR OTHERWISE, ARISING
 * FROM, OUT OF OR IN CONNECTION WITH THE SOFTWARE OR THE USE OR OTHER
 * DEALINGS IN THE SOFTWARE.
 *
 */

/*jslint vars: true, plusplus: true, devel: true, nomen: true, regexp: true, indent: 4, maxerr: 50 */
/*global define, $, Mustache */

/*
 * UI for the Find/Replace and Find in Files modal bar.
 */
define(function (require, exports, module) {
    "use strict";

    var _                  = require("thirdparty/lodash"),
        EventDispatcher    = require("utils/EventDispatcher"),
        Commands           = require("command/Commands"),
        KeyBindingManager  = require("command/KeyBindingManager"),
        KeyEvent           = require("utils/KeyEvent"),
        ModalBar           = require("widgets/ModalBar").ModalBar,
        PreferencesManager = require("preferences/PreferencesManager"),
        MainViewManager    = require("view/MainViewManager"),
        Strings            = require("strings"),
        ViewUtils          = require("utils/ViewUtils"),
        FindUtils          = require("search/FindUtils"),
        HealthLogger       = require("utils/HealthLogger");

    /**
     * @private
     * The template we use for all Find bars.
     * @type {string}
     */
    var _searchBarTemplate = require("text!htmlContent/findreplace-bar.html");

    var lastTypedTime = 0,
        currentTime = 0,
        intervalId = 0,
        lastQueriedText = "",
        lastTypedText = "",
        lastKeyCode;

    /**
     * @constructor
     * Find Bar UI component, used for both single- and multi-file find/replace. This doesn't actually
     * create and add the FindBar to the DOM - for that, call open().
     *
     * Dispatches these events:
     *
     * - queryChange - when the user types in the input field or sets a query option. Use getQueryInfo()
     *      to get the current query state.
     * - doFind - when the user chooses to do a Find Previous or Find Next.
     *      Parameters are:
     *          shiftKey - boolean, false for Find Next, true for Find Previous
     * - doReplace - when the user chooses to do a single replace. Use getReplaceText() to get the current replacement text.
     * - doReplaceAll - when the user chooses to initiate a Replace All. Use getReplaceText() to get the current replacement text.
     *-  close - when the find bar is closed
     *
     * @param {boolean=} options.multifile - true if this is a Find/Replace in Files (changes the behavior of Enter in
     *      the fields, hides the navigator controls, shows the scope/filter controls, and if in replace mode, hides the
     *      Replace button (so there's only Replace All)
     * @param {boolean=} options.replace - true to show the Replace controls - default false
     * @param {string=}  options.queryPlaceholder - label to show in the Find field - default empty string
     * @param {string=}  options.initialQuery - query to populate in the Find field on open - default empty string
     * @param {string=}  scopeLabel - HTML label to show for the scope of the search, expected to be already escaped - default empty string
     */
    function FindBar(options) {
        var defaults = {
            multifile: false,
            replace: false,
            queryPlaceholder: "",
            initialQuery: "",
            initialReplaceText: "",
            scopeLabel: ""
        };
        this._options = _.extend(defaults, options);
        this._closed = false;
        this._enabled = true;
        this.lastQueriedText = "";
        this.lastTypedText = "";
    }
    EventDispatcher.makeEventDispatcher(FindBar.prototype);

    /*
     * Global FindBar functions for making sure only one is open at a time.
     */

    // TODO: this is temporary - we should do this at the ModalBar level, but can't do that until
    // we land the simplified Quick Open UI (#7227) that eliminates some asynchronicity in closing
    // its ModalBar.

    /**
     * @private
     * Register a find bar so we can close it later if another one tries to open.
     * Note that this is a global function, not an instance function.
     * @param {!FindBar} findBar The find bar to register.
     */
    FindBar._addFindBar = function (findBar) {
        FindBar._bars = FindBar._bars || [];
        FindBar._bars.push(findBar);
    };

    /**
     * @private
     * Remove a find bar from the list.
     * Note that this is a global function, not an instance function.
     * @param {FindBar} findBar The bar to remove.
     */
    FindBar._removeFindBar = function (findBar) {
        if (FindBar._bars) {
            _.pull(FindBar._bars, findBar);
        }
    };

    /**
     * @private
     * Close all existing find bars. In theory there should be only one, but since there can be
     * timing issues due to animation we maintain a list.
     * Note that this is a global function, not an instance function.
     */
    FindBar._closeFindBars = function () {
        var bars = FindBar._bars;
        if (bars) {
            bars.forEach(function (bar) {
                bar.close(true, false);
            });
            bars = [];
        }
    };

    /*
     * Instance properties/functions
     */

    /**
     * @private
     * Options passed into the FindBar.
     * @type {!{multifile: boolean, replace: boolean, queryPlaceholder: string, initialQuery: string, scopeLabel: string}}
     */
    FindBar.prototype._options = null;

    /**
     * @private
     * Whether the FindBar has been closed.
     * @type {boolean}
     */
    FindBar.prototype._closed = false;

    /**
     * @private
     * Whether the FindBar is currently enabled.
     * @type {boolean}
     */
    FindBar.prototype._enabled = true;

    /**
     * @private
     * @type {?ModalBar} Modal bar containing this find bar's UI
     */
    FindBar.prototype._modalBar = null;

    /**
     * @private
     * Returns the jQuery object for an element in this Find bar.
     * @param {string} selector The selector for the element.
     * @return {jQueryObject} The jQuery object for the element, or an empty object if the Find bar isn't yet
     *      in the DOM or the element doesn't exist.
     */
    FindBar.prototype.$ = function (selector) {
        if (this._modalBar) {
            return $(selector, this._modalBar.getRoot());
        } else {
            return $();
        }
    };

    // TODO: change IDs to classes

    /**
     * @private
     * Set the state of the toggles in the Find bar to the saved prefs state.
     */
    FindBar.prototype._updateSearchBarFromPrefs = function () {
        // Have to make sure we explicitly cast the second parameter to a boolean, because
        // toggleClass expects literal true/false.
        this.$("#find-case-sensitive").toggleClass("active", !!PreferencesManager.getViewState("caseSensitive"));
        this.$("#find-regexp").toggleClass("active", !!PreferencesManager.getViewState("regexp"));
    };

    /**
     * @private
     * Save the prefs state based on the state of the toggles.
     */
    FindBar.prototype._updatePrefsFromSearchBar = function () {
        PreferencesManager.setViewState("caseSensitive", this.$("#find-case-sensitive").is(".active"));
        PreferencesManager.setViewState("regexp",        this.$("#find-regexp").is(".active"));
    };

    /**
     * @private
     * Shows the keyboard shortcut for the given command in the element's tooltip.
     * @param {jQueryObject} $elem The element to add the shortcut to.
     * @param {string} commandId The ID for the command whose keyboard shortcut to show.
     */
    FindBar.prototype._addShortcutToTooltip = function ($elem, commandId) {
        var replaceShortcut = KeyBindingManager.getKeyBindings(commandId)[0];
        if (replaceShortcut) {
            var oldTitle = $elem.attr("title");
            oldTitle = (oldTitle ? oldTitle + " " : "");
            $elem.attr("title", oldTitle + "(" + KeyBindingManager.formatKeyDescriptor(replaceShortcut.displayKey) + ")");
        }
    };

    /**
     * Opens the Find bar, closing any other existing Find bars.
     */
    FindBar.prototype.open = function () {
        var self = this;

        // Normally, creating a new Find bar will simply cause the old one to close
        // automatically. This can cause timing issues because the focus change might
        // cause the new one to think it should close, too. So we simply explicitly
        // close the old Find bar (with no animation) before creating a new one.
        // TODO: see note above - this will move to ModalBar eventually.
        FindBar._closeFindBars();
        if (this._options.multifile) {
            HealthLogger.searchDone(HealthLogger.SEARCH_NEW);
        }

        var templateVars = _.clone(this._options);
        templateVars.Strings = Strings;
        templateVars.replaceAllLabel = (templateVars.multifile ? Strings.BUTTON_REPLACE_ALL_IN_FILES : Strings.BUTTON_REPLACE_ALL);

<<<<<<< HEAD
        this._modalBar = new ModalBar(
            Mustache.render(_searchBarTemplate, templateVars),
            !!PreferencesManager.get('autoHideSearch')
        );  // 2nd arg = auto-close on Esc/blur
        
        // Done this way because ModalBar.js seems to react underiably when
        // modifying it to handle the escape key - the findbar wasn't getting
        // closed as it should, instead persisting in the background
        function _handleKeydown(e) {
            if (e.keyCode === KeyEvent.DOM_VK_ESCAPE) {
                e.stopPropagation();
                e.preventDefault();
                self.close();
            }
        }
        window.document.body.addEventListener("keydown", _handleKeydown, true);
        
=======
        this._modalBar = new ModalBar(Mustache.render(_searchBarTemplate, templateVars), true);  // 2nd arg = auto-close on Esc/blur

>>>>>>> 239c9375
        // When the ModalBar closes, clean ourselves up.
        this._modalBar.on("close", function (event) {
            window.document.body.removeEventListener("keydown", _handleKeydown, true);

            // Hide error popup, since it hangs down low enough to make the slide-out look awkward
            self.showError(null);
            self._modalBar = null;
            self._closed = true;
            window.clearInterval(intervalId);
            intervalId = 0;
            lastTypedTime = 0;
            FindBar._removeFindBar(self);
            MainViewManager.focusActivePane();
            self.trigger("close");
        });

        FindBar._addFindBar(this);

        var $root = this._modalBar.getRoot();
        $root
            .on("input", "#find-what", function () {
                self.trigger("queryChange");
                lastTypedText = self.getQueryInfo().query;
            })
            .on("click", "#find-case-sensitive, #find-regexp", function (e) {
                $(e.currentTarget).toggleClass("active");
                self._updatePrefsFromSearchBar();
                self.trigger("queryChange");
                if (self._options.multifile) {  //instant search
                    self.trigger("doFind");
                }
            })
            .on("keydown", "#find-what, #replace-with", function (e) {
                lastTypedTime = new Date().getTime();
                lastKeyCode = e.keyCode;
                var executeSearchIfNeeded = function () {
                    // We only do instant search via node.
                    if (FindUtils.isNodeSearchDisabled() || FindUtils.isInstantSearchDisabled()) {
                        // we still keep the intrval timer up as instant search could get enabled/disabled based on node busy state
                        return;
                    }
                    if (self._closed) {
                        return;
                    }
                    currentTime = new Date().getTime();

                    if (lastTypedTime && (currentTime - lastTypedTime >= 100) &&
                            self.getQueryInfo().query !== lastQueriedText &&
                            !FindUtils.isNodeSearchInProgress()) {

                        // init Search
                        if (self._options.multifile) {
                            if ($(e.target).is("#find-what")) {
                                if (!self._options.replace) {
                                    HealthLogger.searchDone(HealthLogger.SEARCH_INSTANT);
                                    self.trigger("doFind");
                                    lastQueriedText = self.getQueryInfo().query;
                                }
                            }
                        }
                    }
                };
                if (intervalId === 0) {
                    intervalId = window.setInterval(executeSearchIfNeeded, 50);
                }
                if (e.keyCode === KeyEvent.DOM_VK_RETURN) {
                    e.preventDefault();
                    e.stopPropagation();
                    lastQueriedText = self.getQueryInfo().query;
                    if (self._options.multifile) {
                        if ($(e.target).is("#find-what")) {
                            if (self._options.replace) {
                                // Just set focus to the Replace field.
                                self.focusReplace();
                            } else {
                                HealthLogger.searchDone(HealthLogger.SEARCH_ON_RETURN_KEY);
                                // Trigger a Find (which really means "Find All" in this context).
                                self.trigger("doFind");
                            }
                        } else {
                            HealthLogger.searchDone(HealthLogger.SEARCH_REPLACE_ALL);
                            self.trigger("doReplaceAll");
                        }
                    } else {
                        // In the single file case, we just want to trigger a Find Next (or Find Previous
                        // if Shift is held down).
                        self.trigger("doFind", e.shiftKey);
                    }
                }
            })
            .on("click", ".close", function () {
                self.close();
            });

        if (!this._options.multifile) {
            this._addShortcutToTooltip($("#find-next"), Commands.CMD_FIND_NEXT);
            this._addShortcutToTooltip($("#find-prev"), Commands.CMD_FIND_PREVIOUS);
            $root
                .on("click", "#find-next", function (e) {
                    self.trigger("doFind", false);
                })
                .on("click", "#find-prev", function (e) {
                    self.trigger("doFind", true);
                });
        }

        if (this._options.replace) {
            this._addShortcutToTooltip($("#replace-yes"), Commands.CMD_REPLACE);
            $root
                .on("click", "#replace-yes", function (e) {
                    self.trigger("doReplace");
                })
                .on("click", "#replace-all", function (e) {
                    self.trigger("doReplaceAll");
                })
                // One-off hack to make Find/Replace fields a self-contained tab cycle
                // TODO: remove once https://trello.com/c/lTSJgOS2 implemented
                .on("keydown", function (e) {
                    if (e.keyCode === KeyEvent.DOM_VK_TAB && !e.ctrlKey && !e.metaKey && !e.altKey) {
                        if (e.target.id === "replace-with" && !e.shiftKey) {
                            self.$("#find-what").focus();
                            e.preventDefault();
                        } else if (e.target.id === "find-what" && e.shiftKey) {
                            self.$("#replace-with").focus();
                            e.preventDefault();
                        }
                    }
                });
        }

        if (this._options.multifile && FindUtils.isIndexingInProgress()) {
            this.showIndexingSpinner();
        }

        // Set up the initial UI state.
        this._updateSearchBarFromPrefs();
        this.focusQuery();
    };

    /**
     * Closes this Find bar. If already closed, does nothing.
     * @param {boolean} suppressAnimation If true, don't do the standard closing animation. Default false.
     */
    FindBar.prototype.close = function (suppressAnimation) {
        if (this._modalBar) {
            // 1st arg = restore scroll pos; 2nd arg = no animation, since getting replaced immediately
            this._modalBar.close(true, !suppressAnimation);
        }
    };

    /**
     * @return {boolean} true if this FindBar has been closed.
     */
    FindBar.prototype.isClosed = function () {
        return this._closed;
    };

    /**
     * @return {Object} The options passed into the FindBar.
     */
    FindBar.prototype.getOptions = function () {
        return this._options;
    };

    /**
     * Returns the current query and parameters.
     * @return {{query: string, caseSensitive: boolean, isRegexp: boolean}}
     */
    FindBar.prototype.getQueryInfo = function () {
        return {
            query:           this.$("#find-what").val() || "",
            isCaseSensitive: this.$("#find-case-sensitive").is(".active"),
            isRegexp:        this.$("#find-regexp").is(".active")
        };
    };

    /**
     * Show or clear an error message related to the query.
     * @param {?string} error The error message to show, or null to hide the error display.
     * @param {boolean=} isHTML Whether the error message is HTML that should remain unescaped.
     */
    FindBar.prototype.showError = function (error, isHTML) {
        var $error = this.$(".error");
        if (error) {
            if (isHTML) {
                $error.html(error);
            } else {
                $error.text(error);
            }
            $error.show();
        } else {
            $error.hide();
        }
    };

    /**
     * Set the find count.
     * @param {string} count The find count message to show. Can be the empty string to hide it.
     */
    FindBar.prototype.showFindCount = function (count) {
        this.$("#find-counter").text(count);
    };

    /**
     * Show or hide the no-results indicator and optional message. This is also used to
     * indicate regular expression errors.
     * @param {boolean} showIndicator
     * @param {boolean} showMessage
     */
    FindBar.prototype.showNoResults = function (showIndicator, showMessage) {
        ViewUtils.toggleClass(this.$("#find-what"), "no-results", showIndicator);

        var $msg = this.$(".no-results-message");
        if (showMessage) {
            $msg.show();
        } else {
            $msg.hide();
        }
    };

    /**
     * Returns the current replace text.
     * @return {string}
     */
    FindBar.prototype.getReplaceText = function () {
        return this.$("#replace-with").val() || "";
    };

    /**
     * Enables or disables the controls in the Find bar. Note that if enable is true, *all* controls will be
     * re-enabled, even if some were previously disabled using enableNavigation() or enableReplace(), so you
     * will need to refresh their enable state after calling this.
     * @param {boolean} enable Whether to enable or disable the controls.
     */
    FindBar.prototype.enable = function (enable) {
        this.$("#find-what, #replace-with, #find-prev, #find-next, #find-case-sensitive, #find-regexp").prop("disabled", !enable);
        this._enabled = enable;
    };

    FindBar.prototype.focus = function (enable) {
        this.$("#find-what").focus();
    };

    /**
     * @return {boolean} true if the FindBar is enabled.
     */
    FindBar.prototype.isEnabled = function () {
        return this._enabled;
    };

    /**
     * @return {boolean} true if the Replace button is enabled.
     */
    FindBar.prototype.isReplaceEnabled = function () {
        return this.$("#replace-yes").is(":enabled");
    };

    /**
     * Enable or disable the navigation controls if present. Note that if the Find bar is currently disabled
     * (i.e. isEnabled() returns false), this will have no effect.
     * @param {boolean} enable Whether to enable the controls.
     */
    FindBar.prototype.enableNavigation = function (enable) {
        if (this.isEnabled()) {
            this.$("#find-prev, #find-next").prop("disabled", !enable);
        }
    };

    /**
     * Enable or disable the replace controls if present. Note that if the Find bar is currently disabled
     * (i.e. isEnabled() returns false), this will have no effect.
     * @param {boolean} enable Whether to enable the controls.
     */
    FindBar.prototype.enableReplace = function (enable) {
        if (this.isEnabled) {
            this.$("#replace-yes, #replace-all").prop("disabled", !enable);
        }
    };

    /**
     * @private
     * Focus and select the contents of the given field.
     * @param {string} selector The selector for the field.
     */
    FindBar.prototype._focus = function (selector) {
        this.$(selector)
            .focus()
            .get(0).select();
    };

    /**
     * Sets focus to the query field and selects its text.
     */
    FindBar.prototype.focusQuery = function () {
        this._focus("#find-what");
    };

    /**
     * Sets focus to the replace field and selects its text.
     */
    FindBar.prototype.focusReplace = function () {
        this._focus("#replace-with");
    };

    /**
     * The indexing spinner is usually shown when node is indexing files
     */
    FindBar.prototype.showIndexingSpinner = function () {
        this.$("#indexing-spinner").removeClass("forced-hidden");
    };

    FindBar.prototype.hideIndexingSpinner = function () {
        this.$("#indexing-spinner").addClass("forced-hidden");
    };

    /**
     * Force a search again
     */
    FindBar.prototype.redoInstantSearch = function () {
        this.trigger("doFind");
    };

    /**
     * Gets you the right query and replace text to prepopulate the Find Bar.
     * @static
     * @param {?FindBar} currentFindBar The currently open Find Bar, if any
     * @param {?Editor} The active editor, if any
     * @return {query: string, replaceText: string} Query and Replace text to prepopulate the Find Bar with
     */
    FindBar.getInitialQuery = function (currentFindBar, editor) {
        var query = lastTypedText,
            replaceText = "";

        /*
         * Returns the string used to prepopulate the find bar
         * @param {!Editor} editor
         * @return {string} first line of primary selection to populate the find bar
         */
        function getInitialQueryFromSelection(editor) {
            var selectionText = editor.getSelectedText();
            if (selectionText) {
                return selectionText
                    .replace(/^\n*/, "") // Trim possible newlines at the very beginning of the selection
                    .split("\n")[0];
            }
            return "";
        }

        if (currentFindBar && !currentFindBar.isClosed()) {
            // The modalBar was already up. When creating the new modalBar, copy the
            // current query instead of using the passed-in selected text.
            query = currentFindBar.getQueryInfo().query;
            replaceText = currentFindBar.getReplaceText();
        } else {
            var openedFindBar = FindBar._bars && _.find(FindBar._bars, function (bar) {
                    return !bar.isClosed();
                });

            if (openedFindBar) {
                query = openedFindBar.getQueryInfo().query;
                replaceText = openedFindBar.getReplaceText();
            } else if (editor) {
                query = getInitialQueryFromSelection(editor) || lastTypedText;
            }
        }

        if (editor) {
            query = getInitialQueryFromSelection(editor);
        }

        return {query: query, replaceText: replaceText};
    };

    PreferencesManager.stateManager.definePreference("caseSensitive", "boolean", false);
    PreferencesManager.stateManager.definePreference("regexp", "boolean", false);
    PreferencesManager.convertPreferences(module, {"caseSensitive": "user", "regexp": "user"}, true);

    exports.FindBar = FindBar;
});<|MERGE_RESOLUTION|>--- conflicted
+++ resolved
@@ -248,7 +248,6 @@
         templateVars.Strings = Strings;
         templateVars.replaceAllLabel = (templateVars.multifile ? Strings.BUTTON_REPLACE_ALL_IN_FILES : Strings.BUTTON_REPLACE_ALL);
 
-<<<<<<< HEAD
         this._modalBar = new ModalBar(
             Mustache.render(_searchBarTemplate, templateVars),
             !!PreferencesManager.get('autoHideSearch')
@@ -266,10 +265,6 @@
         }
         window.document.body.addEventListener("keydown", _handleKeydown, true);
         
-=======
-        this._modalBar = new ModalBar(Mustache.render(_searchBarTemplate, templateVars), true);  // 2nd arg = auto-close on Esc/blur
-
->>>>>>> 239c9375
         // When the ModalBar closes, clean ourselves up.
         this._modalBar.on("close", function (event) {
             window.document.body.removeEventListener("keydown", _handleKeydown, true);
