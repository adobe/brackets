/*
 * Copyright (c) 2014 Adobe Systems Incorporated. All rights reserved.
 *  
 * Permission is hereby granted, free of charge, to any person obtaining a
 * copy of this software and associated documentation files (the "Software"), 
 * to deal in the Software without restriction, including without limitation 
 * the rights to use, copy, modify, merge, publish, distribute, sublicense, 
 * and/or sell copies of the Software, and to permit persons to whom the 
 * Software is furnished to do so, subject to the following conditions:
 *  
 * The above copyright notice and this permission notice shall be included in
 * all copies or substantial portions of the Software.
 *  
 * THE SOFTWARE IS PROVIDED "AS IS", WITHOUT WARRANTY OF ANY KIND, EXPRESS OR
 * IMPLIED, INCLUDING BUT NOT LIMITED TO THE WARRANTIES OF MERCHANTABILITY, 
 * FITNESS FOR A PARTICULAR PURPOSE AND NONINFRINGEMENT. IN NO EVENT SHALL THE
 * AUTHORS OR COPYRIGHT HOLDERS BE LIABLE FOR ANY CLAIM, DAMAGES OR OTHER 
 * LIABILITY, WHETHER IN AN ACTION OF CONTRACT, TORT OR OTHERWISE, ARISING 
 * FROM, OUT OF OR IN CONNECTION WITH THE SOFTWARE OR THE USE OR OTHER 
 * DEALINGS IN THE SOFTWARE.
 * 
 */

/*jslint vars: true, plusplus: true, devel: true, nomen: true, regexp: true, indent: 4, maxerr: 50 */
/*global define, $, Mustache */

/*
 * UI for the Find/Replace and Find in Files modal bar.
 */
define(function (require, exports, module) {
    "use strict";
    
    var _                  = require("thirdparty/lodash"),
        EventDispatcher    = require("utils/EventDispatcher"),
        Commands           = require("command/Commands"),
        KeyBindingManager  = require("command/KeyBindingManager"),
        KeyEvent           = require("utils/KeyEvent"),
        ModalBar           = require("widgets/ModalBar").ModalBar,
        PreferencesManager = require("preferences/PreferencesManager"),
        MainViewManager    = require("view/MainViewManager"),
        Strings            = require("strings"),
        ViewUtils          = require("utils/ViewUtils"),
        FindUtils          = require("search/FindUtils");
    
    /**
     * @private
     * The template we use for all Find bars.
     * @type {string}
     */
    var _searchBarTemplate = require("text!htmlContent/findreplace-bar.html");
    
    /**
     * @constructor
     * Find Bar UI component, used for both single- and multi-file find/replace. This doesn't actually
     * create and add the FindBar to the DOM - for that, call open().
     *
     * Dispatches these events:
     *
     * - queryChange - when the user types in the input field or sets a query option. Use getQueryInfo()
     *      to get the current query state.
     * - doFind - when the user chooses to do a Find Previous or Find Next.
     *      Parameters are:
     *          shiftKey - boolean, false for Find Next, true for Find Previous
     * - doReplace - when the user chooses to do a single replace. Use getReplaceText() to get the current replacement text.
     * - doReplaceAll - when the user chooses to initiate a Replace All. Use getReplaceText() to get the current replacement text.
     *-  close - when the find bar is closed
     *
     * @param {boolean=} options.multifile - true if this is a Find/Replace in Files (changes the behavior of Enter in
     *      the fields, hides the navigator controls, shows the scope/filter controls, and if in replace mode, hides the
     *      Replace button (so there's only Replace All)
     * @param {boolean=} options.replace - true to show the Replace controls - default false
     * @param {string=}  options.queryPlaceholder - label to show in the Find field - default empty string
     * @param {string=}  options.initialQuery - query to populate in the Find field on open - default empty string
     * @param {string=}  scopeLabel - HTML label to show for the scope of the search, expected to be already escaped - default empty string
     */
    function FindBar(options) {
        var defaults = {
            multifile: false,
            replace: false,
            queryPlaceholder: "",
            initialQuery: "",
            initialReplaceText: "",
            scopeLabel: ""
        };
        this._options = _.extend(defaults, options);
        this._closed = false;
        this._enabled = true;
    }
    EventDispatcher.makeEventDispatcher(FindBar.prototype);
    
    /*
     * Global FindBar functions for making sure only one is open at a time.
     */
    
    // TODO: this is temporary - we should do this at the ModalBar level, but can't do that until
    // we land the simplified Quick Open UI (#7227) that eliminates some asynchronicity in closing
    // its ModalBar.
    
    /**
     * @private
     * Register a find bar so we can close it later if another one tries to open.
     * Note that this is a global function, not an instance function.
     * @param {!FindBar} findBar The find bar to register.
     */
    FindBar._addFindBar = function (findBar) {
        FindBar._bars = FindBar._bars || [];
        FindBar._bars.push(findBar);
    };
    
    /**
     * @private
     * Remove a find bar from the list.
     * Note that this is a global function, not an instance function.
     * @param {FindBar} findBar The bar to remove.
     */
    FindBar._removeFindBar = function (findBar) {
        if (FindBar._bars) {
            _.pull(FindBar._bars, findBar);
        }
    };
    
    /**
     * @private
     * Close all existing find bars. In theory there should be only one, but since there can be
     * timing issues due to animation we maintain a list.
     * Note that this is a global function, not an instance function.
     */
    FindBar._closeFindBars = function () {
        var bars = FindBar._bars;
        if (bars) {
            bars.forEach(function (bar) {
                bar.close(true, false);
            });
            bars = [];
        }
    };
    
    /*
     * Instance properties/functions
     */
    
    /**
     * @private
     * Options passed into the FindBar.
     * @type {!{multifile: boolean, replace: boolean, queryPlaceholder: string, initialQuery: string, scopeLabel: string}}
     */
    FindBar.prototype._options = null;
    
    /**
     * @private
     * Whether the FindBar has been closed.
     * @type {boolean}
     */
    FindBar.prototype._closed = false;
    
    /**
     * @private
     * Whether the FindBar is currently enabled.
     * @type {boolean}
     */
    FindBar.prototype._enabled = true;
    
    /** 
     * @private
     * @type {?ModalBar} Modal bar containing this find bar's UI
     */
    FindBar.prototype._modalBar = null;
    
    /**
     * @private
     * Returns the jQuery object for an element in this Find bar.
     * @param {string} selector The selector for the element.
     * @return {jQueryObject} The jQuery object for the element, or an empty object if the Find bar isn't yet
     *      in the DOM or the element doesn't exist.
     */
    FindBar.prototype.$ = function (selector) {
        if (this._modalBar) {
            return $(selector, this._modalBar.getRoot());
        } else {
            return $();
        }
    };
    
    // TODO: change IDs to classes
    
    /**
     * @private
     * Set the state of the toggles in the Find bar to the saved prefs state.
     */
    FindBar.prototype._updateSearchBarFromPrefs = function () {
        // Have to make sure we explicitly cast the second parameter to a boolean, because
        // toggleClass expects literal true/false.
        this.$("#find-case-sensitive").toggleClass("active", !!PreferencesManager.getViewState("caseSensitive"));
        this.$("#find-regexp").toggleClass("active", !!PreferencesManager.getViewState("regexp"));
    };
    
    /**
     * @private
     * Save the prefs state based on the state of the toggles.
     */
    FindBar.prototype._updatePrefsFromSearchBar = function () {
        PreferencesManager.setViewState("caseSensitive", this.$("#find-case-sensitive").is(".active"));
        PreferencesManager.setViewState("regexp",        this.$("#find-regexp").is(".active"));
    };
    
    /**
     * @private
     * Shows the keyboard shortcut for the given command in the element's tooltip.
     * @param {jQueryObject} $elem The element to add the shortcut to.
     * @param {string} commandId The ID for the command whose keyboard shortcut to show.
     */
    FindBar.prototype._addShortcutToTooltip = function ($elem, commandId) {
        var replaceShortcut = KeyBindingManager.getKeyBindings(commandId)[0];
        if (replaceShortcut) {
            var oldTitle = $elem.attr("title");
            oldTitle = (oldTitle ? oldTitle + " " : "");
            $elem.attr("title", oldTitle + "(" + KeyBindingManager.formatKeyDescriptor(replaceShortcut.displayKey) + ")");
        }
    };
    
    var lastTypedTime = 0,
        currentTime = 0,
        intervalId = 0,
        hasSearchedForCurrentText = false;
    
    /**
     * Opens the Find bar, closing any other existing Find bars.
     */
    FindBar.prototype.open = function () {
        var self = this;
        
        // Normally, creating a new Find bar will simply cause the old one to close
        // automatically. This can cause timing issues because the focus change might
        // cause the new one to think it should close, too. So we simply explicitly
        // close the old Find bar (with no animation) before creating a new one. 
        // TODO: see note above - this will move to ModalBar eventually.
        FindBar._closeFindBars();
        
        var templateVars = _.clone(this._options);
        templateVars.Strings = Strings;
        templateVars.replaceAllLabel = (templateVars.multifile ? Strings.BUTTON_REPLACE_ALL_IN_FILES : Strings.BUTTON_REPLACE_ALL);
        
        this._modalBar = new ModalBar(Mustache.render(_searchBarTemplate, templateVars), true);  // 2nd arg = auto-close on Esc/blur
        
        // When the ModalBar closes, clean ourselves up.
        this._modalBar.on("close", function (event) {
            // Hide error popup, since it hangs down low enough to make the slide-out look awkward
            self.showError(null);
            self._modalBar = null;
            self._closed = true;
            clearInterval(intervalId);
            intervalId = 0;
            lastTypedTime = 0;
            FindBar._removeFindBar(self);
            MainViewManager.focusActivePane();
            self.trigger("close");
        });
        
        FindBar._addFindBar(this);
        
        var $root = this._modalBar.getRoot();
        $root
            .on("input", "#find-what", function () {
                self.trigger("queryChange");
            })
            .on("click", "#find-case-sensitive, #find-regexp", function (e) {
                $(e.currentTarget).toggleClass("active");
                self._updatePrefsFromSearchBar();
                self.trigger("queryChange");
                if (self._options.multifile) {  //instant search
                    self.trigger("doFind");
                }
            })
            .on("keydown", "#find-what, #replace-with", function (e) {
                hasSearchedForCurrentText = false;
                var d = new Date();
                lastTypedTime = d.getTime();
                var executeSearchIfNeeded = function () {
                    console.log("instant" + Date());
                    if (FindUtils.isInstantSearchDisabled()) {
                        if (intervalId) {
                            clearInterval(intervalId);
                            intervalId = 0;
                        }
                        return;
                    }
                    if (self._closed) {
                        return;
                    }
                    d = new Date();
                    currentTime = d.getTime();
                    if (lastTypedTime && (currentTime - lastTypedTime >= 100) && !hasSearchedForCurrentText &&
                            !FindUtils.isNodeSearchInProgress()) {
                        // init Search
                        if (self._options.multifile) {
                            if ($(e.target).is("#find-what")) {
                                if (!self._options.replace) {
                                    console.log('search exec');
                                    self.trigger("doFind");
                                    hasSearchedForCurrentText = true;
                                }
                            }
                        }
                    }
                };
<<<<<<< HEAD
                if (intervalId === 0 && !FindUtils.isInstantSearchDisabled()) { // clear timer and disable instant search
                    intervalId = setInterval(executeSearchIfNeeded, 50);
=======
                if (intervalId === 0) {
                    intervalId = setInterval(executeSearchIfNeeded, 250);
>>>>>>> 725129d8
                }
//                if (!self._options.replace && !FindUtils.isInstantSearchDisabled() && self._options.multifile && !FindUtils.isNodeSearchInProgress()) {
//                    if ($(e.target).is("#find-what")) {
//                        console.log('search exec');
//                        self.trigger("doFind");
//                    }
//                }
                if (e.keyCode === KeyEvent.DOM_VK_RETURN) {
                    e.preventDefault();
                    e.stopPropagation();
                    if (self._options.multifile) {
                        if ($(e.target).is("#find-what")) {
                            if (self._options.replace) {
                                // Just set focus to the Replace field.
                                self.focusReplace();
                            } else {
                                // Trigger a Find (which really means "Find All" in this context).
                                self.trigger("doFind");
                            }
                        } else {
                            self.trigger("doReplaceAll");
                        }
                    } else {
                        // In the single file case, we just want to trigger a Find Next (or Find Previous
                        // if Shift is held down).
                        self.trigger("doFind", e.shiftKey);
                    }
                }
            });
        
        if (!this._options.multifile) {
            this._addShortcutToTooltip($("#find-next"), Commands.CMD_FIND_NEXT);
            this._addShortcutToTooltip($("#find-prev"), Commands.CMD_FIND_PREVIOUS);
            $root
                .on("click", "#find-next", function (e) {
                    self.trigger("doFind", false);
                })
                .on("click", "#find-prev", function (e) {
                    self.trigger("doFind", true);
                });
        }
        
        if (this._options.replace) {
            this._addShortcutToTooltip($("#replace-yes"), Commands.CMD_REPLACE);
            $root
                .on("click", "#replace-yes", function (e) {
                    self.trigger("doReplace");
                })
                .on("click", "#replace-all", function (e) {
                    self.trigger("doReplaceAll");
                })
                // One-off hack to make Find/Replace fields a self-contained tab cycle
                // TODO: remove once https://trello.com/c/lTSJgOS2 implemented
                .on("keydown", function (e) {
                    if (e.keyCode === KeyEvent.DOM_VK_TAB && !e.ctrlKey && !e.metaKey && !e.altKey) {
                        if (e.target.id === "replace-with" && !e.shiftKey) {
                            self.$("#find-what").focus();
                            e.preventDefault();
                        } else if (e.target.id === "find-what" && e.shiftKey) {
                            self.$("#replace-with").focus();
                            e.preventDefault();
                        }
                    }
                });
        }
        
        // Set up the initial UI state.
        this._updateSearchBarFromPrefs();
        this.focusQuery();
    };

    /**
     * Closes this Find bar. If already closed, does nothing.
     * @param {boolean} suppressAnimation If true, don't do the standard closing animation. Default false.
     */
    FindBar.prototype.close = function (suppressAnimation) {
        if (this._modalBar) {
            // 1st arg = restore scroll pos; 2nd arg = no animation, since getting replaced immediately
            this._modalBar.close(true, !suppressAnimation);
        }
    };
    
    /**
     * @return {boolean} true if this FindBar has been closed.
     */
    FindBar.prototype.isClosed = function () {
        return this._closed;
    };
    
    /**
     * @return {Object} The options passed into the FindBar.
     */
    FindBar.prototype.getOptions = function () {
        return this._options;
    };
    
    /**
     * Returns the current query and parameters.
     * @return {{query: string, caseSensitive: boolean, isRegexp: boolean}}
     */
    FindBar.prototype.getQueryInfo = function () {
        return {
            query:           this.$("#find-what").val() || "",
            isCaseSensitive: this.$("#find-case-sensitive").is(".active"),
            isRegexp:        this.$("#find-regexp").is(".active")
        };
    };
    
    /**
     * Show or clear an error message related to the query.
     * @param {?string} error The error message to show, or null to hide the error display.
     * @param {boolean=} isHTML Whether the error message is HTML that should remain unescaped.
     */
    FindBar.prototype.showError = function (error, isHTML) {
        var $error = this.$(".error");
        if (error) {
            if (isHTML) {
                $error.html(error);
            } else {
                $error.text(error);
            }
            $error.show();
        } else {
            $error.hide();
        }
    };
    
    /**
     * Set the find count.
     * @param {string} count The find count message to show. Can be the empty string to hide it.
     */
    FindBar.prototype.showFindCount = function (count) {
        this.$("#find-counter").text(count);
    };
    
    /**
     * Show or hide the no-results indicator and optional message. This is also used to
     * indicate regular expression errors.
     * @param {boolean} showIndicator
     * @param {boolean} showMessage
     */
    FindBar.prototype.showNoResults = function (showIndicator, showMessage) {
        ViewUtils.toggleClass(this.$("#find-what"), "no-results", showIndicator);
        
        var $msg = this.$(".no-results-message");
        if (showMessage) {
            $msg.show();
        } else {
            $msg.hide();
        }
    };
    
    /**
     * Returns the current replace text.
     * @return {string}
     */
    FindBar.prototype.getReplaceText = function () {
        return this.$("#replace-with").val() || "";
    };
    
    /**
     * Enables or disables the controls in the Find bar. Note that if enable is true, *all* controls will be
     * re-enabled, even if some were previously disabled using enableNavigation() or enableReplace(), so you
     * will need to refresh their enable state after calling this.
     * @param {boolean} enable Whether to enable or disable the controls.
     */
    FindBar.prototype.enable = function (enable) {
//        this.$("#find-what, #replace-with, #find-prev, #find-next, #find-case-sensitive, #find-regexp").prop("disabled", !enable);
//        this._enabled = enable;
    };
    
    FindBar.prototype.focus = function (enable) {
        this.$("#find-what").focus();
    };
    
    /**
     * @return {boolean} true if the FindBar is enabled.
     */
    FindBar.prototype.isEnabled = function () {
        return this._enabled;
    };
    
    /**
     * @return {boolean} true if the Replace button is enabled.
     */
    FindBar.prototype.isReplaceEnabled = function () {
        return this.$("#replace-yes").is(":enabled");
    };
    
    /**
     * Enable or disable the navigation controls if present. Note that if the Find bar is currently disabled
     * (i.e. isEnabled() returns false), this will have no effect.
     * @param {boolean} enable Whether to enable the controls.
     */
    FindBar.prototype.enableNavigation = function (enable) {
        if (this.isEnabled()) {
            this.$("#find-prev, #find-next").prop("disabled", !enable);
        }
    };
    
    /**
     * Enable or disable the replace controls if present. Note that if the Find bar is currently disabled
     * (i.e. isEnabled() returns false), this will have no effect.
     * @param {boolean} enable Whether to enable the controls.
     */
    FindBar.prototype.enableReplace = function (enable) {
        if (this.isEnabled) {
            this.$("#replace-yes, #replace-all").prop("disabled", !enable);
        }
    };

    /**
     * @private
     * Focus and select the contents of the given field.
     * @param {string} selector The selector for the field.
     */
    FindBar.prototype._focus = function (selector) {
        this.$(selector)
            .focus()
            .get(0).select();
    };
    
    /**
     * Sets focus to the query field and selects its text.
     */
    FindBar.prototype.focusQuery = function () {
        this._focus("#find-what");
    };
    
    /**
     * Sets focus to the replace field and selects its text.
     */
    FindBar.prototype.focusReplace = function () {
        this._focus("#replace-with");
    };
    
    PreferencesManager.stateManager.definePreference("caseSensitive", "boolean", false);
    PreferencesManager.stateManager.definePreference("regexp", "boolean", false);
    PreferencesManager.convertPreferences(module, {"caseSensitive": "user", "regexp": "user"}, true);
    
    exports.FindBar = FindBar;
});<|MERGE_RESOLUTION|>--- conflicted
+++ resolved
@@ -303,20 +303,9 @@
                         }
                     }
                 };
-<<<<<<< HEAD
-                if (intervalId === 0 && !FindUtils.isInstantSearchDisabled()) { // clear timer and disable instant search
+                if (intervalId === 0) {
                     intervalId = setInterval(executeSearchIfNeeded, 50);
-=======
-                if (intervalId === 0) {
-                    intervalId = setInterval(executeSearchIfNeeded, 250);
->>>>>>> 725129d8
                 }
-//                if (!self._options.replace && !FindUtils.isInstantSearchDisabled() && self._options.multifile && !FindUtils.isNodeSearchInProgress()) {
-//                    if ($(e.target).is("#find-what")) {
-//                        console.log('search exec');
-//                        self.trigger("doFind");
-//                    }
-//                }
                 if (e.keyCode === KeyEvent.DOM_VK_RETURN) {
                     e.preventDefault();
                     e.stopPropagation();
