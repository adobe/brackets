/*
 * Copyright (c) 2014 - present Adobe Systems Incorporated. All rights reserved.
 *
 * Permission is hereby granted, free of charge, to any person obtaining a
 * copy of this software and associated documentation files (the "Software"),
 * to deal in the Software without restriction, including without limitation
 * the rights to use, copy, modify, merge, publish, distribute, sublicense,
 * and/or sell copies of the Software, and to permit persons to whom the
 * Software is furnished to do so, subject to the following conditions:
 *
 * The above copyright notice and this permission notice shall be included in
 * all copies or substantial portions of the Software.
 *
 * THE SOFTWARE IS PROVIDED "AS IS", WITHOUT WARRANTY OF ANY KIND, EXPRESS OR
 * IMPLIED, INCLUDING BUT NOT LIMITED TO THE WARRANTIES OF MERCHANTABILITY,
 * FITNESS FOR A PARTICULAR PURPOSE AND NONINFRINGEMENT. IN NO EVENT SHALL THE
 * AUTHORS OR COPYRIGHT HOLDERS BE LIABLE FOR ANY CLAIM, DAMAGES OR OTHER
 * LIABILITY, WHETHER IN AN ACTION OF CONTRACT, TORT OR OTHERWISE, ARISING
 * FROM, OUT OF OR IN CONNECTION WITH THE SOFTWARE OR THE USE OR OTHER
 * DEALINGS IN THE SOFTWARE.
 *
 */

/*jslint vars: true, plusplus: true, devel: true, nomen: true, regexp: true, indent: 4, maxerr: 50 */
/*global define, $, Mustache */

/*
 * UI for the Find/Replace and Find in Files modal bar.
 */
define(function (require, exports, module) {
    "use strict";

    var _                  = require("thirdparty/lodash"),
        EventDispatcher    = require("utils/EventDispatcher"),
        Commands           = require("command/Commands"),
        DropdownButton     = require("widgets/DropdownButton").DropdownButton,
        KeyBindingManager  = require("command/KeyBindingManager"),
        KeyEvent           = require("utils/KeyEvent"),
        ModalBar           = require("widgets/ModalBar").ModalBar,
        PreferencesManager = require("preferences/PreferencesManager"),
        MainViewManager    = require("view/MainViewManager"),
        Strings            = require("strings"),
        ViewUtils          = require("utils/ViewUtils"),
        FindUtils          = require("search/FindUtils"),
        HealthLogger       = require("utils/HealthLogger");

    /**
     * @private
     * The template we use for all Find bars.
     * @type {string}
     */
    var _searchBarTemplate = require("text!htmlContent/findreplace-bar.html");

    var lastTypedTime = 0,
        currentTime = 0,
        intervalId = 0,
        lastQueriedText = "",
        lastTypedText = "",
        lastKeyCode;

    /**
     * @constructor
     * Find Bar UI component, used for both single- and multi-file find/replace. This doesn't actually
     * create and add the FindBar to the DOM - for that, call open().
     *
     * Dispatches these events:
     *
     * - queryChange - when the user types in the input field or sets a query option. Use getQueryInfo()
     *      to get the current query state.
     * - doFind - when the user chooses to do a Find Previous or Find Next.
     *      Parameters are:
     *          shiftKey - boolean, false for Find Next, true for Find Previous
     * - doReplace - when the user chooses to do a single replace. Use getReplaceText() to get the current replacement text.
     * - doReplaceAll - when the user chooses to initiate a Replace All. Use getReplaceText() to get the current replacement text.
     *-  close - when the find bar is closed
     *
     * @param {boolean=} options.multifile - true if this is a Find/Replace in Files (changes the behavior of Enter in
     *      the fields, hides the navigator controls, shows the scope/filter controls, and if in replace mode, hides the
     *      Replace button (so there's only Replace All)
     * @param {boolean=} options.replace - true to show the Replace controls - default false
     * @param {string=}  options.queryPlaceholder - label to show in the Find field - default empty string
     * @param {string=}  options.initialQuery - query to populate in the Find field on open - default empty string
     * @param {string=}  scopeLabel - HTML label to show for the scope of the search, expected to be already escaped - default empty string
     */
    function FindBar(options) {
        var defaults = {
            multifile: false,
            replace: false,
            queryPlaceholder: "",
            initialQuery: "",
            initialReplaceText: "",
            scopeLabel: ""
        };
        this._options = _.extend(defaults, options);
        this._closed = false;
        this._enabled = true;
        this.lastQueriedText = "";
        this.lastTypedText = "";
    }
    EventDispatcher.makeEventDispatcher(FindBar.prototype);

    /*
     * Global FindBar functions for making sure only one is open at a time.
     */

    // TODO: this is temporary - we should do this at the ModalBar level, but can't do that until
    // we land the simplified Quick Open UI (#7227) that eliminates some asynchronicity in closing
    // its ModalBar.

    /**
     * @private
     * Register a find bar so we can close it later if another one tries to open.
     * Note that this is a global function, not an instance function.
     * @param {!FindBar} findBar The find bar to register.
     */
    FindBar._addFindBar = function (findBar) {
        FindBar._bars = FindBar._bars || [];
        FindBar._bars.push(findBar);
    };

    /**
     * @private
     * Remove a find bar from the list.
     * Note that this is a global function, not an instance function.
     * @param {FindBar} findBar The bar to remove.
     */
    FindBar._removeFindBar = function (findBar) {
        if (FindBar._bars) {
            _.pull(FindBar._bars, findBar);
        }
    };

    /**
     * @private
     * Close all existing find bars. In theory there should be only one, but since there can be
     * timing issues due to animation we maintain a list.
     * Note that this is a global function, not an instance function.
     */
    FindBar._closeFindBars = function () {
        var bars = FindBar._bars;
        if (bars) {
            bars.forEach(function (bar) {
                bar.close(true, false);
            });
            bars = [];
        }
    };

    /*
     * Instance properties/functions
     */

    /**
     * @private
     * Options passed into the FindBar.
     * @type {!{multifile: boolean, replace: boolean, queryPlaceholder: string, initialQuery: string, scopeLabel: string}}
     */
    FindBar.prototype._options = null;

    /**
     * @private
     * Whether the FindBar has been closed.
     * @type {boolean}
     */
    FindBar.prototype._closed = false;

    /**
     * @private
     * Whether the FindBar is currently enabled.
     * @type {boolean}
     */
    FindBar.prototype._enabled = true;

    /**
     * @private
     * @type {?ModalBar} Modal bar containing this find bar's UI
     */
    FindBar.prototype._modalBar = null;

    /**
     * @private
     * Returns the jQuery object for an element in this Find bar.
     * @param {string} selector The selector for the element.
     * @return {jQueryObject} The jQuery object for the element, or an empty object if the Find bar isn't yet
     *      in the DOM or the element doesn't exist.
     */
    FindBar.prototype.$ = function (selector) {
        if (this._modalBar) {
            return $(selector, this._modalBar.getRoot());
        } else {
            return $();
        }
    };

    // TODO: change IDs to classes

    /**
     * @private
     * Set the state of the toggles in the Find bar to the saved prefs state.
     */
    FindBar.prototype._updateSearchBarFromPrefs = function () {
        // Have to make sure we explicitly cast the second parameter to a boolean, because
        // toggleClass expects literal true/false.
        this.$("#find-case-sensitive").toggleClass("active", !!PreferencesManager.getViewState("caseSensitive"));
    };

    /**
     * @private
     * Save the prefs state based on the state of the toggles.
     */
    FindBar.prototype._updatePrefsFromSearchBar = function () {
        PreferencesManager.setViewState("caseSensitive", this.$("#find-case-sensitive").is(".active"));
    };

    /**
     * @private
     * Shows the keyboard shortcut for the given command in the element's tooltip.
     * @param {jQueryObject} $elem The element to add the shortcut to.
     * @param {string} commandId The ID for the command whose keyboard shortcut to show.
     */
    FindBar.prototype._addShortcutToTooltip = function ($elem, commandId) {
        var replaceShortcut = KeyBindingManager.getKeyBindings(commandId)[0];
        if (replaceShortcut) {
            var oldTitle = $elem.attr("title");
            oldTitle = (oldTitle ? oldTitle + " " : "");
            $elem.attr("title", oldTitle + "(" + KeyBindingManager.formatKeyDescriptor(replaceShortcut.displayKey) + ")");
        }
    };

    /**
     * Opens the Find bar, closing any other existing Find bars.
     */
    FindBar.prototype.open = function () {
        var self = this;

        // Normally, creating a new Find bar will simply cause the old one to close
        // automatically. This can cause timing issues because the focus change might
        // cause the new one to think it should close, too. So we simply explicitly
        // close the old Find bar (with no animation) before creating a new one.
        // TODO: see note above - this will move to ModalBar eventually.
        FindBar._closeFindBars();
        if (this._options.multifile) {
            HealthLogger.searchDone(HealthLogger.SEARCH_NEW);
        }

        var templateVars = _.clone(this._options);
        templateVars.Strings = Strings;
        templateVars.replaceAllLabel = (templateVars.multifile ? Strings.BUTTON_REPLACE_ALL_IN_FILES : Strings.BUTTON_REPLACE_ALL);

        this._modalBar = new ModalBar(Mustache.render(_searchBarTemplate, templateVars), true);  // 2nd arg = auto-close on Esc/blur

        // When the ModalBar closes, clean ourselves up.
        this._modalBar.on("close", function (event) {
            // Hide error popup, since it hangs down low enough to make the slide-out look awkward
            self.showError(null);
            self._modalBar = null;
            self._closed = true;
            window.clearInterval(intervalId);
            intervalId = 0;
            lastTypedTime = 0;
            FindBar._removeFindBar(self);
            MainViewManager.focusActivePane();
            self.trigger("close");
        });
<<<<<<< HEAD
        
        function itemRenderer(item, index) {
            return "<button id='" + item.id + "' class='btn find-toggle no-focus" + (PreferencesManager.getViewState(item.pref) ? " active" : "") + "' tabindex='-1' title='" + item.title + "'><div class='button-icon'></div></button> " + item.title;
        }

        var dropdownEntries = [
            {
                id: "find-whole-word",
                title: Strings.BUTTON_WHOLE_WORD_HINT,
                pref: "wholeWord"
            },
            {
                id: "find-regexp",
                title: Strings.BUTTON_REGEXP_HINT,
                pref: "regexp"
            }
        ];

        this._optionsDropdown = new DropdownButton("", dropdownEntries, itemRenderer);
=======
>>>>>>> 47ec5211

        FindBar._addFindBar(this);

        var $root = this._modalBar.getRoot();
        $root.find("#find-further-options").replaceWith(this._optionsDropdown.$button.attr("id", "find-further-options").addClass("no-focus"));
        
        this._optionsDropdown.on("select", function (item, itemIndex) {
            var $item = self._optionsDropdown.$dropdown.find("#" + itemIndex.id).toggleClass("active");
            PreferencesManager.setViewState(itemIndex.pref, $item.is(".active"));
            self.trigger("queryChange");
        });

        $root
            .on("input", "#find-what", function () {
                self.trigger("queryChange");
                lastTypedText = self.getQueryInfo().query;
            })
            .on("click", "#find-case-sensitive", function (e) {
                $(e.currentTarget).toggleClass("active");
                self._updatePrefsFromSearchBar();
                self.trigger("queryChange");
                if (self._options.multifile) {  //instant search
                    self.trigger("doFind");
                }
            })
            .on("keydown", "#find-what, #replace-with", function (e) {
                lastTypedTime = new Date().getTime();
                lastKeyCode = e.keyCode;
                var executeSearchIfNeeded = function () {
                    // We only do instant search via node.
                    if (FindUtils.isNodeSearchDisabled() || FindUtils.isInstantSearchDisabled()) {
                        // we still keep the intrval timer up as instant search could get enabled/disabled based on node busy state
                        return;
                    }
                    if (self._closed) {
                        return;
                    }
                    currentTime = new Date().getTime();
                    if (lastTypedTime && (currentTime - lastTypedTime >= 100) && self.getQueryInfo().query !==  lastQueriedText &&
                            !FindUtils.isNodeSearchInProgress()) {
                        // init Search
                        if (self._options.multifile) {
                            if ($(e.target).is("#find-what")) {
                                if (!self._options.replace) {
                                    HealthLogger.searchDone(HealthLogger.SEARCH_INSTANT);
                                    self.trigger("doFind");
                                    lastQueriedText = self.getQueryInfo().query;
                                }
                            }
                        }
                    }
                };
                if (intervalId === 0) {
                    intervalId = window.setInterval(executeSearchIfNeeded, 50);
                }
                if (e.keyCode === KeyEvent.DOM_VK_RETURN) {
                    e.preventDefault();
                    e.stopPropagation();
                    lastQueriedText = self.getQueryInfo().query;
                    if (self._options.multifile) {
                        if ($(e.target).is("#find-what")) {
                            if (self._options.replace) {
                                // Just set focus to the Replace field.
                                self.focusReplace();
                            } else {
                                HealthLogger.searchDone(HealthLogger.SEARCH_ON_RETURN_KEY);
                                // Trigger a Find (which really means "Find All" in this context).
                                self.trigger("doFind");
                            }
                        } else {
                            HealthLogger.searchDone(HealthLogger.SEARCH_REPLACE_ALL);
                            self.trigger("doReplaceAll");
                        }
                    } else {
                        // In the single file case, we just want to trigger a Find Next (or Find Previous
                        // if Shift is held down).
                        self.trigger("doFind", e.shiftKey);
                    }
                }
            });

        if (!this._options.multifile) {
            this._addShortcutToTooltip($("#find-next"), Commands.CMD_FIND_NEXT);
            this._addShortcutToTooltip($("#find-prev"), Commands.CMD_FIND_PREVIOUS);
            $root
                .on("click", "#find-next", function (e) {
                    self.trigger("doFind", false);
                })
                .on("click", "#find-prev", function (e) {
                    self.trigger("doFind", true);
                });
        }

        if (this._options.replace) {
            this._addShortcutToTooltip($("#replace-yes"), Commands.CMD_REPLACE);
            $root
                .on("click", "#replace-yes", function (e) {
                    self.trigger("doReplace");
                })
                .on("click", "#replace-all", function (e) {
                    self.trigger("doReplaceAll");
                })
                // One-off hack to make Find/Replace fields a self-contained tab cycle
                // TODO: remove once https://trello.com/c/lTSJgOS2 implemented
                .on("keydown", function (e) {
                    if (e.keyCode === KeyEvent.DOM_VK_TAB && !e.ctrlKey && !e.metaKey && !e.altKey) {
                        if (e.target.id === "replace-with" && !e.shiftKey) {
                            self.$("#find-what").focus();
                            e.preventDefault();
                        } else if (e.target.id === "find-what" && e.shiftKey) {
                            self.$("#replace-with").focus();
                            e.preventDefault();
                        }
                    }
                });
        }

        if (this._options.multifile && FindUtils.isIndexingInProgress()) {
            this.showIndexingSpinner();
        }

        // Set up the initial UI state.
        this._updateSearchBarFromPrefs();
        this.focusQuery();
    };

    /**
     * Closes this Find bar. If already closed, does nothing.
     * @param {boolean} suppressAnimation If true, don't do the standard closing animation. Default false.
     */
    FindBar.prototype.close = function (suppressAnimation) {
        if (this._modalBar) {
            // 1st arg = restore scroll pos; 2nd arg = no animation, since getting replaced immediately
            this._modalBar.close(true, !suppressAnimation);
        }
    };

    /**
     * @return {boolean} true if this FindBar has been closed.
     */
    FindBar.prototype.isClosed = function () {
        return this._closed;
    };

    /**
     * @return {Object} The options passed into the FindBar.
     */
    FindBar.prototype.getOptions = function () {
        return this._options;
    };

    /**
     * Returns the current query and parameters.
     * @return {{query: string, isCaseSensitive: boolean, isRegexp: boolean, isWholeWord: boolean}}
     */
    FindBar.prototype.getQueryInfo = function () {
        return {
            query:           this.$("#find-what").val() || "",
            isCaseSensitive: this.$("#find-case-sensitive").is(".active"),
            isRegexp:        PreferencesManager.getViewState("regexp"),
            isWholeWord:     PreferencesManager.getViewState("wholeWord")
        };
    };

    /**
     * Show or clear an error message related to the query.
     * @param {?string} error The error message to show, or null to hide the error display.
     * @param {boolean=} isHTML Whether the error message is HTML that should remain unescaped.
     */
    FindBar.prototype.showError = function (error, isHTML) {
        var $error = this.$(".error");
        if (error) {
            if (isHTML) {
                $error.html(error);
            } else {
                $error.text(error);
            }
            $error.show();
        } else {
            $error.hide();
        }
    };

    /**
     * Set the find count.
     * @param {string} count The find count message to show. Can be the empty string to hide it.
     */
    FindBar.prototype.showFindCount = function (count) {
        this.$("#find-counter").text(count);
    };

    /**
     * Show or hide the no-results indicator and optional message. This is also used to
     * indicate regular expression errors.
     * @param {boolean} showIndicator
     * @param {boolean} showMessage
     */
    FindBar.prototype.showNoResults = function (showIndicator, showMessage) {
        ViewUtils.toggleClass(this.$("#find-what"), "no-results", showIndicator);

        var $msg = this.$(".no-results-message");
        if (showMessage) {
            $msg.show();
        } else {
            $msg.hide();
        }
    };

    /**
     * Returns the current replace text.
     * @return {string}
     */
    FindBar.prototype.getReplaceText = function () {
        return this.$("#replace-with").val() || "";
    };

    /**
     * Enables or disables the controls in the Find bar. Note that if enable is true, *all* controls will be
     * re-enabled, even if some were previously disabled using enableNavigation() or enableReplace(), so you
     * will need to refresh their enable state after calling this.
     * @param {boolean} enable Whether to enable or disable the controls.
     */
    FindBar.prototype.enable = function (enable) {
        this.$("#find-what, #replace-with, #find-prev, #find-next, #find-case-sensitive, #find-further-options").prop("disabled", !enable);
        this._enabled = enable;
    };

    FindBar.prototype.focus = function (enable) {
        this.$("#find-what").focus();
    };

    /**
     * @return {boolean} true if the FindBar is enabled.
     */
    FindBar.prototype.isEnabled = function () {
        return this._enabled;
    };

    /**
     * @return {boolean} true if the Replace button is enabled.
     */
    FindBar.prototype.isReplaceEnabled = function () {
        return this.$("#replace-yes").is(":enabled");
    };

    /**
     * Enable or disable the navigation controls if present. Note that if the Find bar is currently disabled
     * (i.e. isEnabled() returns false), this will have no effect.
     * @param {boolean} enable Whether to enable the controls.
     */
    FindBar.prototype.enableNavigation = function (enable) {
        if (this.isEnabled()) {
            this.$("#find-prev, #find-next").prop("disabled", !enable);
        }
    };

    /**
     * Enable or disable the replace controls if present. Note that if the Find bar is currently disabled
     * (i.e. isEnabled() returns false), this will have no effect.
     * @param {boolean} enable Whether to enable the controls.
     */
    FindBar.prototype.enableReplace = function (enable) {
        if (this.isEnabled) {
            this.$("#replace-yes, #replace-all").prop("disabled", !enable);
        }
    };

    /**
     * @private
     * Focus and select the contents of the given field.
     * @param {string} selector The selector for the field.
     */
    FindBar.prototype._focus = function (selector) {
        this.$(selector)
            .focus()
            .get(0).select();
    };

    /**
     * Sets focus to the query field and selects its text.
     */
    FindBar.prototype.focusQuery = function () {
        this._focus("#find-what");
    };

    /**
     * Sets focus to the replace field and selects its text.
     */
    FindBar.prototype.focusReplace = function () {
        this._focus("#replace-with");
    };

    /**
     * The indexing spinner is usually shown when node is indexing files
     */
    FindBar.prototype.showIndexingSpinner = function () {
        this.$("#indexing-spinner").removeClass("forced-hidden");
    };

    FindBar.prototype.hideIndexingSpinner = function () {
        this.$("#indexing-spinner").addClass("forced-hidden");
    };

    /**
     * Force a search again
     */
    FindBar.prototype.redoInstantSearch = function () {
        this.trigger("doFind");
    };

    /**
     * Gets you the right query and replace text to prepopulate the Find Bar.
     * @static
     * @param {?FindBar} currentFindBar The currently open Find Bar, if any
     * @param {?Editor} The active editor, if any
     * @return {query: string, replaceText: string} Query and Replace text to prepopulate the Find Bar with
     */
    FindBar.getInitialQuery = function (currentFindBar, editor) {
        var query = lastTypedText,
            replaceText = "";

        /*
         * Returns the string used to prepopulate the find bar
         * @param {!Editor} editor
         * @return {string} first line of primary selection to populate the find bar
         */
        function getInitialQueryFromSelection(editor) {
            var selectionText = editor.getSelectedText();
            if (selectionText) {
                return selectionText
                    .replace(/^\n*/, "") // Trim possible newlines at the very beginning of the selection
                    .split("\n")[0];
            }
            return "";
        }

        if (currentFindBar && !currentFindBar.isClosed()) {
            // The modalBar was already up. When creating the new modalBar, copy the
            // current query instead of using the passed-in selected text.
            query = currentFindBar.getQueryInfo().query;
            replaceText = currentFindBar.getReplaceText();
        } else {
            var openedFindBar = FindBar._bars && _.find(FindBar._bars, function (bar) {
                    return !bar.isClosed();
                });

            if (openedFindBar) {
                query = openedFindBar.getQueryInfo().query;
                replaceText = openedFindBar.getReplaceText();
            } else if (editor) {
                query = getInitialQueryFromSelection(editor) || lastTypedText;
            }
        }

        return {query: query, replaceText: replaceText};
    };

    PreferencesManager.stateManager.definePreference("caseSensitive", "boolean", false);
    PreferencesManager.stateManager.definePreference("wholeWord", "boolean", false);
    PreferencesManager.stateManager.definePreference("regexp", "boolean", false);
    PreferencesManager.convertPreferences(module, {"caseSensitive": "user", "regexp": "user"}, true);

    exports.FindBar = FindBar;
});<|MERGE_RESOLUTION|>--- conflicted
+++ resolved
@@ -262,7 +262,6 @@
             MainViewManager.focusActivePane();
             self.trigger("close");
         });
-<<<<<<< HEAD
         
         function itemRenderer(item, index) {
             return "<button id='" + item.id + "' class='btn find-toggle no-focus" + (PreferencesManager.getViewState(item.pref) ? " active" : "") + "' tabindex='-1' title='" + item.title + "'><div class='button-icon'></div></button> " + item.title;
@@ -282,8 +281,6 @@
         ];
 
         this._optionsDropdown = new DropdownButton("", dropdownEntries, itemRenderer);
-=======
->>>>>>> 47ec5211
 
         FindBar._addFindBar(this);
 
