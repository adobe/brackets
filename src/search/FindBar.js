--- conflicted
+++ resolved
@@ -297,11 +297,7 @@
         FindBar._addFindBar(this);
 
         var $root = this._modalBar.getRoot();
-<<<<<<< HEAD
-
-=======
         var historyIndex = 0;
->>>>>>> 9b7a4ee2
         $root
             .on("input", "#find-what", function () {
                 self.trigger("queryChange");
