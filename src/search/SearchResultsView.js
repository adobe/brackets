--- conflicted
+++ resolved
@@ -97,11 +97,7 @@
      */
     SearchResultsView.prototype._searchList = [];
 
-<<<<<<< HEAD
     /** @type {PanelItem} Panel holding the search results */
-=======
-    /** @type {Panel} Bottom panel holding the search results */
->>>>>>> d31b6f7e
     SearchResultsView.prototype._panel = null;
 
     /** @type {?string} The full path of the file that was open in the main editor on the initial search */
@@ -498,10 +494,6 @@
             this._$selectedRow = null;
         }
 
-<<<<<<< HEAD
-=======
-        this._panel.show();
->>>>>>> d31b6f7e
         this._$table.scrollTop(0); // Otherwise scroll pos from previous contents is remembered
     };
 
@@ -581,18 +573,13 @@
         this._initialFilePath = currentDoc ? currentDoc.file.fullPath : null;
 
         this._render();
-<<<<<<< HEAD
         this._panel.show(true);
-=======
->>>>>>> d31b6f7e
 
         // Listen for user interaction events with the panel and change events from the model.
         this._addPanelListeners();
         this._model.on("change.SearchResultsView", this._handleModelChange.bind(this));
     };
 
-<<<<<<< HEAD
-
     /**
      * @private
      * Clear the Results Summary
@@ -604,8 +591,6 @@
         this._panel.$panel.find(".close").addClass("forced-hidden");
     };
 
-=======
->>>>>>> d31b6f7e
     /**
      * Hides the Search Results Panel and unregisters listeners.
      */
