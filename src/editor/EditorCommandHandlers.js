--- conflicted
+++ resolved
@@ -324,17 +324,9 @@
             // Track the original selection.
             selectionsToTrack = [_.cloneDeep(sel)];
         }
-<<<<<<< HEAD
         
         // First move the context to the first none white-space token
-        if (!ctx.token.type && ctx.token.string.trim().length === 0) {
-=======
-
-        var result, text, line;
-
-        // Move the context to the first non-empty token.
         if (!ctx.token.type && !/\S/.test(ctx.token.string)) {
->>>>>>> 23f45312
             result = TokenUtils.moveSkippingWhitespace(TokenUtils.moveNextToken, ctx);
         }
         
