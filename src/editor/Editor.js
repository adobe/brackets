--- conflicted
+++ resolved
@@ -236,27 +236,6 @@
         // Create the CodeMirror instance
         // (note: CodeMirror doesn't actually require using 'new', but jslint complains without it)
         this._codeMirror = new CodeMirror(container, {
-<<<<<<< HEAD
-            electricChars: false,   // we use our own impl of this to avoid CodeMirror bugs; see _checkElectricChars()
-            smartIndent: currentOptions[SMART_INDENT],
-            indentWithTabs: currentOptions[USE_TAB_CHAR],
-            tabSize: currentOptions[TAB_SIZE],
-            indentUnit: currentOptions[USE_TAB_CHAR] ? currentOptions[TAB_SIZE] : currentOptions[SPACE_UNITS],
-            lineNumbers: currentOptions[SHOW_LINE_NUMBERS],
-            lineWrapping: currentOptions[WORD_WRAP],
-            styleActiveLine: currentOptions[STYLE_ACTIVE_LINE],
-            coverGutterNextToScrollbar: true,
-            matchBrackets: {
-                maxScanLineLength: 50000,
-                maxScanLines: 1000
-            },
-            matchTags: {bothTags: true},
-            dragDrop: false,
-            extraKeys: codeMirrorKeyMap,
-            autoCloseBrackets: currentOptions[CLOSE_BRACKETS],
-            autoCloseTags: currentOptions[CLOSE_TAGS],
-            cursorScrollMargin: 3
-=======
             autoCloseBrackets           : currentOptions[CLOSE_BRACKETS],
             autoCloseTags               : currentOptions[CLOSE_TAGS],
             coverGutterNextToScrollbar  : true,
@@ -268,13 +247,12 @@
             indentWithTabs              : currentOptions[USE_TAB_CHAR],
             lineNumbers                 : currentOptions[SHOW_LINE_NUMBERS],
             lineWrapping                : currentOptions[WORD_WRAP],
-            matchBrackets               : true,
+            matchBrackets               : { maxScanLineLength: 50000, maxScanLines: 1000 },
             matchTags                   : { bothTags: true },
             scrollPastEnd               : !range && currentOptions[SCROLL_PAST_END],
             smartIndent                 : currentOptions[SMART_INDENT],
             styleActiveLine             : currentOptions[STYLE_ACTIVE_LINE],
             tabSize                     : currentOptions[TAB_SIZE]
->>>>>>> 0e8b080b
         });
         
         // Can't get CodeMirror's focused state without searching for
