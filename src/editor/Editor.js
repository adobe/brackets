--- conflicted
+++ resolved
@@ -61,21 +61,13 @@
 define(function (require, exports, module) {
     'use strict';
     
-<<<<<<< HEAD
-    var EditorManager    = require("editor/EditorManager"),
-        Commands         = require("command/Commands"),
-        Strings          = require("strings"),
-        CommandManager   = require("command/CommandManager"),
-        TextRange        = require("document/TextRange").TextRange,
-        ViewUtils        = require("utils/ViewUtils");
-=======
     var EditorManager   = require("editor/EditorManager"),
         Commands        = require("command/Commands"),
         CommandManager  = require("command/CommandManager"),
         PerfUtils       = require("utils/PerfUtils"),
+        Strings          = require("strings"),
         TextRange       = require("document/TextRange").TextRange,
         ViewUtils       = require("utils/ViewUtils");
->>>>>>> e12f91f0
     
 
     /**
