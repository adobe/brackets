/*
 * Copyright 2012 Adobe Systems Incorporated. All Rights Reserved.
 */

/*jslint vars: true, plusplus: true, devel: true, browser: true, nomen: true, indent: 4, maxerr: 50 */
/*global define: false, $: false, CodeMirror: false */

/**
 * Editor is a 1-to-1 wrapper for a CodeMirror editor instance. It layers on Brackets-specific
 * functionality and provides APIs that cleanly pass through the bits of CodeMirror that the rest
 * of our codebase may want to interact with. An Editor is always backed by a Document, and stays
 * in sync with its content; because Editor keeps the Document alive, it's important to always
 * destroy() an Editor that's going away so it can release its Document ref.
 *
 * For now, there's a distinction between the "master" Editor for a Document - which secretly acts
 * as the Document's internal model of the text state - and the multitude of "slave" secondary Editors
 * which, via Document, sync their changes to and from that master.
 *
 * For now, direct access to the underlying CodeMirror object is still possible via _codeMirror --
 * but this is considered deprecated and may go away.
 *  
 * The Editor object dispatches the following events:
 *    - keyEvent -- When any key event happens in the editor (whether it changes the text or not).
 *          Event handlers are passed ({Editor}, {KeyboardEvent}). The 2nd arg is the raw DOM event.
 *          Note: most listeners will only want to respond when event.type === "keypress".
 *    - cursorActivity -- When the user moves the cursor or changes the selection, or an edit occurs.
 *          Note: do not listen to this in order to be generally informed of edits--listen to the
 *          "change" event on Document instead.
 *    - scroll -- When the editor is scrolled, either by user action or programmatically.
 *    - lostContent -- When the backing Document changes in such a way that this Editor is no longer
 *          able to display accurate text. This occurs if the Document's file is deleted, or in certain
 *          Document->editor syncing edge cases that we do not yet support (the latter cause will
 *          eventually go away). 
 *
 * The Editor also dispatches "change" events internally, but you should listen for those on
 * Documents, not Editors.
 *
 * These are jQuery events, so to listen for them you do something like this:
 *    $(editorInstance).on("eventname", handler);
 */
define(function (require, exports, module) {
    'use strict';
    
    var EditorManager    = require("editor/EditorManager");
    var TextRange        = require("document/TextRange").TextRange;
    
    
    /**
     * @private
     * Handle Tab key press.
     * @param {!CodeMirror} instance CodeMirror instance.
     */
    function _handleTabKey(instance) {
        // Tab key handling is done as follows:
        // 1. If the selection is before any text and the indentation is to the left of 
        //    the proper indentation then indent it to the proper place. Otherwise,
        //    add another tab. In either case, move the insertion point to the 
        //    beginning of the text.
        // 2. If the selection is after the first non-space character, and is not an 
        //    insertion point, indent the entire line(s).
        // 3. If the selection is after the first non-space character, and is an 
        //    insertion point, insert a tab character or the appropriate number 
        //    of spaces to pad to the nearest tab boundary.
        var from = instance.getCursor(true),
            to = instance.getCursor(false),
            line = instance.getLine(from.line),
            indentAuto = false,
            insertTab = false;
        
        if (from.line === to.line) {
            if (line.search(/\S/) > to.ch || to.ch === 0) {
                indentAuto = true;
            }
        }

        if (indentAuto) {
            var currentLength = line.length;
            CodeMirror.commands.indentAuto(instance);
            // If the amount of whitespace didn't change, insert another tab
            if (instance.getLine(from.line).length === currentLength) {
                insertTab = true;
                to.ch = 0;
            }
        } else if (instance.somethingSelected()) {
            CodeMirror.commands.indentMore(instance);
        } else {
            insertTab = true;
        }
        
        if (insertTab) {
            if (instance.getOption("indentWithTabs")) {
                CodeMirror.commands.insertTab(instance);
            } else {
                var i, ins = "", numSpaces = instance.getOption("tabSize");
                numSpaces -= to.ch % numSpaces;
                for (i = 0; i < numSpaces; i++) {
                    ins += " ";
                }
                instance.replaceSelection(ins, "end");
            }
        }
    }
    
    /**
     * @private
     * Handle left arrow, right arrow, backspace and delete keys when soft tabs are used.
     * @param {!CodeMirror} instance CodeMirror instance 
     * @param {number} direction Direction of movement: 1 for forward, -1 for backward
     * @param {function} functionName name of the CodeMirror function to call
     * @return {boolean} true if key was handled
     */
    function _handleSoftTabNavigation(instance, direction, functionName) {
        var handled = false;
        if (!instance.getOption("indentWithTabs")) {
            var cursor = instance.getCursor(),
                tabSize = instance.getOption("tabSize"),
                jump = cursor.ch % tabSize,
                line = instance.getLine(cursor.line);

            if (direction === 1) {
                jump = tabSize - jump;

                if (cursor.ch + jump > line.length) { // Jump would go beyond current line
                    return false;
                }

                if (line.substr(cursor.ch, jump).search(/\S/) === -1) {
                    instance[functionName](jump, "char");
                    handled = true;
                }
            } else {
                // Quick exit if we are at the beginning of the line
                if (cursor.ch === 0) {
                    return false;
                }
                
                // If we are on the tab boundary, jump by the full amount, 
                // but not beyond the start of the line.
                if (jump === 0) {
                    jump = tabSize;
                }

                // Search backwards to the first non-space character
                var offset = line.substr(cursor.ch - jump, jump).search(/\s*$/g);

                if (offset !== -1) { // Adjust to jump to first non-space character
                    jump -= offset;
                }

                if (jump > 0) {
                    instance[functionName](-jump, "char");
                    handled = true;
                }
            }
        }

        return handled;
    }
    
    /**
     * Checks if the user just typed a closing brace/bracket/paren, and considers automatically
     * back-indenting it if so.
     */
    function _checkElectricChars(jqEvent, editor, event) {
        var instance = editor._codeMirror;
        if (event.type === "keypress") {
            var keyStr = String.fromCharCode(event.which || event.keyCode);
            if (/[\]\}\)]/.test(keyStr)) {
                // If the whole line is whitespace, auto-indent it
                var lineNum = instance.getCursor().line;
                var lineStr = instance.getLine(lineNum);
                
                if (!/\S/.test(lineStr)) {
                    // Need to do the auto-indent on a timeout to ensure
                    // the keypress is handled before auto-indenting.
                    // This is the same timeout value used by the
                    // electricChars feature in CodeMirror.
                    setTimeout(function () {
                        instance.indentLine(lineNum);
                    }, 75);
                }
            }
        }
    }
    
    /** Launches CodeMirror's basic Find-within-single-editor feature */
    function _launchFind(codeMirror) {
        // Bring up CodeMirror's existing search bar UI
        codeMirror.execCommand("find");
        
        // Prepopulate the search field with the current selection, if any
        var findBarTextField = $(".CodeMirror-dialog input[type='text']");
        findBarTextField.attr("value", codeMirror.getSelection());
        findBarTextField.get(0).select();
    }
    
    /**
     * @constructor
     *
     * Creates a new CodeMirror editor instance bound to the given Document. The Document need not have
     * a "master" Editor realized yet, even if makeMasterEditor is false; in that case, the first time
     * an edit occurs we will automatically ask EditorManager to create a "master" editor to render the
     * Document modifiable.
     *
     * ALWAYS call destroy() when you are done with an Editor - otherwise it will leak a Document ref.
     *
     * @param {!Document} document  
     * @param {!boolean} makeMasterEditor  If true, this Editor will set itself as the (secret) "master"
     *          Editor for the Document. If false, this Editor will attach to the Document as a "slave"/
     *          secondary editor.
     * @param {!string} mode  Syntax-highlighting language mode; "" means plain-text mode.
     *          See {@link EditorUtils#getModeFromFileExtension()}.
     * @param {!jQueryObject} container  Container to add the editor to.
     * @param {!Object<string, function(Editor)>} additionalKeys  Mapping of keyboard shortcuts to
     *          custom handler functions. Mapping is in CodeMirror format, NOT in our KeyMap format.
     * @param {{startLine: number, endLine: number}=} range If specified, range of lines within the document
     *          to display in this editor. Inclusive.
     */
    function Editor(document, makeMasterEditor, mode, container, additionalKeys, range) {
        var self = this;
        
        // Attach to document: add ref & handlers
        this.document = document;
        document.addRef();
        
        if (range) {    // attach this first: want range updated before we process a change
            this._visibleRange = new TextRange(document, range.startLine, range.endLine);
        }
        
        // store this-bound version of listeners so we can remove them later
        this._handleDocumentChange = this._handleDocumentChange.bind(this);
        this._handleDocumentDeleted = this._handleDocumentDeleted.bind(this);
        $(document).on("change", this._handleDocumentChange);
        $(document).on("deleted", this._handleDocumentDeleted);
        
        // (if makeMasterEditor, we attach the Doc back to ourselves below once we're fully initialized)
        
        this._inlineWidgets = [];
        
        // Editor supplies some standard keyboard behavior extensions of its own
        var codeMirrorKeyMap = {
            "Tab"  : _handleTabKey,
            "Left" : function (instance) {
                if (!_handleSoftTabNavigation(instance, -1, "moveH")) {
                    CodeMirror.commands.goCharLeft(instance);
                }
            },
            "Right" : function (instance) {
                if (!_handleSoftTabNavigation(instance, 1, "moveH")) {
                    CodeMirror.commands.goCharRight(instance);
                }
            },
            "Backspace" : function (instance) {
                if (!_handleSoftTabNavigation(instance, -1, "deleteH")) {
                    CodeMirror.commands.delCharLeft(instance);
                }
            },
            "Delete" : function (instance) {
                if (!_handleSoftTabNavigation(instance, 1, "deleteH")) {
                    CodeMirror.commands.delCharRight(instance);
                }
            },
            "Ctrl-A": function () {
                self._selectAllVisible();
            },
            "Cmd-A": function () {
                self._selectAllVisible();
            },
            "Ctrl-F": _launchFind,
            "Cmd-F": _launchFind,
            "F3": "findNext",
            "Shift-F3": "findPrev",
            "Ctrl-H": "replace",
            "Shift-Delete": "cut",
            "Ctrl-Insert": "copy",
            "Shift-Insert": "paste"
        };
        
        EditorManager.mergeExtraKeys(self, codeMirrorKeyMap, additionalKeys);
        
        // We'd like null/"" to mean plain text mode. CodeMirror defaults to plaintext for any
        // unrecognized mode, but it complains on the console in that fallback case: so, convert
        // here so we're always explicit, avoiding console noise.
        if (!mode) {
            mode = "text/plain";
        }
        
        // Create the CodeMirror instance
        // (note: CodeMirror doesn't actually require using 'new', but jslint complains without it)
        this._codeMirror = new CodeMirror(container, {
            electricChars: false,   // we use our own impl of this to avoid CodeMirror bugs; see _checkElectricChars()
            indentUnit : 4,
            lineNumbers: true,
            matchBrackets: true,
            extraKeys: codeMirrorKeyMap
        });
        
        this._installEditorListeners();
        
        $(this)
            .on("keyEvent", _checkElectricChars)
            .on("change", this._handleEditorChange.bind(this));
        
        // Set code-coloring mode BEFORE populating with text, to avoid a flash of uncolored text
        this._codeMirror.setOption("mode", mode);
        
        // Initially populate with text. This will send a spurious change event, so need to make
        // sure this is understood as a 'sync from document' case, not a genuine edit
        this._duringSync = true;
        this._resetText(document.getText());
        this._duringSync = false;
        
        if (range) {
            // Hide all lines other than those we want to show. We do this rather than trimming the
            // text itself so that the editor still shows accurate line numbers.
            this._codeMirror.operation(function () {
                var i;
                for (i = 0; i < range.startLine; i++) {
                    self._hideLine(i);
                }
                var lineCount = self.lineCount();
                for (i = range.endLine + 1; i < lineCount; i++) {
                    self._hideLine(i);
                }
            });
            this.setCursorPos(range.startLine, 0);
        }

        // Now that we're fully initialized, we can point the document back at us if needed
        if (makeMasterEditor) {
            document._makeEditable(this);
        }
    }
    
    /**
     * Removes this editor from the DOM and detaches from the Document. If this is the "master"
     * Editor that is secretly providing the Document's backing state, then the Document reverts to
     * a read-only string-backed mode.
     */
    Editor.prototype.destroy = function () {
        // CodeMirror docs for getWrapperElement() say all you have to do is "Remove this from your
        // tree to delete an editor instance."
        $(this._codeMirror.getWrapperElement()).remove();
        
        // Disconnect from Document
        this.document.releaseRef();
        $(this.document).off("change", this._handleDocumentChange);
        $(this.document).off("deleted", this._handleDocumentDeleted);
        
        if (this._visibleRange) {   // TextRange also refs the Document
            this._visibleRange.dispose();
        }
        
        // If we're the Document's master editor, disconnecting from it has special meaning
        if (this.document._masterEditor === this) {
            this.document._makeNonEditable();
        }
        
        // Destroying us destroys any inline widgets we're hosting. Make sure their closeCallbacks
        // run, at least, since they may also need to release Document refs
        this._inlineWidgets.forEach(function (inlineWidget) {
            inlineWidget.onClosed();
        });
    };
    
        
    /** 
     * Handles Select All specially when we have a visible range in order to work around
     * bugs in CodeMirror when lines are hidden.
     */
    Editor.prototype._selectAllVisible = function () {
        var startLine = this.getFirstVisibleLine(),
            endLine = this.getLastVisibleLine();
        this.setSelection({line: startLine, ch: 0},
                          {line: endLine, ch: this.getLineText(endLine).length});
    };
    
    Editor.prototype._applyChanges = function (changeList) {
        var self = this;
        
        // _visibleRange has already updated via its own Document listener. See if this change caused
        // it to lose sync. If so, our whole view is stale - signal our owner to close us.
        if (this._visibleRange) {
            if (this._visibleRange.startLine === null || this._visibleRange.endLine === null) {
                $(self).triggerHandler("lostContent");
                return;
            }
        }
        
        // Apply text changes to CodeMirror editor
        var cm = this._codeMirror;
        cm.operation(function () {
            var change, newText;
            for (change = changeList; change; change = change.next) {
                newText = change.text.join('\n');
                if (!change.from || !change.to) {
                    if (change.from || change.to) {
                        console.log("Editor._applyChanges(): Change record received with only one end undefined--replacing entire text");
                    }
                    cm.setValue(newText);
                } else {
                    cm.replaceRange(newText, change.from, change.to);
                }
                
            }
        });
        
        // The update above may have inserted new lines - must hide any that fall outside our range
        if (self._visibleRange) {
            cm.operation(function () {
                // TODO: could make this more efficient by only iterating across the min-max line
                // range of the union of all changes
                var i;
                for (i = 0; i < cm.lineCount(); i++) {
                    if (i < self._visibleRange.startLine || i > self._visibleRange.endLine) {
                        self._hideLine(i);
                    } else {
                        // Double-check that the set of NON-hidden lines matches our range too
                        console.assert(!cm.getLineHandle(i).hidden);
                    }
                }
            });
        }
    };
    
    /**
     * Responds to changes in the CodeMirror editor's text, syncing the changes to the Document.
     * There are several cases where we want to ignore a CodeMirror change:
     *  - if we're the master editor, editor changes can be ignored because Document is already listening
     *    for our changes
     *  - if we're a secondary editor, editor changes should be ignored if they were caused by us reacting
     *    to a Document change
     */
    Editor.prototype._handleEditorChange = function (event, editor, changeList) {
        // we're currently syncing from the Document, so don't echo back TO the Document
        if (this._duringSync) {
            return;
        }
        
        // Secondary editor: force creation of "master" editor backing the model, if doesn't exist yet
        if (!this.document._masterEditor) {
            EditorManager._createFullEditorForDocument(this.document);
        }
        
        if (this.document._masterEditor !== this) {
            // Secondary editor:
            // we're not the ground truth; if we got here, this was a real editor change (not a
            // sync from the real ground truth), so we need to sync from us into the document
            // (which will directly push the change into the master editor).
            // FUTURE: Technically we should add a replaceRange() method to Document and go through
            // that instead of talking to its master editor directly. It's not clear yet exactly
            // what the right Document API would be, though.
            this._duringSync = true;
            this.document._masterEditor._applyChanges(changeList);
            this._duringSync = false;
        }
        // Else, Master editor:
        // we're the ground truth; nothing else to do, since Document listens directly to us
        // note: this change might have been a real edit made by the user, OR this might have
        // been a change synced from another editor
        
        if (this._visibleRange) {
            // Document change above already caused _visibleRange to update
            // Check some assertions based on those results
            if (this._visibleRange.startLine === null || this._visibleRange.endLine === null) {
                throw new Error("ERROR: Typing in Editor should not destroy its own _visibleRange");
                
            } else {
                var change, newText;
                for (change = changeList; change; change = change.next) {
                    var i;
                    for (i = change.from.line; i < change.from.line + change.text.length; i++) {
                        if (i < editor._visibleRange.startLine || i > editor._visibleRange.endLine) {
                            throw new Error(false, "ERROR: Typing in Editor should not affect lines outside its own _visibleRange");
                        }
                    }
                }
            }
            // TODO: should double-check that the range of non-hidden lines after this matches up
            // with what we think _visibleRange is?
        }
    };
    
    /**
     * Responds to changes in the Document's text, syncing the changes into our CodeMirror instance.
     * There are several cases where we want to ignore a Document change:
     *  - if we're the master editor, Document changes should be ignored becuase we already have the right
     *    text (either the change originated with us, or it has already been set into us by Document)
     *  - if we're a secondary editor, Document changes should be ignored if they were caused by us sending
     *    the document an editor change that originated with us
     */
    Editor.prototype._handleDocumentChange = function (event, doc, changeList) {
        var change;
        
        // we're currently syncing to the Document, so don't echo back FROM the Document
        if (this._duringSync) {
            return;
        }
        
        if (this.document._masterEditor !== this) {
            // Secondary editor:
            // we're not the ground truth; and if we got here, this was a Document change that
            // didn't come from us (e.g. a sync from another editor, a direct programmatic change
            // to the document, or a sync from external disk changes)... so sync from the Document
            this._duringSync = true;
            this._applyChanges(changeList);
            this._duringSync = false;
        }
        // Else, Master editor:
        // we're the ground truth; nothing to do since Document change is just echoing our
        // editor changes
    };
    
    /**
     * Responds to the Document's underlying file being deleted. The Document is now basically dead,
     * so we must close.
     */
    Editor.prototype._handleDocumentDeleted = function () {
        $(this).triggerHandler("lostContent");
    };
    
    
    /**
     * Install singleton event handlers on the CodeMirror instance, translating them into multi-
     * listener-capable jQuery events on the Editor instance.
     */
    Editor.prototype._installEditorListeners = function () {
        var self = this;
        
        // FUTURE: if this list grows longer, consider making this a more generic mapping
        // NOTE: change is a "private" event--others shouldn't listen to it on Editor, only on
        // Document
        this._codeMirror.setOption("onChange", function (instance, changeList) {
            $(self).triggerHandler("change", [self, changeList]);
        });
        this._codeMirror.setOption("onKeyEvent", function (instance, event) {
            $(self).triggerHandler("keyEvent", [self, event]);
            return false;   // false tells CodeMirror we didn't eat the event
        });
        this._codeMirror.setOption("onCursorActivity", function (instance) {
            $(self).triggerHandler("cursorActivity", [self]);
        });
        this._codeMirror.setOption("onScroll", function (instance) {
            $(self).triggerHandler("scroll", [self]);
        
            // notify all inline widgets of a position change
            self._fireWidgetOffsetTopChanged(self.getFirstVisibleLine() - 1);
        });
    };
    
    /**
     * @return {string} The editor's current contents
     * Semi-private: only Document/EditableDocumentModel should call this.
     */
    Editor.prototype._getText = function () {
        return this._codeMirror.getValue();
    };
    
    /**
     * Sets the contents of the editor. Treated as an edit: adds an undo step and dispatches a
     * change event.
     * Note: all line endings will be changed to LFs.
     * Semi-private: only Document/EditableDocumentModel should call this.
     * @param {!string} text
     */
    Editor.prototype._setText = function (text) {
        this._codeMirror.setValue(text);
    };
    
    /**
     * Sets the contents of the editor and clears the undo/redo history. Dispatches a change event.
     * Semi-private: only Document/EditableDocumentModel should call this.
     * @param {!string} text
     */
    Editor.prototype._resetText = function (text) {
        // This *will* fire a change event, but we clear the undo immediately afterward
        this._codeMirror.setValue(text);
        
        // Make sure we can't undo back to the empty state before setValue()
        this._codeMirror.clearHistory();
    };
    
    
    /**
     * Gets the current cursor position within the editor. If there is a selection, returns whichever
     * end of the range the cursor lies at.
     * @return !{line:number, ch:number}
     */
    Editor.prototype.getCursorPos = function () {
        return this._codeMirror.getCursor();
    };
    
    /**
     * Sets the cursor position within the editor. Removes any selection.
     * @param {number} line The 0 based line number.
     * @param {number} ch   The 0 based character position.
     */
    Editor.prototype.setCursorPos = function (line, ch) {
        this._codeMirror.setCursor(line, ch);
    };
    
    /**
     * Gets the current selection. Start is inclusive, end is exclusive. If there is no selection,
     * returns the current cursor position as both the start and end of the range (i.e. a selection
     * of length zero).
     * @return !{start:{line:number, ch:number}, end:{line:number, ch:number}}
     */
    Editor.prototype.getSelection = function () {
        var selStart = this._codeMirror.getCursor(true),
            selEnd = this._codeMirror.getCursor(false);
        return { start: selStart, end: selEnd };
    };
    
    /**
     * @return {!string} The currently selected text, or "" if no selection. Includes \n if the
     * selection spans multiple lines (does NOT reflect the Document's line-endings style).
     */
    Editor.prototype.getSelectedText = function () {
        return this._codeMirror.getSelection();
    };
    
    /**
     * Sets the current selection. Start is inclusive, end is exclusive. Places the cursor at the
     * end of the selection range.
     * @param {!{line:number, ch:number}} start
     * @param {!{line:number, ch:number}} end
     */
    Editor.prototype.setSelection = function (start, end) {
        this._codeMirror.setSelection(start, end);
    };


    /**
     * Gets the total number of lines in the the document (includes lines not visible in the viewport)
     * @returns {!number}
     */
    Editor.prototype.lineCount = function () {
        return this._codeMirror.lineCount();
    };
    
    /**
     * Gets the number of the first visible line in the editor.
     * @returns {number} The 0-based index of the first visible line.
     */
    Editor.prototype.getFirstVisibleLine = function () {
        return (this._visibleRange ? this._visibleRange.startLine : 0);
    };
    
    /**
     * Gets the number of the last visible line in the editor.
     * @returns {number} The 0-based index of the last visible line.
     */
    Editor.prototype.getLastVisibleLine = function () {
        return (this._visibleRange ? this._visibleRange.endLine : this.lineCount() - 1);
    };

    // FUTURE change to "hideLines()" API that hides a range of lines at once in a single operation, then fires offsetTopChanged afterwards.
    /* Hides the specified line number in the editor
     * @param {!number}
     */
<<<<<<< HEAD
    Editor.prototype._hideLine = function (lineNumber) {
        return this._codeMirror.hideLine(lineNumber);
=======
    Editor.prototype.hideLine = function (lineNumber) {
        var value = this._codeMirror.hideLine(lineNumber);
        
        // when this line is hidden, notify all following inline widgets of a position change
        this._fireWidgetOffsetTopChanged(lineNumber);
        
        return value;
>>>>>>> 11aa799f
    };

    /**
     * Gets the total height of the document in pixels (not the viewport)
     * @param {!boolean} includePadding
     * @returns {!number} height in pixels
     */
    Editor.prototype.totalHeight = function (includePadding) {
        return this._codeMirror.totalHeight(includePadding);
    };

    /**
     * Gets the scroller element from the editor.
     * @returns {!HTMLDivElement} scroller
     */
    Editor.prototype.getScrollerElement = function () {
        return this._codeMirror.getScrollerElement();
    };
    
    /**
     * Gets the root DOM node of the editor.
     * @returns {Object} The editor's root DOM node.
     */
    Editor.prototype.getRootElement = function () {
        return this._codeMirror.getWrapperElement();
    };
    
    /**
     * Adds an inline widget below the given line. If any inline widget was already open for that
     * line, it is closed without warning.
     * @param {!{line:number, ch:number}} pos  Position in text to anchor the inline.
     * @param {!InlineWidget} inlineWidget The widget to add.
     */
    Editor.prototype.addInlineWidget = function (pos, inlineWidget) {
        var self = this;
        inlineWidget.id = this._codeMirror.addInlineWidget(pos, inlineWidget.htmlContent, inlineWidget.height, function (id) {
            self._removeInlineWidgetInternal(id);
            inlineWidget.onClosed();
        });
        this._inlineWidgets.push(inlineWidget);
        inlineWidget.onAdded();
        
        // once this widget is added, notify all following inline widgets of a position change
        this._fireWidgetOffsetTopChanged(pos.line);
    };
    
    /**
     * Removes the given inline widget.
     * @param {number} inlineWidget The widget to remove.
     */
    Editor.prototype.removeInlineWidget = function (inlineWidget) {
        var lineNum = this._getInlineWidgetLineNumber(inlineWidget);
        
        // _removeInlineWidgetInternal will get called from the destroy callback in CodeMirror.
        this._codeMirror.removeInlineWidget(inlineWidget.id);
        
        // once this widget is removed, notify all following inline widgets of a position change
        this._fireWidgetOffsetTopChanged(lineNum);
    };
    
    /**
     * Cleans up the given inline widget from our internal list of widgets.
     * @param {number} inlineId  id returned by addInlineWidget().
     */
    Editor.prototype._removeInlineWidgetInternal = function (inlineId) {
        var i;
        for (i = 0; i < this._inlineWidgets.length; i++) {
            if (this._inlineWidgets[i].id === inlineId) {
                this._inlineWidgets.splice(i, 1);
                break;
            }
        }
    };

    /**
     * Returns a list of all inline widgets currently open in this editor. Each entry contains the
     * inline's id, and the data parameter that was passed to addInlineWidget().
     * @return {!Array.<{id:number, data:Object}>}
     */
    Editor.prototype.getInlineWidgets = function () {
        return this._inlineWidgets;
    };

    /**
     * Sets the height of an inline widget in this editor. 
     * @param {!InlineWidget} inlineWidget The widget whose height should be set.
     * @param {!height} height The height of the widget.
     * @param {boolean} ensureVisible Whether to scroll the entire widget into view.
     */
    Editor.prototype.setInlineWidgetHeight = function (inlineWidget, height, ensureVisible) {
        var info = this._codeMirror.getInlineWidgetInfo(inlineWidget.id),
            oldHeight = (info && info.height) || 0;
        
        this._codeMirror.setInlineWidgetHeight(inlineWidget.id, height, ensureVisible);
        
        // update position for all following inline editors
        if (oldHeight !== height) {
            var lineNum = this._getInlineWidgetLineNumber(inlineWidget);
            this._fireWidgetOffsetTopChanged(lineNum);
        }
    };
    
    /**
     * @private
     * Get the starting line number for an inline widget.
     * @param {!InlineWidget} inlineWidget 
     * @return {number} The line number of the widget or -1 if not found.
     */
    Editor.prototype._getInlineWidgetLineNumber = function (inlineWidget) {
        var info = this._codeMirror.getInlineWidgetInfo(inlineWidget.id);
        return (info && info.line) || -1;
    };
    
    /**
     * @private
     * Fire "offsetTopChanged" events when inline editor positions change due to
     * height changes of other inline editors.
     * @param {!InlineWidget} inlineWidget 
     */
    Editor.prototype._fireWidgetOffsetTopChanged = function (lineNum) {
        var self = this,
            otherLineNum;
        
        this.getInlineWidgets().forEach(function (other) {
            otherLineNum = self._getInlineWidgetLineNumber(other);
            
            if (otherLineNum > lineNum) {
                $(other).triggerHandler("offsetTopChanged");
            }
        });
    };
    
    /** Gives focus to the editor control */
    Editor.prototype.focus = function () {
        this._codeMirror.focus();
    };
    
    /** Returns true if the editor has focus */
    Editor.prototype.hasFocus = function () {
        // The CodeMirror instance wrapper has a "CodeMirror-focused" class set when focused
        return $(this._codeMirror.getWrapperElement()).hasClass("CodeMirror-focused");
    };
    
    /**
     * Re-renders the editor UI
     */
    Editor.prototype.refresh = function () {
        this._codeMirror.refresh();
    };
    
    /**
     * Shows or hides the editor within its parent. Does not force its ancestors to
     * become visible.
     * @param {boolean} show true to show the editor, false to hide it
     */
    Editor.prototype.setVisible = function (show) {
        $(this._codeMirror.getWrapperElement()).css("display", (show ? "" : "none"));
        this._codeMirror.refresh();
        if (show) {
            this._inlineWidgets.forEach(function (inlineWidget) {
                inlineWidget.onParentShown();
            });
        }
    };
    
    /**
     * Returns true if the editor is fully visible--i.e., is in the DOM, all ancestors are
     * visible, and has a non-zero width/height.
     */
    Editor.prototype.isFullyVisible = function () {
        return $(this._codeMirror.getWrapperElement()).is(":visible");
    };
    
    /**
     * Returns the text of the given line.
     * @param {number} The zero-based number of the line to retrieve.
     * @return {string} The contents of the line.
     */
    Editor.prototype.getLineText = function (num) {
        return this._codeMirror.getLine(num);
    };
    
    /**
     * The Document we're bound to
     * @type {!Document}
     */
    Editor.prototype.document = null;
    
    /**
     * If true, we're in the middle of syncing to/from the Document. Used to ignore spurious change
     * events caused by us (vs. change events caused by others, which we need to pay attention to).
     * @type {!boolean}
     */
    Editor.prototype._duringSync = false;
    
    /**
     * @private
     * NOTE: this is actually "semi-private": EditorManager also accesses this field... as well as
     * a few other modules. However, we should try to gradually move most code away from talking to
     * CodeMirror directly.
     * @type {!CodeMirror}
     */
    Editor.prototype._codeMirror = null;
    
    /**
     * @private
     * @type {!Array.<{id:number, data:Object}>}
     */
    Editor.prototype._inlineWidgets = null;

    /**
     * @private
     * @type {?TextRange}
     */
    Editor.prototype._visibleRange = null;

    // Define public API
    exports.Editor = Editor;
});<|MERGE_RESOLUTION|>--- conflicted
+++ resolved
@@ -658,18 +658,13 @@
     /* Hides the specified line number in the editor
      * @param {!number}
      */
-<<<<<<< HEAD
     Editor.prototype._hideLine = function (lineNumber) {
-        return this._codeMirror.hideLine(lineNumber);
-=======
-    Editor.prototype.hideLine = function (lineNumber) {
         var value = this._codeMirror.hideLine(lineNumber);
         
         // when this line is hidden, notify all following inline widgets of a position change
         this._fireWidgetOffsetTopChanged(lineNumber);
         
         return value;
->>>>>>> 11aa799f
     };
 
     /**
