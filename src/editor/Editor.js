/*
 * Copyright (c) 2012 Adobe Systems Incorporated. All rights reserved.
 *  
 * Permission is hereby granted, free of charge, to any person obtaining a
 * copy of this software and associated documentation files (the "Software"), 
 * to deal in the Software without restriction, including without limitation 
 * the rights to use, copy, modify, merge, publish, distribute, sublicense, 
 * and/or sell copies of the Software, and to permit persons to whom the 
 * Software is furnished to do so, subject to the following conditions:
 *  
 * The above copyright notice and this permission notice shall be included in
 * all copies or substantial portions of the Software.
 *  
 * THE SOFTWARE IS PROVIDED "AS IS", WITHOUT WARRANTY OF ANY KIND, EXPRESS OR
 * IMPLIED, INCLUDING BUT NOT LIMITED TO THE WARRANTIES OF MERCHANTABILITY, 
 * FITNESS FOR A PARTICULAR PURPOSE AND NONINFRINGEMENT. IN NO EVENT SHALL THE
 * AUTHORS OR COPYRIGHT HOLDERS BE LIABLE FOR ANY CLAIM, DAMAGES OR OTHER 
 * LIABILITY, WHETHER IN AN ACTION OF CONTRACT, TORT OR OTHERWISE, ARISING 
 * FROM, OUT OF OR IN CONNECTION WITH THE SOFTWARE OR THE USE OR OTHER 
 * DEALINGS IN THE SOFTWARE.
 * 
 */


/*jslint vars: true, plusplus: true, devel: true, nomen: true, indent: 4, maxerr: 50 */
/*global define, $, CodeMirror, window */

/**
 * Editor is a 1-to-1 wrapper for a CodeMirror editor instance. It layers on Brackets-specific
 * functionality and provides APIs that cleanly pass through the bits of CodeMirror that the rest
 * of our codebase may want to interact with. An Editor is always backed by a Document, and stays
 * in sync with its content; because Editor keeps the Document alive, it's important to always
 * destroy() an Editor that's going away so it can release its Document ref.
 *
 * For now, there's a distinction between the "master" Editor for a Document - which secretly acts
 * as the Document's internal model of the text state - and the multitude of "slave" secondary Editors
 * which, via Document, sync their changes to and from that master.
 *
 * For now, direct access to the underlying CodeMirror object is still possible via _codeMirror --
 * but this is considered deprecated and may go away.
 *  
 * The Editor object dispatches the following events:
 *    - keyEvent -- When any key event happens in the editor (whether it changes the text or not).
 *          Event handlers are passed ({Editor}, {KeyboardEvent}). The 2nd arg is the raw DOM event.
 *          Note: most listeners will only want to respond when event.type === "keypress".
 *    - cursorActivity -- When the user moves the cursor or changes the selection, or an edit occurs.
 *          Note: do not listen to this in order to be generally informed of edits--listen to the
 *          "change" event on Document instead.
 *    - scroll -- When the editor is scrolled, either by user action or programmatically.
 *    - lostContent -- When the backing Document changes in such a way that this Editor is no longer
 *          able to display accurate text. This occurs if the Document's file is deleted, or in certain
 *          Document->editor syncing edge cases that we do not yet support (the latter cause will
 *          eventually go away). 
 *
 * The Editor also dispatches "change" events internally, but you should listen for those on
 * Documents, not Editors.
 *
 * These are jQuery events, so to listen for them you do something like this:
 *    $(editorInstance).on("eventname", handler);
 */
define(function (require, exports, module) {
    "use strict";
    
    var CodeHintManager    = require("editor/CodeHintManager"),
        Commands           = require("command/Commands"),
        CommandManager     = require("command/CommandManager"),
        Menus              = require("command/Menus"),
        PerfUtils          = require("utils/PerfUtils"),
        PreferencesManager = require("preferences/PreferencesManager"),
        Strings            = require("strings"),
        TextRange          = require("document/TextRange").TextRange,
        TokenUtils         = require("utils/TokenUtils"),
        ViewUtils          = require("utils/ViewUtils");
    
<<<<<<< HEAD
    var PREFERENCES_CLIENT_ID = PreferencesManager.getClientId(module.id),
        defaultPrefs = { useTabChar: false, tabSize: 4, indentUnit: 4, closeBrackets: false,
                         showLineNumbers: true, styleActiveLine: true, wordWrap: true };
    
=======
    var defaultPrefs = { useTabChar: false, tabSize: 4, indentUnit: 4, closeBrackets: false };

>>>>>>> 05930926
    /** Editor preferences */
    var _prefs = PreferencesManager.getPreferenceStorage(module, defaultPrefs);
    //TODO: Remove preferences migration code
    PreferencesManager.handleClientIdChange(_prefs, "com.adobe.brackets.Editor");
    
    /** @type {boolean}  Global setting: When inserting new text, use tab characters? (instead of spaces) */
    var _useTabChar = _prefs.getValue("useTabChar");
    
    /** @type {number}  Global setting: Tab size */
    var _tabSize = _prefs.getValue("tabSize");
    
    /** @type {number}  Global setting: Indent unit (i.e. number of spaces when indenting) */
    var _indentUnit = _prefs.getValue("indentUnit");
    
    /** @type {boolean}  Global setting: Auto closes (, {, [, " and ' */
    var _closeBrackets = _prefs.getValue("closeBrackets");
    
    /** @type {boolean}  Global setting: Show line numbers in the gutter */
    var _showLineNumbers = _prefs.getValue("showLineNumbers");

    /** @type {boolean}  Global setting: Highlight the background of the line that has the cursor */
    var _styleActiveLine = _prefs.getValue("styleActiveLine");

    /** @type {boolean}  Global setting: Auto wrap lines */
    var _wordWrap = _prefs.getValue("wordWrap");

    /** @type {boolean}  Guard flag to prevent focus() reentrancy (via blur handlers), even across Editors */
    var _duringFocus = false;

    /** @type {number}  Constant: ignore upper boundary when centering text */
    var BOUNDARY_CHECK_NORMAL   = 0,
        BOUNDARY_IGNORE_TOP     = 1;

    /**
     * @private
     * Handle Tab key press.
     * @param {!CodeMirror} instance CodeMirror instance.
     */
    function _handleTabKey(instance) {
        // Tab key handling is done as follows:
        // 1. If the selection is before any text and the indentation is to the left of 
        //    the proper indentation then indent it to the proper place. Otherwise,
        //    add another tab. In either case, move the insertion point to the 
        //    beginning of the text.
        // 2. If the selection is after the first non-space character, and is not an 
        //    insertion point, indent the entire line(s).
        // 3. If the selection is after the first non-space character, and is an 
        //    insertion point, insert a tab character or the appropriate number 
        //    of spaces to pad to the nearest tab boundary.
        var from = instance.getCursor(true),
            to = instance.getCursor(false),
            line = instance.getLine(from.line),
            indentAuto = false,
            insertTab = false;
        
        if (from.line === to.line) {
            if (line.search(/\S/) > to.ch || to.ch === 0) {
                indentAuto = true;
            }
        }

        if (indentAuto) {
            var currentLength = line.length;
            CodeMirror.commands.indentAuto(instance);
            // If the amount of whitespace didn't change, insert another tab
            if (instance.getLine(from.line).length === currentLength) {
                insertTab = true;
                to.ch = 0;
            }
        } else if (instance.somethingSelected()) {
            CodeMirror.commands.indentMore(instance);
        } else {
            insertTab = true;
        }
        
        if (insertTab) {
            if (instance.getOption("indentWithTabs")) {
                CodeMirror.commands.insertTab(instance);
            } else {
                var i, ins = "", numSpaces = _indentUnit;
                numSpaces -= to.ch % numSpaces;
                for (i = 0; i < numSpaces; i++) {
                    ins += " ";
                }
                instance.replaceSelection(ins, "end");
            }
        }
    }
    
    /**
     * @private
     * Handle left arrow, right arrow, backspace and delete keys when soft tabs are used.
     * @param {!CodeMirror} instance CodeMirror instance 
     * @param {number} direction Direction of movement: 1 for forward, -1 for backward
     * @param {function} functionName name of the CodeMirror function to call
     * @return {boolean} true if key was handled
     */
    function _handleSoftTabNavigation(instance, direction, functionName) {
        var handled = false;
        if (!instance.getOption("indentWithTabs")) {
            var cursor = instance.getCursor(),
                jump = cursor.ch % _indentUnit,
                line = instance.getLine(cursor.line);

            if (direction === 1) {
                jump = _indentUnit - jump;

                if (cursor.ch + jump > line.length) { // Jump would go beyond current line
                    return false;
                }

                if (line.substr(cursor.ch, jump).search(/\S/) === -1) {
                    instance[functionName](jump, "char");
                    handled = true;
                }
            } else {
                // Quick exit if we are at the beginning of the line
                if (cursor.ch === 0) {
                    return false;
                }
                
                // If we are on the tab boundary, jump by the full amount, 
                // but not beyond the start of the line.
                if (jump === 0) {
                    jump = _indentUnit;
                }

                // Search backwards to the first non-space character
                var offset = line.substr(cursor.ch - jump, jump).search(/\s*$/g);

                if (offset !== -1) { // Adjust to jump to first non-space character
                    jump -= offset;
                }

                if (jump > 0) {
                    instance[functionName](-jump, "char");
                    handled = true;
                }
            }
        }

        return handled;
    }
    
    /**
     * Checks if the user just typed a closing brace/bracket/paren, and considers automatically
     * back-indenting it if so.
     */
    function _checkElectricChars(jqEvent, editor, event) {
        var instance = editor._codeMirror;
        if (event.type === "keypress") {
            var keyStr = String.fromCharCode(event.which || event.keyCode);
            if (/[\]\{\}\)]/.test(keyStr)) {
                // If all text before the cursor is whitespace, auto-indent it
                var cursor = instance.getCursor();
                var lineStr = instance.getLine(cursor.line);
                var nonWS = lineStr.search(/\S/);
                
                if (nonWS === -1 || nonWS >= cursor.ch) {
                    // Need to do the auto-indent on a timeout to ensure
                    // the keypress is handled before auto-indenting.
                    // This is the same timeout value used by the
                    // electricChars feature in CodeMirror.
                    window.setTimeout(function () {
                        instance.indentLine(cursor.line);
                    }, 75);
                }
            }
        }
    }

    function _handleKeyEvents(jqEvent, editor, event) {
        _checkElectricChars(jqEvent, editor, event);

        // Pass the key event to the code hint manager. It may call preventDefault() on the event.
        CodeHintManager.handleKeyEvent(editor, event);
    }

    /**
     * Helper functions to check options.
     * @param {number} options BOUNDARY_CHECK_NORMAL or BOUNDARY_IGNORE_TOP
     */
    function _checkTopBoundary(options) {
        return (options !== BOUNDARY_IGNORE_TOP);
    }
    function _checkBottomBoundary(options) {
        return true;
    }

    /**
     * List of all current (non-destroy()ed) Editor instances. Needed when changing global preferences
     * that affect all editors, e.g. tabbing or color scheme settings.
     * @type {Array.<Editor>}
     */
    var _instances = [];
    
    
    /**
     * @constructor
     *
     * Creates a new CodeMirror editor instance bound to the given Document. The Document need not have
     * a "master" Editor realized yet, even if makeMasterEditor is false; in that case, the first time
     * an edit occurs we will automatically ask EditorManager to create a "master" editor to render the
     * Document modifiable.
     *
     * ALWAYS call destroy() when you are done with an Editor - otherwise it will leak a Document ref.
     *
     * @param {!Document} document  
     * @param {!boolean} makeMasterEditor  If true, this Editor will set itself as the (secret) "master"
     *          Editor for the Document. If false, this Editor will attach to the Document as a "slave"/
     *          secondary editor.
     * @param {!jQueryObject} container  Container to add the editor to.
     * @param {{startLine: number, endLine: number}=} range If specified, range of lines within the document
     *          to display in this editor. Inclusive.
     */
    function Editor(document, makeMasterEditor, container, range) {
        var self = this;
        
        _instances.push(this);
        
        // Attach to document: add ref & handlers
        this.document = document;
        document.addRef();
        
        if (range) {    // attach this first: want range updated before we process a change
            this._visibleRange = new TextRange(document, range.startLine, range.endLine);
        }
        
        // store this-bound version of listeners so we can remove them later
        this._handleDocumentChange = this._handleDocumentChange.bind(this);
        this._handleDocumentDeleted = this._handleDocumentDeleted.bind(this);
        this._handleDocumentLanguageChanged = this._handleDocumentLanguageChanged.bind(this);
        $(document).on("change", this._handleDocumentChange);
        $(document).on("deleted", this._handleDocumentDeleted);
        $(document).on("languageChanged", this._handleDocumentLanguageChanged);

        var mode = this._getModeFromDocument();
        
        // (if makeMasterEditor, we attach the Doc back to ourselves below once we're fully initialized)
        
        this._inlineWidgets = [];
        
        // Editor supplies some standard keyboard behavior extensions of its own
        var codeMirrorKeyMap = {
            "Tab": _handleTabKey,
            "Shift-Tab": "indentLess",

            "Left": function (instance) {
                if (!_handleSoftTabNavigation(instance, -1, "moveH")) {
                    CodeMirror.commands.goCharLeft(instance);
                }
            },
            "Right": function (instance) {
                if (!_handleSoftTabNavigation(instance, 1, "moveH")) {
                    CodeMirror.commands.goCharRight(instance);
                }
            },
            "Backspace": function (instance) {
                if (!_handleSoftTabNavigation(instance, -1, "deleteH")) {
                    CodeMirror.commands.delCharBefore(instance);
                }
            },
            "Delete": function (instance) {
                if (!_handleSoftTabNavigation(instance, 1, "deleteH")) {
                    CodeMirror.commands.delCharAfter(instance);
                }
            },
            "Esc": function (instance) {
                self.removeAllInlineWidgets();
            },
            "Cmd-Left": "goLineStartSmart"
        };
        
        // Create the CodeMirror instance
        // (note: CodeMirror doesn't actually require using 'new', but jslint complains without it)
        this._codeMirror = new CodeMirror(container, {
            electricChars: false,   // we use our own impl of this to avoid CodeMirror bugs; see _checkElectricChars()
            indentWithTabs: _useTabChar,
            tabSize: _tabSize,
            indentUnit: _indentUnit,
            lineNumbers: _showLineNumbers,
            lineWrapping: _wordWrap,
            styleActiveLine: _styleActiveLine,
            matchBrackets: true,
            dragDrop: true,
            extraKeys: codeMirrorKeyMap,
            autoCloseBrackets: _closeBrackets,
            autoCloseTags: {
                whenOpening: true,
                whenClosing: true,
                indentTags: []
            }
        });
        
        // Can't get CodeMirror's focused state without searching for
        // CodeMirror-focused. Instead, track focus via onFocus and onBlur
        // options and track state with this._focused
        this._focused = false;
        
        this._installEditorListeners();
        
        $(this)
            .on("keyEvent", _handleKeyEvents)
            .on("change", this._handleEditorChange.bind(this));
        
        // Set code-coloring mode BEFORE populating with text, to avoid a flash of uncolored text
        this._codeMirror.setOption("mode", mode);
        
        // Initially populate with text. This will send a spurious change event, so need to make
        // sure this is understood as a 'sync from document' case, not a genuine edit
        this._duringSync = true;
        this._resetText(document.getText());
        this._duringSync = false;
        
        if (range) {
            // Hide all lines other than those we want to show. We do this rather than trimming the
            // text itself so that the editor still shows accurate line numbers.
            this._codeMirror.operation(function () {
                if (range.startLine > 0) {
                    self._hideLines(0, range.startLine);
                }
                
                var end = range.endLine + 1;
                if (end < self.lineCount()) {
                    self._hideLines(end, self.lineCount());
                }
            });
            this.setCursorPos(range.startLine, 0);
        }

        // Now that we're fully initialized, we can point the document back at us if needed
        if (makeMasterEditor) {
            document._makeEditable(this);
        }
        
        // Add scrollTop property to this object for the scroll shadow code to use
        Object.defineProperty(this, "scrollTop", {
            get: function () {
                return this._codeMirror.getScrollInfo().top;
            }
        });
    }
    
    /**
     * Removes this editor from the DOM and detaches from the Document. If this is the "master"
     * Editor that is secretly providing the Document's backing state, then the Document reverts to
     * a read-only string-backed mode.
     */
    Editor.prototype.destroy = function () {
        // CodeMirror docs for getWrapperElement() say all you have to do is "Remove this from your
        // tree to delete an editor instance."
        $(this.getRootElement()).remove();
        
        _instances.splice(_instances.indexOf(this), 1);
        
        // Disconnect from Document
        this.document.releaseRef();
        $(this.document).off("change", this._handleDocumentChange);
        $(this.document).off("deleted", this._handleDocumentDeleted);
        $(this.document).off("languageChanged", this._handleDocumentLanguageChanged);
        
        if (this._visibleRange) {   // TextRange also refs the Document
            this._visibleRange.dispose();
        }
        
        // If we're the Document's master editor, disconnecting from it has special meaning
        if (this.document._masterEditor === this) {
            this.document._makeNonEditable();
        }
        
        // Destroying us destroys any inline widgets we're hosting. Make sure their closeCallbacks
        // run, at least, since they may also need to release Document refs
        this._inlineWidgets.forEach(function (inlineWidget) {
            inlineWidget.onClosed();
        });
    };
    
    /**
     * Determine the mode to use from the document's language
     * Uses "text/plain" if the language does not define a mode
     * @return string The mode to use
     */
    Editor.prototype._getModeFromDocument = function () {
        // We'd like undefined/null/"" to mean plain text mode. CodeMirror defaults to plaintext for any
        // unrecognized mode, but it complains on the console in that fallback case: so, convert
        // here so we're always explicit, avoiding console noise.
        return this.document.getLanguage().getMode() || "text/plain";
    };
    
        
    /** 
     * Selects all text and maintains the current scroll position.
     */
    Editor.prototype.selectAllNoScroll = function () {
        var cm = this._codeMirror,
            info = this._codeMirror.getScrollInfo();
        
        // Note that we do not have to check for the visible range here. This
        // concern is handled internally by code mirror.
        cm.operation(function () {
            cm.scrollTo(info.left, info.top);
            cm.execCommand("selectAll");
        });
    };
    
    /**
     * Ensures that the lines that are actually hidden in the inline editor correspond to
     * the desired visible range.
     */
    Editor.prototype._updateHiddenLines = function () {
        if (this._visibleRange) {
            var cm = this._codeMirror,
                self = this;
            cm.operation(function () {
                // TODO: could make this more efficient by only iterating across the min-max line
                // range of the union of all changes
                self._hideLines(0, self._visibleRange.startLine);
                self._hideLines(self._visibleRange.endLine + 1, self.lineCount());
            });
        }
    };
    
    Editor.prototype._applyChanges = function (changeList) {
        // _visibleRange has already updated via its own Document listener. See if this change caused
        // it to lose sync. If so, our whole view is stale - signal our owner to close us.
        if (this._visibleRange) {
            if (this._visibleRange.startLine === null || this._visibleRange.endLine === null) {
                $(this).triggerHandler("lostContent");
                return;
            }
        }
        
        // Apply text changes to CodeMirror editor
        var cm = this._codeMirror;
        cm.operation(function () {
            var change, newText;
            for (change = changeList; change; change = change.next) {
                newText = change.text.join('\n');
                if (!change.from || !change.to) {
                    if (change.from || change.to) {
                        console.error("Change record received with only one end undefined--replacing entire text");
                    }
                    cm.setValue(newText);
                } else {
                    cm.replaceRange(newText, change.from, change.to, change.origin);
                }
                
            }
        });
        
        // The update above may have inserted new lines - must hide any that fall outside our range
        this._updateHiddenLines();
    };
    
    /**
     * Responds to changes in the CodeMirror editor's text, syncing the changes to the Document.
     * There are several cases where we want to ignore a CodeMirror change:
     *  - if we're the master editor, editor changes can be ignored because Document is already listening
     *    for our changes
     *  - if we're a secondary editor, editor changes should be ignored if they were caused by us reacting
     *    to a Document change
     */
    Editor.prototype._handleEditorChange = function (event, editor, changeList) {
        // we're currently syncing from the Document, so don't echo back TO the Document
        if (this._duringSync) {
            return;
        }
        
        // Secondary editor: force creation of "master" editor backing the model, if doesn't exist yet
        this.document._ensureMasterEditor();
        
        if (this.document._masterEditor !== this) {
            // Secondary editor:
            // we're not the ground truth; if we got here, this was a real editor change (not a
            // sync from the real ground truth), so we need to sync from us into the document
            // (which will directly push the change into the master editor).
            // FUTURE: Technically we should add a replaceRange() method to Document and go through
            // that instead of talking to its master editor directly. It's not clear yet exactly
            // what the right Document API would be, though.
            this._duringSync = true;
            this.document._masterEditor._applyChanges(changeList);
            this._duringSync = false;
            
            // Update which lines are hidden inside our editor, since we're not going to go through
            // _applyChanges() in our own editor.
            this._updateHiddenLines();
        }
        // Else, Master editor:
        // we're the ground truth; nothing else to do, since Document listens directly to us
        // note: this change might have been a real edit made by the user, OR this might have
        // been a change synced from another editor
        
        CodeHintManager.handleChange(this);
    };
    
    /**
     * Responds to changes in the Document's text, syncing the changes into our CodeMirror instance.
     * There are several cases where we want to ignore a Document change:
     *  - if we're the master editor, Document changes should be ignored becuase we already have the right
     *    text (either the change originated with us, or it has already been set into us by Document)
     *  - if we're a secondary editor, Document changes should be ignored if they were caused by us sending
     *    the document an editor change that originated with us
     */
    Editor.prototype._handleDocumentChange = function (event, doc, changeList) {
        var change;
        
        // we're currently syncing to the Document, so don't echo back FROM the Document
        if (this._duringSync) {
            return;
        }
        
        if (this.document._masterEditor !== this) {
            // Secondary editor:
            // we're not the ground truth; and if we got here, this was a Document change that
            // didn't come from us (e.g. a sync from another editor, a direct programmatic change
            // to the document, or a sync from external disk changes)... so sync from the Document
            this._duringSync = true;
            this._applyChanges(changeList);
            this._duringSync = false;
        }
        // Else, Master editor:
        // we're the ground truth; nothing to do since Document change is just echoing our
        // editor changes
    };
    
    /**
     * Responds to the Document's underlying file being deleted. The Document is now basically dead,
     * so we must close.
     */
    Editor.prototype._handleDocumentDeleted = function (event) {
        // Pass the delete event along as the cause (needed in MultiRangeInlineEditor)
        $(this).triggerHandler("lostContent", [event]);
    };
    
    /**
     * Responds to language changes, for instance when the file extension is changed.
     */
    Editor.prototype._handleDocumentLanguageChanged = function (event) {
        this._codeMirror.setOption("mode", this._getModeFromDocument());
    };
    
    
    /**
     * Install event handlers on the CodeMirror instance, translating them into 
     * jQuery events on the Editor instance.
     */
    Editor.prototype._installEditorListeners = function () {
        var self = this;
        
        // onKeyEvent is an option in CodeMirror rather than an event--it's a
        // low-level hook for all keyboard events rather than a specific event. For
        // our purposes, though, it's convenient to treat it as an event internally,
        // so we bridge it to jQuery events the same way we do ordinary CodeMirror 
        // events.
        this._codeMirror.setOption("onKeyEvent", function (instance, event) {
            $(self).triggerHandler("keyEvent", [self, event]);
            return event.defaultPrevented;   // false tells CodeMirror we didn't eat the event
        });
        
        // FUTURE: if this list grows longer, consider making this a more generic mapping
        // NOTE: change is a "private" event--others shouldn't listen to it on Editor, only on
        // Document
        this._codeMirror.on("change", function (instance, changeList) {
            $(self).triggerHandler("change", [self, changeList]);
        });
        this._codeMirror.on("cursorActivity", function (instance) {
            $(self).triggerHandler("cursorActivity", [self]);
        });
        this._codeMirror.on("scroll", function (instance) {
            // If this editor is visible, close all dropdowns on scroll.
            // (We don't want to do this if we're just scrolling in a non-visible editor
            // in response to some document change event.)
            if (self.isFullyVisible()) {
                Menus.closeAll();
            }

            $(self).triggerHandler("scroll", [self]);
        });

        // Convert CodeMirror onFocus events to EditorManager activeEditorChanged
        this._codeMirror.on("focus", function () {
            self._focused = true;
            $(self).triggerHandler("focus", [self]);
        });
        
        this._codeMirror.on("blur", function () {
            self._focused = false;
            // EditorManager only cares about other Editors gaining focus, so we don't notify it of anything here
        });

        this._codeMirror.on("update", function (instance) {
            $(self).triggerHandler("update", [self]);
        });
    };
    
    /**
     * Sets the contents of the editor and clears the undo/redo history. Dispatches a change event.
     * Semi-private: only Document should call this.
     * @param {!string} text
     */
    Editor.prototype._resetText = function (text) {
        var perfTimerName = PerfUtils.markStart("Edtitor._resetText()\t" + (!this.document || this.document.file.fullPath));

        var cursorPos = this.getCursorPos(),
            scrollPos = this.getScrollPos();
        
        // This *will* fire a change event, but we clear the undo immediately afterward
        this._codeMirror.setValue(text);
        
        // Make sure we can't undo back to the empty state before setValue()
        this._codeMirror.clearHistory();
        
        // restore cursor and scroll positions
        this.setCursorPos(cursorPos);
        this.setScrollPos(scrollPos.x, scrollPos.y);

        PerfUtils.addMeasurement(perfTimerName);
    };
    
    
    /**
     * Gets the current cursor position within the editor. If there is a selection, returns whichever
     * end of the range the cursor lies at.
     * @param {boolean} expandTabs If true, return the actual visual column number instead of the character offset in
     *      the "ch" property.
     * @return !{line:number, ch:number}
     */
    Editor.prototype.getCursorPos = function (expandTabs) {
        var cursor = this._codeMirror.getCursor();
        
        if (expandTabs) {
            var line    = this._codeMirror.getRange({line: cursor.line, ch: 0}, cursor),
                tabSize = Editor.getTabSize(),
                column  = 0,
                i;

            for (i = 0; i < line.length; i++) {
                if (line[i] === '\t') {
                    column += (tabSize - (column % tabSize));
                } else {
                    column++;
                }
            }
            
            cursor.ch = column;
        }
        
        return cursor;
    };
    
    /**
     * Sets the cursor position within the editor. Removes any selection.
     * @param {number} line The 0 based line number.
     * @param {number} ch  The 0 based character position; treated as 0 if unspecified.
     * @param {boolean} center  true if the view should be centered on the new cursor position
     */
    Editor.prototype.setCursorPos = function (line, ch, center) {
        this._codeMirror.setCursor(line, ch);
        if (center) {
            this.centerOnCursor();
        }
    };
    
    var CENTERING_MARGIN = 0.15;
    
    /**
     * Scrolls the editor viewport to vertically center the line with the cursor,
     * but only if the cursor is currently near the edges of the viewport or
     * entirely outside the viewport.
     *
     * This does not alter the horizontal scroll position.
     *
     * @param {number} centerOptions Option value, or 0 for no options.
     */
    Editor.prototype.centerOnCursor = function (centerOptions) {
        var $scrollerElement = $(this.getScrollerElement());
        var editorHeight = $scrollerElement.height();
        
        // we need to make adjustments for the statusbar's padding on the bottom and the menu bar on top. 
        var statusBarHeight = $scrollerElement.outerHeight() - editorHeight;
        var menuBarHeight = $scrollerElement.offset().top;
        
        var documentCursorPosition = this._codeMirror.cursorCoords(null, "local").bottom;
        var screenCursorPosition = this._codeMirror.cursorCoords(null, "page").bottom - menuBarHeight;
        
        // If the cursor is already reasonably centered, we won't
        // make any change. "Reasonably centered" is defined as
        // not being within CENTERING_MARGIN of the top or bottom
        // of the editor (where CENTERING_MARGIN is a percentage
        // of the editor height).
        // For finding the first item (i.e. find while typing), do
        // not center if hit is in first half of screen because this
        // appears to be an unnecesary scroll.
        if ((_checkTopBoundary(centerOptions) && (screenCursorPosition < editorHeight * CENTERING_MARGIN)) ||
                (_checkBottomBoundary(centerOptions) && (screenCursorPosition > editorHeight * (1 - CENTERING_MARGIN)))) {

            var pos = documentCursorPosition - editorHeight / 2 + statusBarHeight;
            var info = this._codeMirror.getScrollInfo();
            pos = Math.min(Math.max(pos, 0), (info.height - info.clientHeight));
            this.setScrollPos(null, pos);
        }
    };

    /**
     * Given a position, returns its index within the text (assuming \n newlines)
     * @param {!{line:number, ch:number}}
     * @return {number}
     */
    Editor.prototype.indexFromPos = function (coords) {
        return this._codeMirror.indexFromPos(coords);
    };

    /**
     * Returns true if pos is between start and end (inclusive at both ends)
     * @param {{line:number, ch:number}} pos
     * @param {{line:number, ch:number}} start
     * @param {{line:number, ch:number}} end
     *
     */
    Editor.prototype.posWithinRange = function (pos, start, end) {
        var startIndex = this.indexFromPos(start),
            endIndex = this.indexFromPos(end),
            posIndex = this.indexFromPos(pos);

        return posIndex >= startIndex && posIndex <= endIndex;
    };
    
    /**
     * @return {boolean} True if there's a text selection; false if there's just an insertion point
     */
    Editor.prototype.hasSelection = function () {
        return this._codeMirror.somethingSelected();
    };
    
    /**
     * Gets the current selection. Start is inclusive, end is exclusive. If there is no selection,
     * returns the current cursor position as both the start and end of the range (i.e. a selection
     * of length zero).
     * @return {!{start:{line:number, ch:number}, end:{line:number, ch:number}}}
     */
    Editor.prototype.getSelection = function () {
        var selStart = this._codeMirror.getCursor(true),
            selEnd   = this._codeMirror.getCursor(false);
        return { start: selStart, end: selEnd };
    };
    
    /**
     * @return {!string} The currently selected text, or "" if no selection. Includes \n if the
     * selection spans multiple lines (does NOT reflect the Document's line-endings style).
     */
    Editor.prototype.getSelectedText = function () {
        return this._codeMirror.getSelection();
    };
    
    /**
     * Sets the current selection. Start is inclusive, end is exclusive. Places the cursor at the
     * end of the selection range. Optionally centers the around the cursor after
     * making the selection
     *
     * @param {!{line:number, ch:number}} start
     * @param {!{line:number, ch:number}} end
     * @param {boolean} center true to center the viewport
     * @param {number} centerOptions Option value, or 0 for no options.
     */
    Editor.prototype.setSelection = function (start, end, center, centerOptions) {
        this._codeMirror.setSelection(start, end);
        if (center) {
            this.centerOnCursor(centerOptions);
        }
    };

    /**
     * Selects word that the given pos lies within or adjacent to. If pos isn't touching a word
     * (e.g. within a token like "//"), moves the cursor to pos without selecting a range.
     * Adapted from selectWordAt() in CodeMirror v2.
     * @param {!{line:number, ch:number}}
     */
    Editor.prototype.selectWordAt = function (pos) {
        var line = this.document.getLine(pos.line),
            start = pos.ch,
            end = pos.ch;
        
        function isWordChar(ch) {
            return (/\w/).test(ch) || ch.toUpperCase() !== ch.toLowerCase();
        }
        
        while (start > 0 && isWordChar(line.charAt(start - 1))) {
            --start;
        }
        while (end < line.length && isWordChar(line.charAt(end))) {
            ++end;
        }
        this.setSelection({line: pos.line, ch: start}, {line: pos.line, ch: end});
    };
    
    /**
     * Gets the total number of lines in the the document (includes lines not visible in the viewport)
     * @returns {!number}
     */
    Editor.prototype.lineCount = function () {
        return this._codeMirror.lineCount();
    };
    
    /**
     * Gets the number of the first visible line in the editor.
     * @returns {number} The 0-based index of the first visible line.
     */
    Editor.prototype.getFirstVisibleLine = function () {
        return (this._visibleRange ? this._visibleRange.startLine : 0);
    };
    
    /**
     * Gets the number of the last visible line in the editor.
     * @returns {number} The 0-based index of the last visible line.
     */
    Editor.prototype.getLastVisibleLine = function () {
        return (this._visibleRange ? this._visibleRange.endLine : this.lineCount() - 1);
    };

    /* Hides the specified line number in the editor
     * @param {!from} line to start hiding from (inclusive)
     * @param {!to} line to end hiding at (exclusive)
     */
    Editor.prototype._hideLines = function (from, to) {
        if (to <= from) {
            return;
        }
        
        var value = this._codeMirror.markText(
            {line: from, ch: 0},
            {line: to - 1, ch: this._codeMirror.getLine(to - 1).length},
            {collapsed: true, inclusiveLeft: true, inclusiveRight: true}
        );
        
        return value;
    };

    /**
     * Gets the total height of the document in pixels (not the viewport)
     * @returns {!number} height in pixels
     */
    Editor.prototype.totalHeight = function () {
        return this.getScrollerElement().scrollHeight;
    };

    /**
     * Gets the scroller element from the editor.
     * @returns {!HTMLDivElement} scroller
     */
    Editor.prototype.getScrollerElement = function () {
        return this._codeMirror.getScrollerElement();
    };
    
    /**
     * Gets the root DOM node of the editor.
     * @returns {!HTMLDivElement} The editor's root DOM node.
     */
    Editor.prototype.getRootElement = function () {
        return this._codeMirror.getWrapperElement();
    };
    
    /**
     * Gets the lineSpace element within the editor (the container around the individual lines of code).
     * FUTURE: This is fairly CodeMirror-specific. Logic that depends on this may break if we switch
     * editors.
     * @returns {!HTMLDivElement} The editor's lineSpace element.
     */
    Editor.prototype._getLineSpaceElement = function () {
        return $(".CodeMirror-lines", this.getScrollerElement()).children().get(0);
    };
    
    /**
     * Returns the current scroll position of the editor.
     * @returns {{x:number, y:number}} The x,y scroll position in pixels
     */
    Editor.prototype.getScrollPos = function () {
        var scrollInfo = this._codeMirror.getScrollInfo();
        return { x: scrollInfo.left, y: scrollInfo.top };
    };
    
    /**
     * Sets the current scroll position of the editor.
     * @param {number} x scrollLeft position in pixels
     * @param {number} y scrollTop position in pixels
     */
    Editor.prototype.setScrollPos = function (x, y) {
        this._codeMirror.scrollTo(x, y);
    };
    
    /*
     * Returns the current text height of the editor.
     * @returns {number} Height of the text in pixels
     */
    Editor.prototype.getTextHeight = function () {
        return this._codeMirror.defaultTextHeight();
    };
    
    /**
     * Adds an inline widget below the given line. If any inline widget was already open for that
     * line, it is closed without warning.
     * @param {!{line:number, ch:number}} pos  Position in text to anchor the inline.
     * @param {!InlineWidget} inlineWidget The widget to add.
     * @param {boolean=} scrollLineIntoView Scrolls the associated line into view. Default true.
     */
    Editor.prototype.addInlineWidget = function (pos, inlineWidget, scrollLineIntoView) {
        var self = this;
        
        this.removeAllInlineWidgetsForLine(pos.line);

        if (scrollLineIntoView === undefined) {
            scrollLineIntoView = true;
        }

        if (scrollLineIntoView) {
            this._codeMirror.scrollIntoView(pos);
        }

        inlineWidget.info = this._codeMirror.addLineWidget(pos.line, inlineWidget.htmlContent,
                                                           { coverGutter: true, noHScroll: true });
        CodeMirror.on(inlineWidget.info.line, "delete", function () {
            self._removeInlineWidgetInternal(inlineWidget);
            inlineWidget.onClosed();
        });
        this._inlineWidgets.push(inlineWidget);

        // Callback to widget once parented to the editor
        inlineWidget.onAdded();
    };
    
    /**
     * Removes all inline widgets
     */
    Editor.prototype.removeAllInlineWidgets = function () {
        // copy the array because _removeInlineWidgetInternal will modifying the original
        var widgets = [].concat(this.getInlineWidgets());
        
        widgets.forEach(function (widget) {
            this.removeInlineWidget(widget);
        }, this);
    };
    
    /**
     * Removes the given inline widget.
     * @param {number} inlineWidget The widget to remove.
     */
    Editor.prototype.removeInlineWidget = function (inlineWidget) {
        var lineNum = this._getInlineWidgetLineNumber(inlineWidget);
        
        this._codeMirror.removeLineWidget(inlineWidget.info);
        this._removeInlineWidgetInternal(inlineWidget);
        inlineWidget.onClosed();
    };
    
    /**
     * Removes all inline widgets for a given line
     * @param {number} lineNum The line number to modify
     */
    Editor.prototype.removeAllInlineWidgetsForLine = function (lineNum) {
        var lineInfo = this._codeMirror.lineInfo(lineNum),
            widgetInfos = (lineInfo && lineInfo.widgets) ? [].concat(lineInfo.widgets) : null,
            self = this;
        
        if (widgetInfos && widgetInfos.length) {
            // Map from CodeMirror LineWidget to Brackets InlineWidget
            var inlineWidget,
                allWidgetInfos = this._inlineWidgets.map(function (w) {
                    return w.info;
                });

            widgetInfos.forEach(function (info) {
                // Lookup the InlineWidget object using the same index
                inlineWidget = self._inlineWidgets[allWidgetInfos.indexOf(info)];
                self.removeInlineWidget(inlineWidget);
            });

        }
    };
    
    /**
     * Cleans up the given inline widget from our internal list of widgets.
     * @param {number} inlineId  id returned by addInlineWidget().
     */
    Editor.prototype._removeInlineWidgetInternal = function (inlineWidget) {
        var i;
        var l = this._inlineWidgets.length;
        for (i = 0; i < l; i++) {
            if (this._inlineWidgets[i] === inlineWidget) {
                this._inlineWidgets.splice(i, 1);
                break;
            }
        }
    };

    /**
     * Returns a list of all inline widgets currently open in this editor. Each entry contains the
     * inline's id, and the data parameter that was passed to addInlineWidget().
     * @return {!Array.<{id:number, data:Object}>}
     */
    Editor.prototype.getInlineWidgets = function () {
        return this._inlineWidgets;
    };

    /**
     * Returns the offset of the top of the virtual scroll area relative to the browser window (not the editor
     * itself). Mainly useful for calculations related to scrollIntoView(), where you're starting with the
     * offset() of a child widget (relative to the browser window) and need to figure out how far down it is from
     * the top of the virtual scroll area (excluding the top padding).
     * @return {number}
     */
    Editor.prototype.getVirtualScrollAreaTop = function () {
        var topPadding = this._getLineSpaceElement().offsetTop, // padding within mover
            scroller = this.getScrollerElement();
        return $(scroller).offset().top - scroller.scrollTop + topPadding;
    };

    /**
     * Sets the height of an inline widget in this editor. 
     * @param {!InlineWidget} inlineWidget The widget whose height should be set.
     * @param {!number} height The height of the widget.
     * @param {boolean} ensureVisible Whether to scroll the entire widget into view.
     */
    Editor.prototype.setInlineWidgetHeight = function (inlineWidget, height, ensureVisible) {
        var self = this,
            node = inlineWidget.htmlContent,
            oldHeight = (node && $(node).height()) || 0,
            changed = (oldHeight !== height),
            isAttached = inlineWidget.info !== undefined;

        // Make sure we set an explicit height on the widget, so children can use things like
        // min-height if they want.
        if (changed || !node.style.height) {
            $(node).height(height);

            if (isAttached) {
                // Notify CodeMirror for the height change
                inlineWidget.info.changed();
            }
        }

        if (ensureVisible && isAttached) {
            var offset = $(node).offset(), // offset relative to document
                position = $(node).position(), // position within parent linespace
                scrollerTop = self.getVirtualScrollAreaTop();

            self._codeMirror.scrollIntoView({
                left: position.left,
                top: offset.top - scrollerTop,
                right: position.left, // don't try to make the right edge visible
                bottom: offset.top + height - scrollerTop
            });
        }
    };
    
    /**
     * @private
     * Get the starting line number for an inline widget.
     * @param {!InlineWidget} inlineWidget 
     * @return {number} The line number of the widget or -1 if not found.
     */
    Editor.prototype._getInlineWidgetLineNumber = function (inlineWidget) {
        return this._codeMirror.getLineNumber(inlineWidget.info.line);
    };
    
    /** Gives focus to the editor control */
    Editor.prototype.focus = function () {
        // Focusing an editor synchronously triggers focus/blur handlers. If a blur handler attemps to focus
        // another editor, we'll put CM in a bad state (because CM assumes programmatically focusing itself
        // will always succeed, and if you're in the middle of another focus change that appears to be untrue).
        // So instead, we simply ignore reentrant focus attempts.
        // See bug #2951 for an example of this happening and badly hosing things.
        if (_duringFocus) {
            return;
        }
        
        _duringFocus = true;
        try {
            this._codeMirror.focus();
        } finally {
            _duringFocus = false;
        }
    };
    
    /** Returns true if the editor has focus */
    Editor.prototype.hasFocus = function () {
        return this._focused;
    };
    
    /**
     * Re-renders the editor UI
     * @param {boolean=} handleResize true if this is in response to resizing the editor. Default false.
     */
    Editor.prototype.refresh = function (handleResize) {
        // If focus is currently in a child of the CodeMirror editor (e.g. in an inline widget), but not in
        // the CodeMirror input field itself, remember the focused item so we can restore focus after the 
        // refresh (which might cause the widget to be removed from the display list temporarily).
        var focusedItem = window.document.activeElement,
            restoreFocus = $.contains(this._codeMirror.getScrollerElement(), focusedItem);
        this._codeMirror.refresh();
        if (restoreFocus) {
            focusedItem.focus();
        }
    };
    
    /**
     * Re-renders the editor, and all children inline editors.
     * @param {boolean=} handleResize true if this is in response to resizing the editor. Default false.
     */
    Editor.prototype.refreshAll = function (handleResize) {
        this.refresh(handleResize);
        this.getInlineWidgets().forEach(function (inlineWidget) {
            inlineWidget.refresh();
        });
    };
    
    /** Undo the last edit. */
    Editor.prototype.undo = function () {
        this._codeMirror.undo();
    };
    
    /** Redo the last un-done edit. */
    Editor.prototype.redo = function () {
        this._codeMirror.redo();
    };
    
    /**
     * Shows or hides the editor within its parent. Does not force its ancestors to
     * become visible.
     * @param {boolean} show true to show the editor, false to hide it
     * @param {boolean} refresh true (default) to refresh the editor, false to skip refreshing it
     */
    Editor.prototype.setVisible = function (show, refresh) {
        $(this.getRootElement()).css("display", (show ? "" : "none"));
        if (show && (refresh || refresh === undefined)) {
            this.refresh();
        }
        if (show) {
            this._inlineWidgets.forEach(function (inlineWidget) {
                inlineWidget.onParentShown();
            });
        }
    };
    
    /**
     * Returns true if the editor is fully visible--i.e., is in the DOM, all ancestors are
     * visible, and has a non-zero width/height.
     */
    Editor.prototype.isFullyVisible = function () {
        return $(this.getRootElement()).is(":visible");
    };
    
    /**
     * Gets the syntax-highlighting mode for the current selection or cursor position. (The mode may
     * vary within one file due to embedded languages, e.g. JS embedded in an HTML script block).
     *
     * Returns null if the mode at the start of the selection differs from the mode at the end -
     * an *approximation* of whether the mode is consistent across the whole range (a pattern like
     * A-B-A would return A as the mode, not null).
     *
     * @return {?(Object|string)} Name of syntax-highlighting mode, or object containing a "name" property
     *     naming the mode along with configuration options required by the mode. 
     *     See {@link LanguageManager#getLanguageForPath()} and {@link Language#getMode()}.
     */
    Editor.prototype.getModeForSelection = function () {
        // Check for mixed mode info
        var sel         = this.getSelection(),
            outerMode   = this._codeMirror.getMode(),
            startMode   = TokenUtils.getModeAt(this._codeMirror, sel.start),
            isMixed     = (outerMode.name !== startMode.name);

        if (isMixed) {
            // If mixed mode, check that mode is the same at start & end of selection
            if (sel.start.line !== sel.end.line || sel.start.ch !== sel.end.ch) {
                var endMode = TokenUtils.getModeAt(this._codeMirror, sel.end);
                
                if (startMode.name !== endMode.name) {
                    return null;
                }
            }

            return startMode.name;
        } else {
            // Mode does not vary: just use the editor-wide mode
            return this._codeMirror.getOption("mode");
        }
    };
    
    Editor.prototype.getLanguageForSelection = function () {
        return this.document.getLanguage().getLanguageForMode(this.getModeForSelection());
    };
    
    /**
     * Gets the syntax-highlighting mode for the document.
     *
     * @return {Object|String} Object or Name of syntax-highlighting mode; see {@link LanguageManager#getLanguageForPath()} and {@link Language#getMode()}.
     */
    Editor.prototype.getModeForDocument = function () {
        return this._codeMirror.getOption("mode");
    };
    
    /**
     * The Document we're bound to
     * @type {!Document}
     */
    Editor.prototype.document = null;
    
    /**
     * If true, we're in the middle of syncing to/from the Document. Used to ignore spurious change
     * events caused by us (vs. change events caused by others, which we need to pay attention to).
     * @type {!boolean}
     */
    Editor.prototype._duringSync = false;
    
    /**
     * @private
     * NOTE: this is actually "semi-private": EditorManager also accesses this field... as well as
     * a few other modules. However, we should try to gradually move most code away from talking to
     * CodeMirror directly.
     * @type {!CodeMirror}
     */
    Editor.prototype._codeMirror = null;
    
    /**
     * @private
     * @type {!Array.<{id:number, data:Object}>}
     */
    Editor.prototype._inlineWidgets = null;

    /**
     * @private
     * @type {?TextRange}
     */
    Editor.prototype._visibleRange = null;
    
    
    // Global settings that affect all Editor instances (both currently open Editors as well as those created
    // in the future)

    
    /**
     * @private
     * Updates Editor option and the corresponding preference with the given value. Affects all Editors.
     * @param {boolean | number} value
     * @param {string} cmOption - CodeMirror option string
     * @param {string} prefName - preference name string
     */
    function _setEditorOptionAndPref(value, cmOption, prefName) {
        _instances.forEach(function (editor) {
            editor._codeMirror.setOption(cmOption, value);
        });
        
        _prefs.setValue(prefName, (typeof value === "boolean") ? Boolean(value) : value);
    }
		
    /**
     * Sets whether to use tab characters (vs. spaces) when inserting new text. Affects all Editors.
     * @param {boolean} value
     */
    Editor.setUseTabChar = function (value) {
        _useTabChar = value;
        _setEditorOptionAndPref(value, "indentWithTabs", "useTabChar");
    };
    
    /** @type {boolean} Gets whether all Editors use tab characters (vs. spaces) when inserting new text */
    Editor.getUseTabChar = function () {
        return _useTabChar;
    };

    /**
     * Sets tab character width. Affects all Editors.
     * @param {number} value
     */
    Editor.setTabSize = function (value) {
        _tabSize = value;
        _setEditorOptionAndPref(value, "tabSize", "tabSize");
    };
    
    /** @type {number} Get indent unit  */
    Editor.getTabSize = function () {
        return _tabSize;
    };

    /**
     * Sets indentation width. Affects all Editors.
     * @param {number} value
     */
    Editor.setIndentUnit = function (value) {
        _indentUnit = value;
        _setEditorOptionAndPref(value, "indentUnit", "indentUnit");
    };
    
    /** @type {number} Get indentation width */
    Editor.getIndentUnit = function () {
        return _indentUnit;
    };
    
    /**
     * Sets the auto close brackets. Affects all Editors.
     * @param {boolean} value
     */
    Editor.setCloseBrackets = function (value) {
        _closeBrackets = value;
        _setEditorOptionAndPref(value, "autoCloseBrackets", "closeBrackets");
    };
    
    /** @type {boolean} Gets whether all Editors use auto close brackets */
    Editor.getCloseBrackets = function () {
        return _closeBrackets;
    };
    
    /**
     * Sets show line numbers option and reapply it to all open editors.
     * @param {boolean} value
     */
    Editor.setShowLineNumbers = function (value) {
        _showLineNumbers = value;
        _setEditorOptionAndPref(value, "lineNumbers", "showLineNumbers");
    };
    
    /** @type {boolean} Returns true if show line numbers is enabled for all editors */
    Editor.getShowLineNumbers = function () {
        return _showLineNumbers;
    };
    
    /**
     * Sets show active line option and reapply it to all open editors.
     * @param {boolean} value
     */
    Editor.setShowActiveLine = function (value) {
        _styleActiveLine = value;
        _setEditorOptionAndPref(value, "styleActiveLine", "styleActiveLine");
    };
    
    /** @type {boolean} Returns true if show active line is enabled for all editors */
    Editor.getShowActiveLine = function () {
        return _styleActiveLine;
    };
    
    /**
     * Sets word wrap option and reapply it to all open editors.
     * @param {boolean} value
     */
    Editor.setWordWrap = function (value) {
        _wordWrap = value;
        _setEditorOptionAndPref(value, "lineWrapping", "wordWrap");
    };
    
    /** @type {boolean} Returns true if word wrap is enabled for all editors */
    Editor.getWordWrap = function () {
        return _wordWrap;
    };
    
    // Define public API
    exports.Editor                  = Editor;
    exports.BOUNDARY_CHECK_NORMAL   = BOUNDARY_CHECK_NORMAL;
    exports.BOUNDARY_IGNORE_TOP     = BOUNDARY_IGNORE_TOP;
});<|MERGE_RESOLUTION|>--- conflicted
+++ resolved
@@ -72,15 +72,9 @@
         TokenUtils         = require("utils/TokenUtils"),
         ViewUtils          = require("utils/ViewUtils");
     
-<<<<<<< HEAD
-    var PREFERENCES_CLIENT_ID = PreferencesManager.getClientId(module.id),
         defaultPrefs = { useTabChar: false, tabSize: 4, indentUnit: 4, closeBrackets: false,
                          showLineNumbers: true, styleActiveLine: true, wordWrap: true };
     
-=======
-    var defaultPrefs = { useTabChar: false, tabSize: 4, indentUnit: 4, closeBrackets: false };
-
->>>>>>> 05930926
     /** Editor preferences */
     var _prefs = PreferencesManager.getPreferenceStorage(module, defaultPrefs);
     //TODO: Remove preferences migration code
