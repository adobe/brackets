--- conflicted
+++ resolved
@@ -98,14 +98,10 @@
         TAB_SIZE            = "tabSize",
         UPPERCASE_COLORS    = "uppercaseColors",
         USE_TAB_CHAR        = "useTabChar",
-<<<<<<< HEAD
         WORD_WRAP           = "wordWrap",
         AUTO_HIDE_SEARCH    = "autoHideSearch";
     
-=======
-        WORD_WRAP           = "wordWrap";
-
->>>>>>> 239c9375
+
     var cmOptions         = {};
 
     /**
@@ -213,14 +209,11 @@
     PreferencesManager.definePreference(WORD_WRAP,          "boolean", true, {
         description: Strings.DESCRIPTION_WORD_WRAP
     });
-<<<<<<< HEAD
     PreferencesManager.definePreference(AUTO_HIDE_SEARCH,   "boolean", true, {
         description: Strings.DESCRIPTION_SEARCH_AUTOHIDE
     });
     
-=======
-
->>>>>>> 239c9375
+
     var editorOptions = Object.keys(cmOptions);
 
     /** Editor preferences */
