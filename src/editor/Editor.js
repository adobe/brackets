--- conflicted
+++ resolved
@@ -1038,18 +1038,12 @@
         var lineNum = this._getInlineWidgetLineNumber(inlineWidget),
             self = this;
         
-<<<<<<< HEAD
         inlineWidget.$htmlContent.addClass("animating")
             .on("webkitTransitionEnd", function () {
                 self._codeMirror.removeLineWidget(inlineWidget.info);
                 self._removeInlineWidgetInternal(inlineWidget);
-                inlineWidget.onClosed();
             })
             .height(0);
-=======
-        this._codeMirror.removeLineWidget(inlineWidget.info);
-        this._removeInlineWidgetInternal(inlineWidget);
->>>>>>> 7f2a790b
     };
     
     /**
