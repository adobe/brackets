/*
 * Copyright (c) 2013 Adobe Systems Incorporated. All rights reserved.
 *
 * Permission is hereby granted, free of charge, to any person obtaining a
 * copy of this software and associated documentation files (the "Software"),
 * to deal in the Software without restriction, including without limitation
 * the rights to use, copy, modify, merge, publish, distribute, sublicense,
 * and/or sell copies of the Software, and to permit persons to whom the
 * Software is furnished to do so, subject to the following conditions:
 *
 * The above copyright notice and this permission notice shall be included in
 * all copies or substantial portions of the Software.
 *
 * THE SOFTWARE IS PROVIDED "AS IS", WITHOUT WARRANTY OF ANY KIND, EXPRESS OR
 * IMPLIED, INCLUDING BUT NOT LIMITED TO THE WARRANTIES OF MERCHANTABILITY,
 * FITNESS FOR A PARTICULAR PURPOSE AND NONINFRINGEMENT. IN NO EVENT SHALL THE
 * AUTHORS OR COPYRIGHT HOLDERS BE LIABLE FOR ANY CLAIM, DAMAGES OR OTHER
 * LIABILITY, WHETHER IN AN ACTION OF CONTRACT, TORT OR OTHERWISE, ARISING
 * FROM, OUT OF OR IN CONNECTION WITH THE SOFTWARE OR THE USE OR OTHER
 * DEALINGS IN THE SOFTWARE.
 *
 */

/*jslint vars: true, plusplus: true, devel: true, nomen: true, indent: 4, maxerr: 50 */
/*global define */

define(function (require, exports, module) {
    "use strict";

    var AppInit             = require("utils/AppInit"),
        Editor              = require("editor/Editor").Editor,
        Commands            = require("command/Commands"),
        CommandManager      = require("command/CommandManager"),
        PreferencesManager  = require("preferences/PreferencesManager"),
        Strings             = require("strings"),
        _                   = require("thirdparty/lodash");

    // Constants for the preferences referred to in this file
    var SHOW_LINE_NUMBERS = "showLineNumbers",
        STYLE_ACTIVE_LINE = "styleActiveLine",
        WORD_WRAP         = "wordWrap",
<<<<<<< HEAD
        CLOSE_BRACKETS    = "closeBrackets",
        AUTO_HIDE_SEARCH  = "autoHideSearch";
    
=======
        CLOSE_BRACKETS    = "closeBrackets";

>>>>>>> 239c9375
    /**
     * @private
     *
     * Maps from preference names to the command names needed to update the checked status.
     */
    var _optionMapping = {};
    _optionMapping[SHOW_LINE_NUMBERS] = Commands.TOGGLE_LINE_NUMBERS;
    _optionMapping[STYLE_ACTIVE_LINE] = Commands.TOGGLE_ACTIVE_LINE;
    _optionMapping[WORD_WRAP] = Commands.TOGGLE_WORD_WRAP;
    _optionMapping[CLOSE_BRACKETS] = Commands.TOGGLE_CLOSE_BRACKETS;
<<<<<<< HEAD
    _optionMapping[AUTO_HIDE_SEARCH] = Commands.TOGGLE_SEARCH_AUTOHIDE;
    
=======

>>>>>>> 239c9375
    /**
     * @private
     *
     * Updates the command checked status based on the preference name given.
     *
     * @param {string} name Name of preference that has changed
     */
    function _updateCheckedState(name) {
        var mapping = _optionMapping[name];
        if (!mapping) {
            return;
        }
        CommandManager.get(mapping).setChecked(PreferencesManager.get(name));
    }

    // Listen to preference changes for the preferences we care about
    Object.keys(_optionMapping).forEach(function (preference) {
        PreferencesManager.on("change", preference, function () {
            _updateCheckedState(preference);
        });
    });

    /**
     * @private
     * Creates a function that will toggle the named preference.
     *
     * @param {string} prefName Name of preference that should be toggled by the function
     */
    function _getToggler(prefName) {
        return function () {
            PreferencesManager.set(prefName, !PreferencesManager.get(prefName));
        };
    }

    function _init() {
        _.each(_optionMapping, function (commandName, prefName) {
            CommandManager.get(commandName).setChecked(PreferencesManager.get(prefName));
        });

        if (!Editor.getShowLineNumbers()) {
            Editor._toggleLinePadding(true);
        }
    }

    CommandManager.register(Strings.CMD_TOGGLE_LINE_NUMBERS, Commands.TOGGLE_LINE_NUMBERS, _getToggler(SHOW_LINE_NUMBERS));
    CommandManager.register(Strings.CMD_TOGGLE_ACTIVE_LINE, Commands.TOGGLE_ACTIVE_LINE, _getToggler(STYLE_ACTIVE_LINE));
    CommandManager.register(Strings.CMD_TOGGLE_WORD_WRAP, Commands.TOGGLE_WORD_WRAP, _getToggler(WORD_WRAP));
    CommandManager.register(Strings.CMD_TOGGLE_CLOSE_BRACKETS, Commands.TOGGLE_CLOSE_BRACKETS, _getToggler(CLOSE_BRACKETS));
    CommandManager.register(Strings.CMD_TOGGLE_SEARCH_AUTOHIDE, Commands.TOGGLE_SEARCH_AUTOHIDE, _getToggler(AUTO_HIDE_SEARCH));

    AppInit.htmlReady(_init);
});<|MERGE_RESOLUTION|>--- conflicted
+++ resolved
@@ -39,14 +39,10 @@
     var SHOW_LINE_NUMBERS = "showLineNumbers",
         STYLE_ACTIVE_LINE = "styleActiveLine",
         WORD_WRAP         = "wordWrap",
-<<<<<<< HEAD
         CLOSE_BRACKETS    = "closeBrackets",
         AUTO_HIDE_SEARCH  = "autoHideSearch";
-    
-=======
-        CLOSE_BRACKETS    = "closeBrackets";
 
->>>>>>> 239c9375
+
     /**
      * @private
      *
@@ -57,12 +53,10 @@
     _optionMapping[STYLE_ACTIVE_LINE] = Commands.TOGGLE_ACTIVE_LINE;
     _optionMapping[WORD_WRAP] = Commands.TOGGLE_WORD_WRAP;
     _optionMapping[CLOSE_BRACKETS] = Commands.TOGGLE_CLOSE_BRACKETS;
-<<<<<<< HEAD
     _optionMapping[AUTO_HIDE_SEARCH] = Commands.TOGGLE_SEARCH_AUTOHIDE;
-    
-=======
 
->>>>>>> 239c9375
+
+
     /**
      * @private
      *
