--- conflicted
+++ resolved
@@ -166,11 +166,7 @@
             i;
         
         for (i = 0; i < providers.length && !inlinePromise; i++) {
-<<<<<<< HEAD
-            provider = providers[i];
-=======
-            var provider = providers[i].provider;
->>>>>>> 8573118f
+            provider = providers[i].provider;
             inlinePromise = provider(editor, pos);
         }
         
