--- conflicted
+++ resolved
@@ -501,17 +501,11 @@
      * some other cases are handled by external code calling `resizeEditor()` (e.g. ModalBar hide/show).
      * 
      * @param {number} editorAreaHt
-<<<<<<< HEAD
-     * @param {{refresh:string=, scrollToCursor:boolean, panelHeight:number}} refreshFlag For internal use. Set
-     *    refresh to "force" to ensure the editor will refresh, "skip" to ensure the editor does not refresh, or
-     *    leave undefined to let _onEditorAreaResize() determine whether it needs to refresh.
+     * @param {{refresh:string=, scrollToCursor:boolean, panelHeight:number}} refreshFlag For internal use.
+	 *    Set to "force" to ensure the editor will refresh, "skip" to ensure the editor does not refresh, or
+	 *    leave undefined to let `_onEditorAreaResize()` determine whether it needs to refresh.
      *    Set scrollToCursor to true and panelHeight to the height of the shown panel to reveal cursor. Use only
      *    on panel expansion.
-=======
-     * @param {string=} refreshFlag For internal use. Set to "force" to ensure the editor will refresh, 
-     *    "skip" to ensure the editor does not refresh, or leave undefined to let `_onEditorAreaResize()`
-     *    determine whether it needs to refresh.
->>>>>>> 085893af
      */
     function _onEditorAreaResize(event, editorAreaHt, refreshFlag) {
         if (_currentEditor) {
