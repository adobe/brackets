/*
 * Copyright 2011 Adobe Systems Incorporated. All Rights Reserved.
 */

/*jslint vars: true, plusplus: true, devel: true, browser: true, nomen: true, indent: 4, maxerr: 50 */
/*global define: false, $: false, CodeMirror: false */

/**
 * EditorManager owns the UI for the editor area. This essentially mirrors the 'current document'
 * property maintained by DocumentManager's model.
 *
 * Note that there is a little bit of unusual overlap between EditorManager and DocumentManager:
 * because the Document state is actually stored in the CodeMirror editor UI, DocumentManager is
 * not a pure headless model. Each Document encapsulates an editor instance, and thus EditorManager
 * must have some knowledge about Document's internal state (we access its _editor property).
 *
 * This module does not dispatch any events.
 */
define(function (require, exports, module) {
    'use strict';
    
    // Load dependent modules
    var FileUtils           = require("file/FileUtils"),
        DocumentManager     = require("document/DocumentManager"),
        Editor              = require("editor/Editor").Editor,
        EditorUtils         = require("editor/EditorUtils"),
        Strings             = require("strings");
    
    /** @type {jQueryObject} DOM node that contains all editors (visible and hidden alike) */
    var _editorHolder = null;
    
    /** @type {Editor} */
    var _currentEditor = null;
    /** @type {Document} */
    var _currentEditorsDocument = null;
    
    /** @type {number} Used by {@link #_updateEditorSize()} */
    var _resizeTimeout = null;
    
    /**
     * Registered inline-editor widget providers. See {@link #registerInlineEditProvider()}.
     * @type {Array.<function(...)>}
     */
    var _inlineEditProviders = [];
    
    /**
     * Creates a new Editor bound to the given Document. The editor's mode is inferred based on the
     * file extension. The editor is appended to the given container as a visible child.
     * @param {!Document} doc  Document for the Editor's content
     * @param {!boolean} makeMasterEditor  If true, the Editor will set itself as the private "master"
     *          Editor for the Document. If false, the Editor will attach to the Document as a "slave."
     * @param {!jQueryObject} container  Container to add the editor to.
     * @param {!function} onInlineGesture  Handler for Ctrl+E command (open/close inline, depending
     *          on context)
     * @param {{startLine: number, endLine: number}=} range If specified, range of lines within the document
     *          to display in this editor. Inclusive.
     * @return {Editor} the newly created editor.
     */
    function _createEditorForDocument(doc, makeMasterEditor, container, onInlineGesture, range) {
        var mode = EditorUtils.getModeFromFileExtension(doc.file.fullPath);
        
        var extraKeys = {
            // TODO (jasonsj): global command?
            "Ctrl-E" : function (editor) {
                onInlineGesture(editor);
            },
            "Cmd-E" : function (editor) {
                onInlineGesture(editor);
            },
            "Shift-Ctrl-F" : function () {
                // No-op, handled in FindInFiles.js
            },
            "Shift-Cmd-F" : function () {
                // No-op, handled in FindInFiles.js
            }
        };

        return new Editor(doc, makeMasterEditor, mode, container, extraKeys, range);
    }
    
    /**
     * @private
     * Bound to Ctrl+E on outermost editors.
     * @param {!Editor} editor the candidate host editor
     * @return {$.Promise} a promise that will be resolved when an inline 
     *  editor is created or rejected when no inline editors are available.
     */
    function _openInlineWidget(editor) {
        // Run through inline-editor providers until one responds
        var pos = editor.getCursorPos(),
            inlinePromise,
            i,
            result = new $.Deferred();
        
        for (i = 0; i < _inlineEditProviders.length && !inlinePromise; i++) {
            var provider = _inlineEditProviders[i];
            inlinePromise = provider(editor, pos);
        }
        
        // If one of them will provide a widget, show it inline once ready
        if (inlinePromise) {
<<<<<<< HEAD
            inlinePromise.done(function (inlineEditor) {
                $(inlineEditor.htmlContent).append('<div class="shadow top"/>')
                    .append('<div class="shadow bottom"/>');
                
                var inlineId = editor.addInlineWidget(pos, inlineEditor.htmlContent, inlineEditor.height,
                                            inlineEditor.onClosed, inlineEditor);
                inlineEditor.onAdded(inlineId);
=======
            inlinePromise.done(function (inlineContent) {
                var inlineId = editor.addInlineWidget(pos, inlineContent.content, inlineContent.height,
                                            inlineContent.onParentShown, inlineContent.onClosed, inlineContent);
                inlineContent.onAdded(inlineId);
>>>>>>> a01d2711
                result.resolve();
            }).fail(function () {
                result.reject();
            });
        } else {
            result.reject();
        }
        
        return result.promise();
    }
    
    /**
     * Removes the given widget UI from the given hostEdtior (agnostic of what the widget's content
     * is). The widget's onClosed() callback will be run as a result.
     * @param {!Editor} hostEditor
     * @param {!number} inlineId
     * @param {!boolean} moveFocus  If true, focuses hostEditor and ensures the cursor position lies
     *      near the inline's location.
     */
    function _closeInlineWidget(hostEditor, inlineId, moveFocus) {
        if (moveFocus) {
            // Place cursor back on the line just above the inline (the line from which it was opened)
            // If cursor's already on that line, leave it be to preserve column position
            var widgetLine = hostEditor._codeMirror.getInlineWidgetInfo(inlineId).line;
            var cursorLine = hostEditor.getCursorPos().line;
            if (cursorLine !== widgetLine) {
                hostEditor.setCursorPos({ line: widgetLine, pos: 0 });
            }
            
            hostEditor.focus();
        }
        
        hostEditor.removeInlineWidget(inlineId);
        
    }
    
    function registerInlineEditProvider(provider) {
        _inlineEditProviders.push(provider);
    }
    
    /**
     * @private
     * Given a host editor, return a list of all its open inline Editors. (Ignoring any other
     * inline widgets that might be open).
     * @param {!Editor} hostEditor
     * @return {Array.<Editor>}
     */
    function _getInlineEditors(hostEditor) {
        var inlineEditors = [];
        hostEditor.getInlineWidgets().forEach(function (widget) {
            if (widget.data.editor) {
                inlineEditors.push(widget.data.editor);
            }
        });
        return inlineEditors;
    }
    
    /**
     * @private
     * Given a host editor and its inline editors, find the widest gutter and make all the others match
     * @param {!Editor} hostEditor Host editor containing all the inline editors to sync
     */
    function _syncGutterWidths(hostEditor) {
        var editors = _getInlineEditors(hostEditor);
        // add the host to the list and go through them all
        editors.push(hostEditor);
        
        var maxWidth = 0;
        editors.forEach(function (editor) {
            var gutter = $(editor._codeMirror.getGutterElement());
            gutter.css("min-width", "");
            var curWidth = gutter.width();
            if (curWidth > maxWidth) {
                maxWidth = curWidth;
            }
        });
        
        if (editors.length === 1) {
            //There's only the host, just bail
            editors[0]._codeMirror.setOption("gutter", true);
            return;
        }
        
        maxWidth = maxWidth + "px";
        editors.forEach(function (editor) {
            $(editor._codeMirror.getGutterElement()).css("min-width", maxWidth);
            editor._codeMirror.setOption("gutter", true);
        });
    }
    
    
    /**
     * @private
     * Creates a new "full-size" (not inline) Editor for the given Document, and sets it as the
     * Document's master backing editor. The editor is not yet visible; to show it, use
     * DocumentManager.setCurrentDocument().
     * Semi-private: should not be called outside this module other than by Editor.
     * @param {!Document} document  Document whose main/full Editor to create
     */
    function _createFullEditorForDocument(document) {
        // Create editor; make it initially invisible
        var container = _editorHolder.get(0);
        var editor = _createEditorForDocument(document, true, container, _openInlineWidget);
        editor.setVisible(false);
    }
    
    /** Returns the visible full-size Editor corresponding to DocumentManager.getCurrentDocument() */
    function getCurrentFullEditor() {
        // This *should* always be equivalent to DocumentManager.getCurrentDocument()._masterEditor
        return _currentEditor;
    }

    
    /**
     * Creates a new inline Editor instance for the given Document. The editor's mode is inferred
     * based on the file extension. The editor is not yet visible or attached to a host editor.
     * @param {!Editor} hostEditor  Outer Editor instance that inline editor will sit within.
     * @param {!Document} doc  Document for the Editor's content
     * @param {?{startLine:Number, endLine:Number}} range  If specified, all lines outside the given
     *      range are hidden from the editor. Range is inclusive. Line numbers start at 0.
     *
     * @return {{content:DOMElement, editor:Editor, height:Number, onAdded:function(inlineId:Number), onParentShown:function(), onClosed:function()}}
     * FUTURE: we should really make the bag that _openInlineWidget() expects into an interface that's
     * also understood by Editor.addInlineWidget()... since it now contains methods & such.
     */
    function createInlineEditorForDocument(hostEditor, doc, range) {
        // Container to hold editor & render its stylized frame
        var inlineContent = document.createElement('div');
        $(inlineContent).addClass("inlineCodeEditor");
        
        var myInlineId;   // (id is set when afterAdded() runs)
        
        // TODO (jasonsj): global command
        // Used to manually trigger closing this inline
        function closeThisInline(inlineEditor) {
            var shouldMoveFocus = inlineEditor.hasFocus();
            _closeInlineWidget(hostEditor, myInlineId, shouldMoveFocus);
            // _closeInlineWidget() causes afterClosed() to get run
        }
        
        // Create the Editor
        var inlineEditor = _createEditorForDocument(doc, false, inlineContent, closeThisInline, range);
        
        // Update the inline editor's height when the number of lines change
        var prevHeight;
        function sizeInlineEditorToContents(force) {
            if (inlineEditor.isFullyVisible()) {
                var height = inlineEditor.totalHeight(true);
                if (force || height !== prevHeight) {
                    prevHeight = height;
                    hostEditor.setInlineWidgetHeight(myInlineId, height, true);
                    $(inlineEditor.getScrollerElement()).height(height);
                    inlineEditor.refresh();
                }
            }
        }
        
        // When text is edited, auto-resize UI and sync changes to a backing full-size editor
        $(inlineEditor).on("change", function () {
            sizeInlineEditorToContents();
        });
        
        // Some tasks have to wait until we've been parented into the outer editor
        function afterAdded(inlineId) {
            myInlineId = inlineId;
            
            inlineEditor.refresh();
            _syncGutterWidths(hostEditor);
            
            // Set initial size
            sizeInlineEditorToContents();
            
            inlineEditor.focus();
        }
        
        // Called when the editor containing the inline is made visible.
        function afterParentShown() {
            // We need to call this explicitly whenever the host editor is reshown, since
            // we don't actually resize the inline editor while its host is invisible.
            sizeInlineEditorToContents(true);
        }
        
        // Called any time inline was closed, whether manually (via closeThisInline()) or automatically
        function afterClosed() {
            _syncGutterWidths(hostEditor);
            inlineEditor.destroy(); //release ref on Document
        }
        
        return { content: inlineContent, editor: inlineEditor, height: 0, onAdded: afterAdded, onParentShown: afterParentShown, onClosed: afterClosed };
    }
    
    
    /**
     * Disposes the given Document's full-size editor if the doc is no longer "open" from the user's
     * standpoint - not in the working set and not currentDocument).
     * 
     * Destroying the full-size editor releases ONE ref to the Document; if inline editors or other
     * UI elements are still referencing the Document it will still be 'open' (kept alive) from
     * DocumentManager's standpoint. However, destroying the full-size editor does remove the backing
     * "master" editor from the Document, rendering it immutable until either inline-editor edits or
     * currentDocument change triggers _createFullEditorForDocument() full-size editor again.
     *
     * @param {!Document} document Document whose "master" editor we may destroy
     */
    function _destroyEditorIfUnneeded(document) {
        var editor = document._masterEditor;

        if (!editor) {
            return;
        }
        
        // If outgoing editor is no longer needed, dispose it
        var isCurrentDocument = (DocumentManager.getCurrentDocument() === document);
        var isInWorkingSet = (DocumentManager.findInWorkingSet(document.file.fullPath) !== -1);
        if (!isCurrentDocument && !isInWorkingSet) {
            // Destroy the editor widget (which un-refs the Document and reverts it to read-only mode)
            editor.destroy();
            
            // Our callers should really ensure this, but just for safety...
            if (_currentEditor === editor) {
                _currentEditorsDocument = null;
                _currentEditor = null;
            }
        }
    }

    /** Focus the currently visible full-size editor. If no editor visible, does nothing. */
    function focusEditor() {
        if (_currentEditor) {
            _currentEditor.focus();
        }
    }
    
    
    /** 
     * Resize the editor. This should only be called if the contents of the editor holder are changed
     * or if the height of the editor holder changes (except for overall window resizes, which are
     * already taken care of automatically).
     * @see #_updateEditorSize()
     */
    function resizeEditor() {
        if (_currentEditor) {
            $(_currentEditor.getScrollerElement()).height(_editorHolder.height());
            _currentEditor.refresh();
        }
    }
    
    /**
     * NJ's editor-resizing fix. Whenever the window resizes, we immediately adjust the editor's
     * height.
     * @see #resizeEditor()
     */
    function _updateEditorSize() {
        // The editor itself will call refresh() when it gets the window resize event.
        if (_currentEditor) {
            $(_currentEditor.getScrollerElement()).height(_editorHolder.height());
        }
    }
    
    
    /**
     * @private
     */
    function _doShow(document) {
        // Show new editor
        _currentEditorsDocument = document;
        _currentEditor = document._masterEditor;
        
        _currentEditor.setVisible(true);
        
        // Window may have been resized since last time editor was visible, so kick it now
        resizeEditor();
    }

    /**
     * Make the given document's editor visible in the UI, hiding whatever was
     * visible before. Creates a new editor if none is assigned.
     * @param {!Document} document
     */
    function _showEditor(document) {
        // Hide whatever was visible before
        if (!_currentEditor) {
            $("#notEditor").css("display", "none");
        } else {
            _currentEditor.setVisible(false);
            _destroyEditorIfUnneeded(_currentEditorsDocument);
        }
        
        // Ensure a main editor exists for this document to show in the UI
        if (!document._masterEditor) {
            // Editor doesn't exist: populate a new Editor with the text
            _createFullEditorForDocument(document);
        }
        
        _doShow(document);
    }
    

    /** Hide the currently visible editor and show a placeholder UI in its place */
    function _showNoEditor() {
        if (_currentEditor) {
            _currentEditor.setVisible(false);
            _destroyEditorIfUnneeded(_currentEditorsDocument);
            
            _currentEditorsDocument = null;
            _currentEditor = null;
            
            $("#notEditor").css("display", "");
        }
    }

    /** Handles changes to DocumentManager.getCurrentDocument() */
    function _onCurrentDocumentChange() {
        var doc = DocumentManager.getCurrentDocument();
        
        // Update the UI to show the right editor (or nothing), and also dispose old editor if no
        // longer needed.
        if (doc) {
            _showEditor(doc);
        } else {
            _showNoEditor();
        }
    }
    
    /** Handles removals from DocumentManager's working set list */
    function _onWorkingSetRemove(event, removedFile) {
        // There's one case where an editor should be disposed even though the current document
        // didn't change: removing a document from the working set (via the "X" button). (This may
        // also cover the case where the document WAS current, if the editor-swap happens before the
        // removal from the working set.
        var doc = DocumentManager.getOpenDocumentForPath(removedFile.fullPath);
        if (doc) {
            _destroyEditorIfUnneeded(doc);
        }
        // else, file was listed in working set but never shown in the editor - ignore
    }
    // Note: there are several paths that can lead to an editor getting destroyed
    //  - file was in working set, but not in current editor; then closed (via working set "X" button)
    //      --> handled by _onWorkingSetRemove()
    //  - file was in current editor, but not in working set; then navigated away from
    //      --> handled by _onCurrentDocumentChange()
    //  - file was in current editor, but not in working set; then closed (via File > Close) (and thus
    //    implicitly navigated away from)
    //      --> handled by _onCurrentDocumentChange()
    //  - file was in current editor AND in working set; then closed (via File > Close OR working set
    //    "X" button) (and thus implicitly navigated away from)
    //      --> handled by _onWorkingSetRemove() currently, but could be _onCurrentDocumentChange()
    //      just as easily (depends on the order of events coming from DocumentManager)
    
    /**
     * Designates the DOM node that will contain the currently active editor instance. EditorManager
     * will own the content of this DOM node.
     * @param {!jQueryObject} holder
     */
    function setEditorHolder(holder) {
        if (_currentEditor) {
            throw new Error("Cannot change editor area after an editor has already been created!");
        }
        
        _editorHolder = holder;
    }
    
    /**
     * Returns the currently focused editor instance.
     * @returns {Editor}
     */
    function getFocusedEditor() {
        if (_currentEditor) {
            var focusedInline;
            
            // See if any inlines have focus
            _currentEditor.getInlineWidgets().forEach(function (widget) {
                if (widget.data.editor && widget.data.editor.hasFocus()) {
                    focusedInline = widget.data.editor;
                }
            });
            
            if (focusedInline) {
                return focusedInline;
            }
            
            if (_currentEditor.hasFocus()) {
                return _currentEditor;
            }
        }
        
        return null;
    }
    
    
    // Initialize: register listeners
    $(DocumentManager).on("currentDocumentChange", _onCurrentDocumentChange);
    $(DocumentManager).on("workingSetRemove", _onWorkingSetRemove);
    // Add this as a capture handler so we're guaranteed to run it before the editor does its own
    // refresh on resize.
    window.addEventListener("resize", _updateEditorSize, true);
    
    // For unit tests
    exports._openInlineWidget = _openInlineWidget;
    exports._closeInlineWidget = _closeInlineWidget;
    
    // Define public API
    exports.setEditorHolder = setEditorHolder;
    exports.getCurrentFullEditor = getCurrentFullEditor;
    exports.createInlineEditorForDocument = createInlineEditorForDocument;
    exports._createFullEditorForDocument = _createFullEditorForDocument;
    exports.focusEditor = focusEditor;
    exports.getFocusedEditor = getFocusedEditor;
    exports.resizeEditor = resizeEditor;
    exports.registerInlineEditProvider = registerInlineEditProvider;
});<|MERGE_RESOLUTION|>--- conflicted
+++ resolved
@@ -99,20 +99,13 @@
         
         // If one of them will provide a widget, show it inline once ready
         if (inlinePromise) {
-<<<<<<< HEAD
             inlinePromise.done(function (inlineEditor) {
                 $(inlineEditor.htmlContent).append('<div class="shadow top"/>')
                     .append('<div class="shadow bottom"/>');
                 
                 var inlineId = editor.addInlineWidget(pos, inlineEditor.htmlContent, inlineEditor.height,
-                                            inlineEditor.onClosed, inlineEditor);
+                                            inlineEditor.onParentShown, inlineEditor.onClosed, inlineEditor);
                 inlineEditor.onAdded(inlineId);
-=======
-            inlinePromise.done(function (inlineContent) {
-                var inlineId = editor.addInlineWidget(pos, inlineContent.content, inlineContent.height,
-                                            inlineContent.onParentShown, inlineContent.onClosed, inlineContent);
-                inlineContent.onAdded(inlineId);
->>>>>>> a01d2711
                 result.resolve();
             }).fail(function () {
                 result.reject();
