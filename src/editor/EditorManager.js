/*
 * Copyright (c) 2012 Adobe Systems Incorporated. All rights reserved.
 *  
 * Permission is hereby granted, free of charge, to any person obtaining a
 * copy of this software and associated documentation files (the "Software"), 
 * to deal in the Software without restriction, including without limitation 
 * the rights to use, copy, modify, merge, publish, distribute, sublicense, 
 * and/or sell copies of the Software, and to permit persons to whom the 
 * Software is furnished to do so, subject to the following conditions:
 *  
 * The above copyright notice and this permission notice shall be included in
 * all copies or substantial portions of the Software.
 *  
 * THE SOFTWARE IS PROVIDED "AS IS", WITHOUT WARRANTY OF ANY KIND, EXPRESS OR
 * IMPLIED, INCLUDING BUT NOT LIMITED TO THE WARRANTIES OF MERCHANTABILITY, 
 * FITNESS FOR A PARTICULAR PURPOSE AND NONINFRINGEMENT. IN NO EVENT SHALL THE
 * AUTHORS OR COPYRIGHT HOLDERS BE LIABLE FOR ANY CLAIM, DAMAGES OR OTHER 
 * LIABILITY, WHETHER IN AN ACTION OF CONTRACT, TORT OR OTHERWISE, ARISING 
 * FROM, OUT OF OR IN CONNECTION WITH THE SOFTWARE OR THE USE OR OTHER 
 * DEALINGS IN THE SOFTWARE.
 * 
 */


/*jslint vars: true, plusplus: true, devel: true, nomen: true, indent: 4, maxerr: 50 */
/*global define, $, window, Promise */

/**
 * EditorManager owns the UI for the editor area. This essentially mirrors the 'current document'
 * property maintained by DocumentManager's model.
 *
 * Note that there is a little bit of unusual overlap between EditorManager and DocumentManager:
 * because the Document state is actually stored in the CodeMirror editor UI, DocumentManager is
 * not a pure headless model. Each Document encapsulates an editor instance, and thus EditorManager
 * must have some knowledge about Document's internal state (we access its _editor property).
 *
 * This module dispatches the following events:
 *    - activeEditorChange --  Fires after the active editor (full or inline). 
 *
 *      Doesn't fire when editor temporarily loses focus to a non-editor
 *      control (e.g. search toolbar or modal dialog, or window deactivation). 
 *
 *      Does fire when focus moves between inline editor and its full-size container.
 *
 *      This event tracks `MainViewManagers's `currentFileChange` event and all editor
 *      objects "focus" event.
 *
 *          (e, editorGainingFocus:editor, editorLosingFocus:editor)
 *
 *      The 2nd arg to the listener is which Editor became active; the 3rd arg is
 *      which Editor is deactivated as a result. Either one may be null.
 *      NOTE (#1257): `getFocusedEditor()` sometimes lags behind this event. Listeners
 *      should use the arguments or call `getActiveEditor()` to reliably see which Editor 
 *      just gained focus.
 */
define(function (require, exports, module) {
    "use strict";
    
    // Load dependent modules
    var _                   = require("thirdparty/lodash"),
        Commands            = require("command/Commands"),
        WorkspaceManager    = require("view/WorkspaceManager"),
        PreferencesManager  = require("preferences/PreferencesManager"),
        CommandManager      = require("command/CommandManager"),
        DocumentManager     = require("document/DocumentManager"),
        MainViewManager     = require("view/MainViewManager"),
        ViewStateManager    = require("view/ViewStateManager"),
        PerfUtils           = require("utils/PerfUtils"),
        Editor              = require("editor/Editor").Editor,
        InlineTextEditor    = require("editor/InlineTextEditor").InlineTextEditor,
        Strings             = require("strings"),
        LanguageManager     = require("language/LanguageManager"),
        DeprecationWarning  = require("utils/DeprecationWarning");
    
    
    /**
     * Currently focused Editor (full-size, inline, or otherwise)
     * @type {?Editor}
     * @private
     */
    var _lastFocusedEditor = null;
    
    /**
     * Registered inline-editor widget providers sorted descending by priority. 
     * @see {@link #registerInlineEditProvider()}.
     * @type {Array.<{priority:number, provider:function(...)}>}
     * @private
     */
    var _inlineEditProviders = [];
    
    /**
     * Registered inline documentation widget providers sorted descending by priority.
     * @see {@link #registerInlineDocsProvider()}.
     * @type {Array.<{priority:number, provider:function(...)}>}
     * @private
     */
    var _inlineDocsProviders = [];
    
    /**
     * Registered jump-to-definition providers. 
     * @see {@link #registerJumpToDefProvider()}.
     * @private
     * @type {Array.<function(...)>}
     */
    var _jumpToDefProviders = [];
    
    
    /**
     * DOM element to house any hidden editors created soley for inline widgets
     * @private
     * @type {jQuery}
     */
    var _$hiddenEditorsContainer;
    
   
    /** 
     * Retrieves the visible full-size Editor for the currently opened file in the ACTIVE_PANE
     * @return {?Editor} editor of the current view or null
     */
    function getCurrentFullEditor() {
        var currentPath = MainViewManager.getCurrentlyViewedPath(MainViewManager.ACTIVE_PANE),
            doc = currentPath && DocumentManager.getOpenDocumentForPath(currentPath);
        return doc && doc._masterEditor;
    }

    

    /** 
     * Updates _viewStateCache from the given editor's actual current state 
     * @private
     * @param {!Editor} editor - editor to cache data for
     */
    function _saveEditorViewState(editor) {
        ViewStateManager.updateViewState(editor);
    }
    
    /** 
     * Updates _viewStateCache from the given editor's actual current state 
     * @param {!Editor} editor - editor restore cached data 
     * @private
     */
    function _restoreEditorViewState(editor) {
        // We want to ignore the current state of the editor, so don't call __getViewState()
        var viewState = ViewStateManager.getViewState(editor.document.file);
        if (viewState) {
            editor.restoreViewState(viewState);
        }
    }
    

	/**
     * Editor focus handler to change the currently active editor
     * @private
     * @param {?Editor} current - the editor that will be the active editor
     */
    function _notifyActiveEditorChanged(current) {
        // Skip if the Editor that gained focus was already the most recently focused editor.
        // This may happen e.g. if the window loses then regains focus.
        if (_lastFocusedEditor === current) {
            return;
        }
        var previous = _lastFocusedEditor;
        _lastFocusedEditor = current;
        
        $(exports).triggerHandler("activeEditorChange", [current, previous]);
    }
	
    /**
     * Current File Changed handler
     * MainViewManager dispatches a "currentFileChange" event whenever the currently viewed 
     * file changes.  Which could mean that the previously viewed file has been closed or a 
     * non-editor view (image) has been given focus.  _notifyAcitveEditorChanged is also hooked 
     * up to editor.focus to handle focus events for editors which handles changing focus between
     * two editors but, because editormanager maintains  a "_lastFocusedEditor" state, we have to
     * "nullify" that state whenever the focus goes to a non-editor or when the current editor is closed
     * @private
     * @param {!jQuery.Event} e - event
     * @param {?File} file - current file (can be null)
     */
    function _handlecurrentFileChange(e, file) {
        var doc = file ? DocumentManager.getOpenDocumentForPath(file.fullPath) : null;
        _notifyActiveEditorChanged(doc ? doc._masterEditor : null);
    }
    
    /**
     * Creates a new Editor bound to the given Document.
     * The editor is appended to the given container as a visible child.
     * @private
     * @param {!Document} doc  Document for the Editor's content
     * @param {!boolean} makeMasterEditor  If true, the Editor will set itself as the private "master"
     *          Editor for the Document. If false, the Editor will attach to the Document as a "slave."
     * @param {!jQueryObject} container  Container to add the editor to.
     * @param {{startLine: number, endLine: number}=} range If specified, range of lines within the document
     *          to display in this editor. Inclusive.
     * @return {Editor} the newly created editor.
     */
    function _createEditorForDocument(doc, makeMasterEditor, container, range) {
        var editor = new Editor(doc, makeMasterEditor, container, range);

        $(editor).on("focus", function () {
            _notifyActiveEditorChanged(this);
        });
        
        $(editor).on("beforeDestroy", function () {
            if (editor.$el.is(":visible")) {
                _saveEditorViewState(editor);
            }
        });
        
        return editor;
    }
    
 /**
     * @private
     * Finds an inline widget provider from the given list that can offer a widget for the current cursor
     * position, and once the widget has been created inserts it into the editor.
     *
     * @param {!Editor} editor The host editor
     * @param {Array.<{priority:number, provider:function(...)}>} providers 
     *      prioritized list of providers
     * @param {string=} defaultErrorMsg Default message to display if no providers return non-null
     * @return {Promise} a promise that will be resolved when an InlineWidget 
     *      is created or rejected if no inline providers have offered one.
     */
    function _openInlineWidget(editor, providers, defaultErrorMsg) {
        PerfUtils.markStart(PerfUtils.INLINE_WIDGET_OPEN);

        return new Promise(function (resolve, reject) {

            // Run through inline-editor providers until one responds
            var inlinePromise, providerPromise, i, errorMsg, providerRet,
                pos = editor.getCursorPos();

            // Query each provider in priority order. Provider may return:
            // 1. `null` to indicate it does not apply to current cursor position
            // 2. promise that should resolve to an InlineWidget
            // 3. string which indicates provider does apply to current cursor position,
            //    but reason it could not create InlineWidget
            //
            // Keep looping until a provider is found. If a provider is not found,
            // display highest priority error message that was found, otherwise display
            // default error message
            for (i = 0; i < providers.length && !inlinePromise; i++) {
                var provider = providers[i].provider;
                providerRet = provider(editor, pos);
                if (providerRet) {
                    if (providerRet.hasOwnProperty("done")) {
                        providerPromise = providerRet;
                        if (providerPromise) {
                            inlinePromise = Promise.resolve(providerPromise);
                        }
                    } else if (!errorMsg && typeof (providerRet) === "string") {
                        errorMsg = providerRet;
                    }
                }
            }

            // Use default error message if none other provided
            errorMsg = errorMsg || defaultErrorMsg;

            // If one of them will provide a widget, show it inline once ready
            if (inlinePromise) {
                inlinePromise.then(function (inlineWidget) {
                    editor.addInlineWidget(pos, inlineWidget).then(function () {
                        PerfUtils.addMeasurement(PerfUtils.INLINE_WIDGET_OPEN);
                        resolve();
                    });
                }).catch(function () {
                    // terminate timer that was started above
                    PerfUtils.finalizeMeasurement(PerfUtils.INLINE_WIDGET_OPEN);
                    editor.displayErrorMessageAtCursor(errorMsg);
                    reject();
                });
            } else {
                // terminate timer that was started above
                PerfUtils.finalizeMeasurement(PerfUtils.INLINE_WIDGET_OPEN);
                editor.displayErrorMessageAtCursor(errorMsg);
                reject();
            }
        });
    }
    
    
    /**
     * Closes any focused inline widget. Else, asynchronously asks providers to create one.
     *
     * @param {Array.<{priority:number, provider:function(...)}>} providers 
     *   prioritized list of providers
     * @param {string=} errorMsg Default message to display if no providers return non-null
     * @return {!Promise} A promise resolved with true if an inline widget is opened or false
     *   when closed. Rejected if there is neither an existing widget to close nor a provider
     *   willing to create a widget (or if no editor is open).
     */
    function _toggleInlineWidget(providers, errorMsg) {
        var result = new $.Deferred();
        
        var currentEditor = getCurrentFullEditor();
        
        if (currentEditor) {
            var inlineWidget = currentEditor.getFocusedInlineWidget();
            
            if (inlineWidget) {
                // an inline widget's editor has focus, so close it
                PerfUtils.markStart(PerfUtils.INLINE_WIDGET_CLOSE);
                inlineWidget.close().done(function () {
                    PerfUtils.addMeasurement(PerfUtils.INLINE_WIDGET_CLOSE);
                    // return a resolved promise to CommandManager
                    result.resolve(false);
                });
            } else {
                // main editor has focus, so create an inline editor
                _openInlineWidget(currentEditor, providers, errorMsg).done(function () {
                    result.resolve(true);
                }).fail(function () {
                    result.reject();
                });
            }
        } else {
            // Can not open an inline editor without a host editor
            result.reject();
        }
        
        return result.promise();
    }
    
    /**
     * Inserts a prioritized provider object into the array in sorted (descending) order.
     * @private
     * @param {Array.<{priority:number, provider:function(...)}>} array
     * @param {number} priority
     * @param {function(...)} provider
     */
    function _insertProviderSorted(array, provider, priority) {
        var index,
            prioritizedProvider = {
                priority: priority,
                provider: provider
            };
        
        for (index = 0; index < array.length; index++) {
            if (array[index].priority < priority) {
                break;
            }
        }
        
        array.splice(index, 0, prioritizedProvider);
    }
    
    
    /**
     * Creates a hidden, unattached master editor that is needed when a document is created for the 
     * sole purpose of creating an inline editor so operations that require a master editor can be performed
     * Only called from Document._ensureMasterEditor()
     * The editor view is placed in a hidden part of the DOM but can later be moved to a visible pane 
     * when the document is opened using pane.addView()
     * @param {!Document} doc - document to create a hidden editor for
     */
    function _createUnattachedMasterEditor(doc) {
        // attach to the hidden containers DOM node if necessary
        if (!_$hiddenEditorsContainer) {
            _$hiddenEditorsContainer = $("#hidden-editors");
        }
        // Create an editor
        var editor = _createEditorForDocument(doc, true, _$hiddenEditorsContainer);
        // and hide it
        editor.setVisible(false);
    }
    
    /**
     * Removes the given widget UI from the given hostEditor (agnostic of what the widget's content
     * is). The widget's onClosed() callback will be run as a result.
     * @param {!Editor} hostEditor The editor containing the widget.
     * @param {!InlineWidget} inlineWidget The inline widget to close.
     * @return {Promise} A promise that's resolved when the widget is fully closed.
     */
    function closeInlineWidget(hostEditor, inlineWidget) {
        // If widget has focus, return it to the hostEditor & move the cursor to where the inline used to be
        if (inlineWidget.hasFocus()) {
            // Place cursor back on the line just above the inline (the line from which it was opened)
            // If cursor's already on that line, leave it be to preserve column position
            var widgetLine = hostEditor._codeMirror.getLineNumber(inlineWidget.info.line);
            var cursorLine = hostEditor.getCursorPos().line;
            if (cursorLine !== widgetLine) {
                hostEditor.setCursorPos({ line: widgetLine, pos: 0 });
            }
            
            hostEditor.focus();
        }
        
        return hostEditor.removeInlineWidget(inlineWidget);
    }
    
    /**
     * Registers a new inline editor provider. When Quick Edit is invoked each registered provider is
     * asked if it wants to provide an inline editor given the current editor and cursor location.
     * An optional priority parameter is used to give providers with higher priority an opportunity
     * to provide an inline editor before providers with lower priority.
     * 
     * @param {function(!Editor, !{line:number, ch:number}):?(Promise|string)} provider
     * @param {number=} priority 
     * The provider returns a promise that will be resolved with an InlineWidget, or returns a string
     * indicating why the provider cannot respond to this case (or returns null to indicate no reason).
     */
    function registerInlineEditProvider(provider, priority) {
        if (priority === undefined) {
            priority = 0;
        }
        _insertProviderSorted(_inlineEditProviders, provider, priority);
    }

    /**
     * Registers a new inline docs provider. When Quick Docs is invoked each registered provider is
     * asked if it wants to provide inline docs given the current editor and cursor location.
     * An optional priority parameter is used to give providers with higher priority an opportunity
     * to provide an inline editor before providers with lower priority.
     * 
     * @param {function(!Editor, !{line:number, ch:number}):?(Promise|string)} provider
     * @param {number=} priority 
     * The provider returns a promise that will be resolved with an InlineWidget, or returns a string
     * indicating why the provider cannot respond to this case (or returns null to indicate no reason).
     */
    function registerInlineDocsProvider(provider, priority) {
        if (priority === undefined) {
            priority = 0;
        }
        _insertProviderSorted(_inlineDocsProviders, provider, priority);
    }
    
    /**
     * Registers a new jump-to-definition provider. When jump-to-definition is invoked each
     * registered provider is asked if it wants to provide jump-to-definition results, given
     * the current editor and cursor location. 
     * 
     * @param {function(!Editor, !{line:number, ch:number}):?Promise} provider
     * The provider returns a promise that is resolved whenever it's done handling the operation,
     * or returns null to indicate the provider doesn't want to respond to this case. It is entirely
     * up to the provider to open the file containing the definition, select the appropriate text, etc.
     */
    function registerJumpToDefProvider(provider) {
        _jumpToDefProviders.push(provider);
    }
    
    /**
     * @private
     * Given a host editor, return a list of all Editors in all its open inline widgets. (Ignoring
     * any other inline widgets that might be open but don't contain Editors).
     * @param {!Editor} hostEditor
     * @return {Array.<Editor>}
     *
     */
    function getInlineEditors(hostEditor) {
        var inlineEditors = [];
        
        if (hostEditor) {
            hostEditor.getInlineWidgets().forEach(function (widget) {
                if (widget instanceof InlineTextEditor && widget.editor) {
                    inlineEditors.push(widget.editor);
                }
            });
        }

        return inlineEditors;
    }
    
    
    
    /**
     * @private
     * Creates a new "full-size" (not inline) Editor for the given Document, and sets it as the
     * Document's master backing editor. The editor is not yet visible; 
     * Semi-private: should only be called within this module or by Document.
     * @param {!Document} document  Document whose main/full Editor to create
     * @param {!Pane} pane  Pane in which the editor will be hosted
     */
    function _createFullEditorForDocument(document, pane) {
        // Create editor; make it initially invisible
        var editor = _createEditorForDocument(document, true, pane.$el);
        editor.setVisible(false);
        pane.addView(editor);
        $(exports).triggerHandler("_fullEditorCreatedForDocument", [document, editor, pane.id]);
    }
 
    
    /**
     * Creates a new inline Editor instance for the given Document.
     * The editor is not yet visible or attached to a host editor.
     * @param {!Document} doc  Document for the Editor's content
     * @param {?{startLine:Number, endLine:Number}} range  If specified, all lines outside the given
     *      range are hidden from the editor. Range is inclusive. Line numbers start at 0.
     * @param {HTMLDivContainer} inlineContent
     * @param  {function(inlineWidget)} closeThisInline
     *
     * @return {{content:DOMElement, editor:Editor}}
     */
    function createInlineEditorForDocument(doc, range, inlineContent) {
        // Hide the container for the editor before creating it so that CodeMirror doesn't do extra work
        // when initializing the document. When we construct the editor, we have to set its text and then
        // set the (small) visible range that we show in the editor. If the editor is visible, CM has to
        // render a large portion of the document before setting the visible range. By hiding the editor
        // first and showing it after the visible range is set, we avoid that initial render.
        $(inlineContent).hide();
        var inlineEditor = _createEditorForDocument(doc, false, inlineContent, range);
        $(inlineContent).show();
        
        return { content: inlineContent, editor: inlineEditor };
    }

    /** 
     * Returns focus to the last visible editor that had focus. If no editor visible, does nothing.
     * This function should be called to restore editor focus after it has been temporarily
     * removed. For example, after a dialog with editable text is closed.
     */
    function focusEditor() {
        DeprecationWarning.deprecationWarning("Use MainViewManager.focusActivePane() instead of EditorManager.focusEditor().", true);
        MainViewManager.focusActivePane();
    }
    
    /**
     * @deprecated
     * resizes the editor
     */
    function resizeEditor() {
        DeprecationWarning.deprecationWarning("Use WorkspaceManager.recomputeLayout() instead of EditorManager.resizeEditor().", true);
        WorkspaceManager.recomputeLayout();
    }

    /**
     * Create and/or show the editor for the specified document
     * @param {!Document} document - document to edit
     * @param {!Pane} pane - pane to show it in
     * @private
     */
    function _showEditor(document, pane) {
        // Ensure a main editor exists for this document to show in the UI
        var createdNewEditor = false,
            editor = document._masterEditor;
        
        if (!editor) {
            createdNewEditor = true;

            // Performance (see #4757) Chrome wastes time messing with selection
            // that will just be changed at end, so clear it for now
            if (window.getSelection && window.getSelection().empty) {  // Chrome
                window.getSelection().empty();
            }
            
            // Editor doesn't exist: populate a new Editor with the text
            _createFullEditorForDocument(document, pane);
        } else if (editor.$el.parent() !== pane.$el) {
            // editor does exist but is not a child of the pane so add it to the 
            //  pane (which will switch the view's container as well)
            pane.addView(editor);
        }

        // show the view
        pane.showView(document._masterEditor);
        // give it focus
        document._masterEditor.focus();
        
        if (createdNewEditor) {
            _restoreEditorViewState(document._masterEditor);
        }
    }

    /**
     * @deprecated use MainViewManager.getCurrentlyViewedFile() instead
     * @return {string=} path of the file currently viewed in the active, full sized editor or null when there is no active editor 
     */
    function getCurrentlyViewedPath() {
        DeprecationWarning.deprecationWarning("Use MainViewManager.getCurrentlyViewedFile() instead of EditorManager.getCurrentlyViewedPath().", true);
        
        // We only want to return a path of a document object
        // not other things like images, etc...
        var currentPath = MainViewManager.getCurrentlyViewedPath(MainViewManager.ACTIVE_PANE),
            doc;
        
        if (currentPath) {
            doc = DocumentManager.getOpenDocumentForPath(currentPath);
        }
        
        if (doc) {
            return currentPath;
        }
        
        return null;
    }
    
    /**
     * @deprecated There is no equivelent API moving forward.  
     * Use MainViewManager._initialize() from a unit test to create a Main View attached to a specific DOM element
     */
    function setEditorHolder() {
        throw new Error("EditorManager.setEditorHolder() has been removed.");
    }
    
    /**
     * @deprecated Register a View Factory instead  
     * @see MainViewManager.registerViewFactory()
     */
    function registerCustomViewer() {
        throw new Error("EditorManager.registerCustomViewer() has been removed.");
    }

    /** 
     * Determines if the file can be opened in an editor
     * @param {!string} fullPath - file to be opened
     * @return {boolean} true if the file can be opened in an editor, false if not
     */
    function canOpenPath(fullPath) {
        return !LanguageManager.getLanguageForPath(fullPath).isBinary();
    }
    
    /** 
     * Opens the specified document in the given pane
     * @param {!Document} doc - the document to open
     * @param {!Pane} pane - the pane to open the document in
     * @return {boolean} true if the file can be opened, false if not
     */
    function openDocument(doc, pane) {
        var perfTimerName = PerfUtils.markStart("EditorManager.openDocument():\t" + (!doc || doc.file.fullPath));

        if (doc && pane) {
            _showEditor(doc, pane);
        }

        PerfUtils.addMeasurement(perfTimerName);
    }
    
    /**
     * Returns the currently focused inline widget, if any.
     * @return {?InlineWidget}
     */
    function getFocusedInlineWidget() {
        var currentEditor = getCurrentFullEditor();
        if (currentEditor) {
            return currentEditor.getFocusedInlineWidget();
        }
        return null;
    }

    /**
     * Returns the focused Editor within an inline text editor, or null if something else has focus
     * @return {?Editor}
     */
    function _getFocusedInlineEditor() {
        var focusedWidget = getFocusedInlineWidget();
        if (focusedWidget instanceof InlineTextEditor) {
            return focusedWidget.getFocusedEditor();
        }
        return null;
    }
    
    /**
     * Returns the currently focused editor instance (full-sized OR inline editor).
     * This function is similar to getActiveEditor(), with one main difference: this
     * function will only return editors that currently have focus, whereas 
     * getActiveEditor() will return the last visible editor that was given focus (but
     * may not currently have focus because, for example, a dialog with editable text
     * is open).
     * @return {?Editor}
     */
    function getFocusedEditor() {
        var currentEditor = getCurrentFullEditor();
        if (currentEditor) {
            
            // See if any inlines have focus
            var focusedInline = _getFocusedInlineEditor();
            if (focusedInline) {
                return focusedInline;
            }

            // otherwise, see if full-sized editor has focus
            if (currentEditor.hasFocus()) {
                return currentEditor;
            }
        }
        
        return null;
    }
 
    /**
     * Returns the current active editor (full-sized OR inline editor). This editor may not 
     * have focus at the moment, but it is visible and was the last editor that was given 
     * focus. Returns null if no editors are active.
     * @see getFocusedEditor()
     * @return {?Editor}
     */
    function getActiveEditor() {
        return _lastFocusedEditor;
    }

    
<<<<<<< HEAD
    
    /**
     * Closes any focused inline widget. Else, asynchronously asks providers to create one.
     *
     * @param {Array.<{priority:number, provider:function(...)}>} providers 
     *   prioritized list of providers
     * @param {string=} errorMsg Default message to display if no providers return non-null
     * @return {!Promise} A promise resolved with true if an inline widget is opened or false
     *   when closed. Rejected if there is neither an existing widget to close nor a provider
     *   willing to create a widget (or if no editor is open).
     */
    function _toggleInlineWidget(providers, errorMsg) {
        return new Promise(function (resolve, reject) {

            if (_currentEditor) {
                var inlineWidget = getFocusedInlineWidget();

                if (inlineWidget) {
                    // an inline widget's editor has focus, so close it
                    PerfUtils.markStart(PerfUtils.INLINE_WIDGET_CLOSE);
                    inlineWidget.close().then(function () {
                        PerfUtils.addMeasurement(PerfUtils.INLINE_WIDGET_CLOSE);
                        // return a resolved promise to CommandManager
                        resolve(false);
                    });
                } else {
                    // main editor has focus, so create an inline editor
                    _openInlineWidget(_currentEditor, providers, errorMsg).then(function () {
                        resolve(true);
                    }).catch(function () {
                        reject();
                    });
                }
            } else {
                // Can not open an inline editor without a host editor
                reject();
            }
        });
    }
    
    /**
=======
  /**
>>>>>>> 623c60ff
     * Asynchronously asks providers to handle jump-to-definition.
     * @return {!Promise} Resolved when the provider signals that it's done; rejected if no
     *      provider responded or the provider that responded failed.
     */
    function _doJumpToDef() {
<<<<<<< HEAD
        return new Promise(function (resolve, reject) {
=======
        var providers = _jumpToDefProviders;
        var promise,
            i,
            result = new $.Deferred();
        
        var editor = getActiveEditor();
        
        if (editor) {
            var pos = editor.getCursorPos();
>>>>>>> 623c60ff

            var providers = _jumpToDefProviders,
                providerPromise,
                promise,
                i;

            var editor = getActiveEditor();
            if (editor) {
                var pos = editor.getCursorPos();

                PerfUtils.markStart(PerfUtils.JUMP_TO_DEFINITION);

                // Run through providers until one responds
                for (i = 0; i < providers.length && !promise; i++) {
                    var provider = providers[i];
                    providerPromise = provider(editor, pos);
                    if (providerPromise) {
                        // provider may be from an extension, so convert to Promise
                        promise = Promise.resolve(providerPromise);
                    }
                }

                // Will one of them will provide a result?
                if (promise) {
                    promise.then(function () {
                        PerfUtils.addMeasurement(PerfUtils.JUMP_TO_DEFINITION);
                        resolve();
                    }).catch(function () {
                        // terminate timer that was started above
                        PerfUtils.finalizeMeasurement(PerfUtils.JUMP_TO_DEFINITION);
                        reject();
                    });
                } else {
                    // terminate timer that was started above
                    PerfUtils.finalizeMeasurement(PerfUtils.JUMP_TO_DEFINITION);
                    reject();
                }

            } else {
                reject();
            }
        });
    }
    
    
    /** 
     * file removed from pane handler.
     * @param {jQuery.Event} e
     * @param {File|Array.<File>} removedFiles - file, path or array of files or paths that are being removed
     */
    function _handleRemoveFromPaneView(e, removedFiles) {
        var handleFileRemoved = function (file) {
            var doc = DocumentManager.getOpenDocumentForPath(file.fullPath);

            if (doc) {
                MainViewManager._destroyEditorIfNotNeeded(doc);
            }
        };
        
        // when files are removed from a pane then
        //    we should destroy any unnecssary views
        if ($.isArray(removedFiles)) {
            removedFiles.forEach(function (removedFile) {
                handleFileRemoved(removedFile);
            });
        } else {
            handleFileRemoved(removedFiles);
        }
    }

    
    // File-based preferences handling
    $(exports).on("activeEditorChange", function (e, current) {
        if (current && current.document && current.document.file) {
            PreferencesManager._setCurrentEditingFile(current.document.file.fullPath);
        }
    });
    
    // Initialize: command handlers
    CommandManager.register(Strings.CMD_TOGGLE_QUICK_EDIT, Commands.TOGGLE_QUICK_EDIT, function () {
        return _toggleInlineWidget(_inlineEditProviders, Strings.ERROR_QUICK_EDIT_PROVIDER_NOT_FOUND);
    });
    CommandManager.register(Strings.CMD_TOGGLE_QUICK_DOCS, Commands.TOGGLE_QUICK_DOCS, function () {
        return _toggleInlineWidget(_inlineDocsProviders, Strings.ERROR_QUICK_DOCS_PROVIDER_NOT_FOUND);
    });
    CommandManager.register(Strings.CMD_JUMPTO_DEFINITION, Commands.NAVIGATE_JUMPTO_DEFINITION, _doJumpToDef);

    // Create PerfUtils measurement
    PerfUtils.createPerfMeasurement("JUMP_TO_DEFINITION", "Jump-To-Definiiton");

    $(MainViewManager).on("currentFileChange", _handlecurrentFileChange);
    $(MainViewManager).on("workingSetRemove workingSetRemoveList", _handleRemoveFromPaneView);

    
    // For unit tests and internal use only
    exports._createFullEditorForDocument  = _createFullEditorForDocument;
    exports._notifyActiveEditorChanged    = _notifyActiveEditorChanged;

    // Internal Use only
    exports._saveEditorViewState          = _saveEditorViewState;
    exports._createUnattachedMasterEditor = _createUnattachedMasterEditor;
    
    // Define public API
    exports.createInlineEditorForDocument = createInlineEditorForDocument;
    exports.getFocusedInlineWidget        = getFocusedInlineWidget;
    exports.getInlineEditors              = getInlineEditors;
    exports.closeInlineWidget             = closeInlineWidget;
    exports.openDocument                  = openDocument;
    exports.canOpenPath                   = canOpenPath;

    // Convenience Methods
    exports.getActiveEditor               = getActiveEditor;
    exports.getCurrentFullEditor          = getCurrentFullEditor;
    exports.getFocusedEditor              = getFocusedEditor;
    
    
    exports.registerInlineEditProvider    = registerInlineEditProvider;
    exports.registerInlineDocsProvider    = registerInlineDocsProvider;
    exports.registerJumpToDefProvider     = registerJumpToDefProvider;
    
    // Deprecated
    exports.registerCustomViewer          = registerCustomViewer;
    exports.resizeEditor                  = resizeEditor;
    exports.focusEditor                   = focusEditor;
    exports.getCurrentlyViewedPath        = getCurrentlyViewedPath;
    exports.setEditorHolder               = setEditorHolder;
});<|MERGE_RESOLUTION|>--- conflicted
+++ resolved
@@ -292,35 +292,33 @@
      *   willing to create a widget (or if no editor is open).
      */
     function _toggleInlineWidget(providers, errorMsg) {
-        var result = new $.Deferred();
-        
-        var currentEditor = getCurrentFullEditor();
-        
-        if (currentEditor) {
-            var inlineWidget = currentEditor.getFocusedInlineWidget();
-            
-            if (inlineWidget) {
-                // an inline widget's editor has focus, so close it
-                PerfUtils.markStart(PerfUtils.INLINE_WIDGET_CLOSE);
-                inlineWidget.close().done(function () {
-                    PerfUtils.addMeasurement(PerfUtils.INLINE_WIDGET_CLOSE);
-                    // return a resolved promise to CommandManager
-                    result.resolve(false);
-                });
+        var result = new Promise(function (resolve, reject) {
+            var currentEditor = getCurrentFullEditor();
+
+            if (currentEditor) {
+                var inlineWidget = currentEditor.getFocusedInlineWidget();
+
+                if (inlineWidget) {
+                    // an inline widget's editor has focus, so close it
+                    PerfUtils.markStart(PerfUtils.INLINE_WIDGET_CLOSE);
+                    inlineWidget.close().done(function () {
+                        PerfUtils.addMeasurement(PerfUtils.INLINE_WIDGET_CLOSE);
+                        // return a resolved promise to CommandManager
+                        resolve(false);
+                    });
+                } else {
+                    // main editor has focus, so create an inline editor
+                    _openInlineWidget(currentEditor, providers, errorMsg).done(function () {
+                        resolve(true);
+                    }).fail(function () {
+                        reject();
+                    });
+                }
             } else {
-                // main editor has focus, so create an inline editor
-                _openInlineWidget(currentEditor, providers, errorMsg).done(function () {
-                    result.resolve(true);
-                }).fail(function () {
-                    result.reject();
-                });
-            }
-        } else {
-            // Can not open an inline editor without a host editor
-            result.reject();
-        }
-        
-        return result.promise();
+                // Can not open an inline editor without a host editor
+                reject();
+            }
+        });
     }
     
     /**
@@ -690,74 +688,16 @@
     }
 
     
-<<<<<<< HEAD
-    
-    /**
-     * Closes any focused inline widget. Else, asynchronously asks providers to create one.
-     *
-     * @param {Array.<{priority:number, provider:function(...)}>} providers 
-     *   prioritized list of providers
-     * @param {string=} errorMsg Default message to display if no providers return non-null
-     * @return {!Promise} A promise resolved with true if an inline widget is opened or false
-     *   when closed. Rejected if there is neither an existing widget to close nor a provider
-     *   willing to create a widget (or if no editor is open).
-     */
-    function _toggleInlineWidget(providers, errorMsg) {
-        return new Promise(function (resolve, reject) {
-
-            if (_currentEditor) {
-                var inlineWidget = getFocusedInlineWidget();
-
-                if (inlineWidget) {
-                    // an inline widget's editor has focus, so close it
-                    PerfUtils.markStart(PerfUtils.INLINE_WIDGET_CLOSE);
-                    inlineWidget.close().then(function () {
-                        PerfUtils.addMeasurement(PerfUtils.INLINE_WIDGET_CLOSE);
-                        // return a resolved promise to CommandManager
-                        resolve(false);
-                    });
-                } else {
-                    // main editor has focus, so create an inline editor
-                    _openInlineWidget(_currentEditor, providers, errorMsg).then(function () {
-                        resolve(true);
-                    }).catch(function () {
-                        reject();
-                    });
-                }
-            } else {
-                // Can not open an inline editor without a host editor
-                reject();
-            }
-        });
-    }
-    
-    /**
-=======
-  /**
->>>>>>> 623c60ff
+    /**
      * Asynchronously asks providers to handle jump-to-definition.
      * @return {!Promise} Resolved when the provider signals that it's done; rejected if no
      *      provider responded or the provider that responded failed.
      */
     function _doJumpToDef() {
-<<<<<<< HEAD
         return new Promise(function (resolve, reject) {
-=======
-        var providers = _jumpToDefProviders;
-        var promise,
-            i,
-            result = new $.Deferred();
-        
-        var editor = getActiveEditor();
-        
-        if (editor) {
-            var pos = editor.getCursorPos();
->>>>>>> 623c60ff
-
-            var providers = _jumpToDefProviders,
-                providerPromise,
-                promise,
-                i;
+
+            var providerPromise, promise, i,
+                providers = _jumpToDefProviders;
 
             var editor = getActiveEditor();
             if (editor) {
