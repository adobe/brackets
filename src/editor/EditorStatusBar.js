/*
 * Copyright (c) 2013 Adobe Systems Incorporated. All rights reserved.
 *  
 * Permission is hereby granted, free of charge, to any person obtaining a
 * copy of this software and associated documentation files (the "Software"), 
 * to deal in the Software without restriction, including without limitation 
 * the rights to use, copy, modify, merge, publish, distribute, sublicense, 
 * and/or sell copies of the Software, and to permit persons to whom the 
 * Software is furnished to do so, subject to the following conditions:
 *  
 * The above copyright notice and this permission notice shall be included in
 * all copies or substantial portions of the Software.
 *  
 * THE SOFTWARE IS PROVIDED "AS IS", WITHOUT WARRANTY OF ANY KIND, EXPRESS OR
 * IMPLIED, INCLUDING BUT NOT LIMITED TO THE WARRANTIES OF MERCHANTABILITY, 
 * FITNESS FOR A PARTICULAR PURPOSE AND NONINFRINGEMENT. IN NO EVENT SHALL THE
 * AUTHORS OR COPYRIGHT HOLDERS BE LIABLE FOR ANY CLAIM, DAMAGES OR OTHER 
 * LIABILITY, WHETHER IN AN ACTION OF CONTRACT, TORT OR OTHERWISE, ARISING 
 * FROM, OUT OF OR IN CONNECTION WITH THE SOFTWARE OR THE USE OR OTHER 
 * DEALINGS IN THE SOFTWARE.
 * 
 */


/*jslint vars: true, plusplus: true, devel: true, nomen: true, indent: 4, maxerr: 50 */
/*global define, $, window */

/**
 * Manages parts of the status bar related to the current editor's state.
 */
define(function (require, exports, module) {
    "use strict";
    
    // Load dependent modules
<<<<<<< HEAD
    var AppInit             = require("utils/AppInit"),
        AnimationUtils      = require("utils/AnimationUtils"),
        EditorManager       = require("editor/EditorManager"),
        MainViewManager     = require("view/MainViewManager"),
        Editor              = require("editor/Editor").Editor,
        KeyEvent            = require("utils/KeyEvent"),
        StatusBar           = require("widgets/StatusBar"),
        Strings             = require("strings"),
        StringUtils         = require("utils/StringUtils");
=======
    var _                            = require("thirdparty/lodash"),
        AnimationUtils               = require("utils/AnimationUtils"),
        AppInit                      = require("utils/AppInit"),
        DropdownButton               = require("widgets/DropdownButton").DropdownButton,
        EditorManager                = require("editor/EditorManager"),
        Editor                       = require("editor/Editor").Editor,
        KeyEvent                     = require("utils/KeyEvent"),
        LanguageManager              = require("language/LanguageManager"),
        StatusBar                    = require("widgets/StatusBar"),
        Strings                      = require("strings"),
        StringUtils                  = require("utils/StringUtils");
>>>>>>> f41f115a
    
    /* StatusBar indicators */
    var languageSelect, // this is a DropdownButton instance
        $cursorInfo,
        $fileInfo,
        $indentType,
        $indentWidthLabel,
        $indentWidthInput,
        $statusOverwrite;
    
    
    /**
     * Determine string based on count
     * @param {number} number Count
     * @param {string} singularStr Singular string
     * @param {string} pluralStr Plural string
     * @return {string} Proper string to use for count
     */
    function _formatCountable(number, singularStr, pluralStr) {
        return StringUtils.format(number > 1 ? pluralStr : singularStr, number);
    }
    
    /**
     * Update file mode
     * @param {Editor} editor Current editor
     */
    function _updateLanguageInfo(editor) {
        var doc = editor.document,
            lang = doc.getLanguage();
        
        // Ensure width isn't left locked by a previous click of the dropdown (which may not have resulted in a "change" event at the time)
        languageSelect.$button.css("width", "auto");
        // Setting Untitled documents to non-text mode isn't supported yet, so disable the switcher in that case for now
        languageSelect.$button.prop("disabled", doc.isUntitled());
        // Show the current language as button title
        languageSelect.$button.text(lang.getName());
    }
    
    /**
     * Update file information
     * @param {Editor} editor Current editor
     */
    function _updateFileInfo(editor) {
        var lines = editor.lineCount();
        $fileInfo.text(_formatCountable(lines, Strings.STATUSBAR_LINE_COUNT_SINGULAR, Strings.STATUSBAR_LINE_COUNT_PLURAL));
    }
    
    /**
     * Update indent type and size
     * @param {string} fullPath Path to file in current editor
     */
    function _updateIndentType(fullPath) {
        var indentWithTabs = Editor.getUseTabChar(fullPath);
        $indentType.text(indentWithTabs ? Strings.STATUSBAR_TAB_SIZE : Strings.STATUSBAR_SPACES);
        $indentType.attr("title", indentWithTabs ? Strings.STATUSBAR_INDENT_TOOLTIP_SPACES : Strings.STATUSBAR_INDENT_TOOLTIP_TABS);
        $indentWidthLabel.attr("title", indentWithTabs ? Strings.STATUSBAR_INDENT_SIZE_TOOLTIP_TABS : Strings.STATUSBAR_INDENT_SIZE_TOOLTIP_SPACES);
    }

    /**
     * Get indent size based on type
     * @param {string} fullPath Path to file in current editor
     * @return {number} Indent size
     */
    function _getIndentSize(fullPath) {
        return Editor.getUseTabChar(fullPath) ? Editor.getTabSize(fullPath) : Editor.getSpaceUnits(fullPath);
    }
    
    /**
     * Update indent size
     * @param {string} fullPath Path to file in current editor
     */
    function _updateIndentSize(fullPath) {
        var size = _getIndentSize(fullPath);
        $indentWidthLabel.text(size);
        $indentWidthInput.val(size);
    }
    
    /**
     * Toggle indent type
     */
    function _toggleIndentType() {
        var current = EditorManager.getActiveEditor(),
            fullPath = current && current.document.file.fullPath;

        Editor.setUseTabChar(!Editor.getUseTabChar(fullPath), fullPath);
        _updateIndentType(fullPath);
        _updateIndentSize(fullPath);
    }
    
    /**
     * Update cursor(s)/selection(s) information
     * @param {Event} event (unused)
     * @param {Editor} editor Current editor
     */
    function _updateCursorInfo(event, editor) {
        editor = editor || EditorManager.getActiveEditor();

        // compute columns, account for tab size
        var cursor = editor.getCursorPos(true);
        
        var cursorStr = StringUtils.format(Strings.STATUSBAR_CURSOR_POSITION, cursor.line + 1, cursor.ch + 1);
        
        var sels = editor.getSelections(),
            selStr = "";

        if (sels.length > 1) {
            selStr = StringUtils.format(Strings.STATUSBAR_SELECTION_MULTIPLE, sels.length);
        } else if (editor.hasSelection()) {
            var sel = sels[0];
            if (sel.start.line !== sel.end.line) {
                var lines = sel.end.line - sel.start.line + 1;
                if (sel.end.ch === 0) {
                    lines--;  // end line is exclusive if ch is 0, inclusive otherwise
                }
                selStr = _formatCountable(lines, Strings.STATUSBAR_SELECTION_LINE_SINGULAR, Strings.STATUSBAR_SELECTION_LINE_PLURAL);
            } else {
                var cols = editor.getColOffset(sel.end) - editor.getColOffset(sel.start);  // end ch is exclusive always
                selStr = _formatCountable(cols, Strings.STATUSBAR_SELECTION_CH_SINGULAR, Strings.STATUSBAR_SELECTION_CH_PLURAL);
            }
        }
        $cursorInfo.text(cursorStr + selStr);
    }
    
    /**
     * Change indent size
     * @param {string} fullPath Path to file in current editor
     * @param {string} value Size entered into status bar 
     */
    function _changeIndentWidth(fullPath, value) {
        $indentWidthLabel.removeClass("hidden");
        $indentWidthInput.addClass("hidden");
        
        // remove all event handlers from the input field
        $indentWidthInput.off("blur keyup");
        
        // restore focus to the editor
        MainViewManager.forceFocusToActivePaneView();
        
        var valInt = parseInt(value, 10);
        if (Editor.getUseTabChar(fullPath)) {
            if (!Editor.setTabSize(valInt, fullPath)) {
                return;     // validation failed
            }
        } else {
            if (!Editor.setSpaceUnits(valInt, fullPath)) {
                return;     // validation failed
            }
        }

        // update indicator
        _updateIndentSize(fullPath);

        // column position may change when tab size changes
        _updateCursorInfo();
    }
    
    /**
     * Update insert/overwrite label
     * @param {Event} event (unused)
     * @param {Editor} editor Current editor
     * @param {string} newstate New overwrite state
     * @param {boolean=} doNotAnimate True if state should not be animated
     */
    function _updateOverwriteLabel(event, editor, newstate, doNotAnimate) {
        if ($statusOverwrite.text() === (newstate ? Strings.STATUSBAR_OVERWRITE : Strings.STATUSBAR_INSERT)) {
            // label already up-to-date
            return;
        }

        $statusOverwrite.text(newstate ? Strings.STATUSBAR_OVERWRITE : Strings.STATUSBAR_INSERT);

        if (!doNotAnimate) {
            AnimationUtils.animateUsingClass($statusOverwrite[0], "flash", 1500);
        }
    }

    /**
     * Update insert/overwrite indicator
     * @param {Event} event (unused)
     */
    function _updateEditorOverwriteMode(event) {
        var editor = EditorManager.getActiveEditor(),
            newstate = !editor._codeMirror.state.overwrite;

        // update label with no transition
        _updateOverwriteLabel(event, editor, newstate, true);
        editor.toggleOverwrite(newstate);
    }
    
    /**
     * Initialize insert/overwrite indicator
     * @param {Editor} currentEditor Current editor
     */
    function _initOverwriteMode(currentEditor) {
        currentEditor.toggleOverwrite($statusOverwrite.text() === Strings.STATUSBAR_OVERWRITE);
    }
    
    /**
     * Handle active editor change event
     * @param {Event} event (unused)
     * @param {Editor} current Current editor
     * @param {Editor} previous Previous editor 
     */
    function _onActiveEditorChange(event, current, previous) {
        if (previous) {
            $(previous).off(".statusbar");
            $(previous.document).off(".statusbar");
            previous.document.releaseRef();
        }
        
        if (!current) {
            StatusBar.hide();
        } else {
            var fullPath = current.document.file.fullPath;
            StatusBar.show();
            
            $(current).on("cursorActivity.statusbar", _updateCursorInfo);
            $(current).on("optionChange.statusbar", function () {
                _updateIndentType(fullPath);
                _updateIndentSize(fullPath);
            });
            $(current).on("change.statusbar", function () {
                // async update to keep typing speed smooth
                window.setTimeout(function () { _updateFileInfo(current); }, 0);
            });
            $(current).on("overwriteToggle.statusbar", _updateOverwriteLabel);
            
            current.document.addRef();
            $(current.document).on("languageChanged.statusbar", function () {
                _updateLanguageInfo(current);
            });
            
            _updateCursorInfo(null, current);
            _updateLanguageInfo(current);
            _updateFileInfo(current);
            _initOverwriteMode(current);
            _updateIndentType(fullPath);
            _updateIndentSize(fullPath);
        }
    }
    
    /**
     * Populate the languageSelect DropdownButton's menu with all registered Languages
     */
    function _populateLanguageDropdown() {
        // Get all non-binary languages
        var languages = _.values(LanguageManager.getLanguages()).filter(function (language) {
            return !language.isBinary();
        });
        
        // sort dropdown alphabetically
        languages.sort(function (a, b) {
            return a.getName().toLowerCase().localeCompare(b.getName().toLowerCase());
        });
        
        languageSelect.items = languages;
        
    }
    
    /**
     * Initialize
     */
    function _init() {
        
        $cursorInfo         = $("#status-cursor");
        $fileInfo           = $("#status-file");
        $indentType         = $("#indent-type");
        $indentWidthLabel   = $("#indent-width-label");
        $indentWidthInput   = $("#indent-width-input");
        $statusOverwrite    = $("#status-overwrite");
        
        languageSelect      = new DropdownButton("", [], function (item, index) {
            var document = EditorManager.getActiveEditor().document,
                defaultLang = LanguageManager.getLanguageForPath(document.file.fullPath, true),
                html = _.escape(item.getName());
            
            // Show indicators for currently selected & default languages for the current file
            if (item === defaultLang) {
                html += " <span class='default-language'>" + Strings.STATUSBAR_DEFAULT_LANG + "</span>";
            }
            if (item === document.getLanguage()) {
                html = "<span class='checked-language'></span>" + html;
            }
            return html;
        });
        
        languageSelect.dropdownExtraClasses = "dropdown-status-bar";
        languageSelect.$button.addClass("btn-status-bar");
        $("#status-language").append(languageSelect.$button);
        
        // indentation event handlers
        $indentType.on("click", _toggleIndentType);
        $indentWidthLabel
            .on("click", function () {
                // update the input value before displaying
                var current = EditorManager.getActiveEditor();
                $indentWidthInput.val(_getIndentSize(current));

                $indentWidthLabel.addClass("hidden");
                $indentWidthInput.removeClass("hidden");
                $indentWidthInput.focus();
        
                $indentWidthInput
                    .on("blur", function () {
                        _changeIndentWidth(current, $indentWidthInput.val());
                    })
                    .on("keyup", function (event) {
                        if (event.keyCode === KeyEvent.DOM_VK_RETURN) {
                            $indentWidthInput.blur();
                        } else if (event.keyCode === KeyEvent.DOM_VK_ESCAPE) {
                            _changeIndentWidth(current, false);
                        }
                    });
            });

        $indentWidthInput.focus(function () { $indentWidthInput.select(); });

        // Language select change handler
        $(languageSelect).on("select", function (e, lang, index) {
            var document = EditorManager.getActiveEditor().document,
                fullPath = document.file.fullPath,
                defaultLang = LanguageManager.getLanguageForPath(fullPath, true);
            // if default language selected, don't "force" it
            // (passing in null will reset the force flag)
            document.setLanguageOverride(lang === defaultLang ? null : lang);
        });

        $statusOverwrite.on("click", _updateEditorOverwriteMode);
        
        _onActiveEditorChange(null, EditorManager.getActiveEditor(), null);
    }

    // Initialize: status bar focused listener
    $(EditorManager).on("activeEditorChange", _onActiveEditorChange);
    
    AppInit.htmlReady(_init);
    AppInit.appReady(_populateLanguageDropdown);
});<|MERGE_RESOLUTION|>--- conflicted
+++ resolved
@@ -32,29 +32,18 @@
     "use strict";
     
     // Load dependent modules
-<<<<<<< HEAD
-    var AppInit             = require("utils/AppInit"),
+    var _                   = require("thirdparty/lodash"),
         AnimationUtils      = require("utils/AnimationUtils"),
+        AppInit             = require("utils/AppInit"),
+        DropdownButton      = require("widgets/DropdownButton").DropdownButton,
         EditorManager       = require("editor/EditorManager"),
         MainViewManager     = require("view/MainViewManager"),
         Editor              = require("editor/Editor").Editor,
         KeyEvent            = require("utils/KeyEvent"),
+        LanguageManager     = require("language/LanguageManager"),
         StatusBar           = require("widgets/StatusBar"),
         Strings             = require("strings"),
         StringUtils         = require("utils/StringUtils");
-=======
-    var _                            = require("thirdparty/lodash"),
-        AnimationUtils               = require("utils/AnimationUtils"),
-        AppInit                      = require("utils/AppInit"),
-        DropdownButton               = require("widgets/DropdownButton").DropdownButton,
-        EditorManager                = require("editor/EditorManager"),
-        Editor                       = require("editor/Editor").Editor,
-        KeyEvent                     = require("utils/KeyEvent"),
-        LanguageManager              = require("language/LanguageManager"),
-        StatusBar                    = require("widgets/StatusBar"),
-        Strings                      = require("strings"),
-        StringUtils                  = require("utils/StringUtils");
->>>>>>> f41f115a
     
     /* StatusBar indicators */
     var languageSelect, // this is a DropdownButton instance
