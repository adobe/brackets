--- conflicted
+++ resolved
@@ -49,14 +49,9 @@
         $indentType,
         $indentWidthLabel,
         $indentWidthInput,
-<<<<<<< HEAD
-        $statusOverwrite;
-
-=======
         $statusOverwrite,
         $statusLineEndings;
-    
->>>>>>> 3cedf6d3
+
     /** Special list item for the 'set as default' gesture in language switcher dropdown */
     var LANGUAGE_SET_AS_DEFAULT = {};
 
@@ -237,8 +232,6 @@
         editor.toggleOverwrite(newstate);
     }
 
-<<<<<<< HEAD
-=======
     /**
      * Update LineEndings indicator
      * @param {Event} event (unused)
@@ -261,8 +254,7 @@
             document.setLineEndings(currentLineEndings);
         }
     }
-    
->>>>>>> 3cedf6d3
+
     /**
      * Initialize insert/overwrite indicator
      * @param {Editor} currentEditor Current editor
@@ -272,8 +264,6 @@
         $statusOverwrite.attr("title", Strings.STATUSBAR_INSOVR_TOOLTIP);
     }
 
-<<<<<<< HEAD
-=======
     /**
      * Initialize line endings indicator
      *  @param {Editor} currentEditor Current editor
@@ -283,7 +273,6 @@
         $statusLineEndings.attr("title", Strings.STATUSBAR_LINE_ENDINGS_TOOLTIP);
     }
     
->>>>>>> 3cedf6d3
     /**
      * Handle active editor change event
      * @param {Event} event (unused)
@@ -361,12 +350,8 @@
         $indentWidthLabel   = $("#indent-width-label");
         $indentWidthInput   = $("#indent-width-input");
         $statusOverwrite    = $("#status-overwrite");
-<<<<<<< HEAD
-
-=======
         $statusLineEndings  = $("#status-line-endings");
         
->>>>>>> 3cedf6d3
         languageSelect      = new DropdownButton("", [], function (item, index) {
             var document = EditorManager.getActiveEditor().document,
                 defaultLang = LanguageManager.getLanguageForPath(document.file.fullPath, true);
