--- conflicted
+++ resolved
@@ -32,21 +32,12 @@
 
     // General file io error strings
     "GENERIC_ERROR"                     : "(错误 {0})",
-<<<<<<< HEAD
     "NOT_FOUND_ERR"                     : "无法找到该文件。",
     "NOT_READABLE_ERR"                  : "无法读取该文件。",
     "NO_MODIFICATION_ALLOWED_ERR"       : "无法修改此目录。",
     "NO_MODIFICATION_ALLOWED_ERR_FILE"  : "你没有做出修改的权限。",
-    "CONTENTS_MODIFIED_ERR"             : "文件已在 {APP_NAME} 外被修改。",
+    "CONTENTS_MODIFIED_ERR"             : "该文件已在 {APP_NAME} 外被修改。",
     "FILE_EXISTS_ERR"                   : "文件/目录名已存在。",
-=======
-    "NOT_FOUND_ERR"                     : "未能发现该文件.",
-    "NOT_READABLE_ERR"                  : "无法读取该文件.",
-    "NO_MODIFICATION_ALLOWED_ERR"       : "无法修改此目录.",
-    "NO_MODIFICATION_ALLOWED_ERR_FILE"  : "你没有权限做此次修改.",
-    "CONTENTS_MODIFIED_ERR"             : "该文件已经在 {APP_NAME} 之外被修改.",
-    "FILE_EXISTS_ERR"                   : "该文件已存在.",
->>>>>>> 162c1f5f
     "FILE"                              : "文件",
     "DIRECTORY"                         : "目录",
 
@@ -90,22 +81,14 @@
     "ERROR_MAX_FILES_TITLE"             : "索引文件时出现错误",
     "ERROR_MAX_FILES"                   : "已达到最大索引文件数，在索引中查看文件的功能可能不会正常工作。",
 
-<<<<<<< HEAD
     // Live Development error strings
     "ERROR_LAUNCHING_BROWSER_TITLE"     : "启动浏览器时出现错误",
     "ERROR_CANT_FIND_CHROME"            : "没有找到 Google Chrome 浏览器, 请确定您已安装了该浏览器。",
     "ERROR_LAUNCHING_BROWSER"           : "启动浏览器时出现一个错误。 (错误 {0})",
-=======
-    // Live Preview error strings
-    "ERROR_LAUNCHING_BROWSER_TITLE"     : "启动浏览器失败",
-    "ERROR_CANT_FIND_CHROME"            : "没有找到 Google Chrome 浏览器, 请确定您已安装了 Chrome 浏览器.",
-    "ERROR_LAUNCHING_BROWSER"           : "启动浏览器的时候出现一个错误. (错误 {0})",
->>>>>>> 162c1f5f
     
     "LIVE_DEVELOPMENT_ERROR_TITLE"      : "实时预览出现错误",
     "LIVE_DEVELOPMENT_RELAUNCH_TITLE"   : "正在连接浏览器",
-<<<<<<< HEAD
-    "LIVE_DEVELOPMENT_ERROR_MESSAGE"    : "要使用实时预览功能，需要重启 Chrome 并打开远程调试功能。<br /><br />你确定重新启动 Chrome 浏览器，并打开远程调试功能吗？",
+    "LIVE_DEVELOPMENT_ERROR_MESSAGE"    : "要使用实时预览功能，需要重启 Chrome 浏览器并打开远程调试功能。<br /><br />你确定重新启动 Chrome 浏览器，并且打开远程调试功能吗？",
     "LIVE_DEV_LOADING_ERROR_MESSAGE"    : "无法加载实时预览页面。",
     "LIVE_DEV_NEED_HTML_MESSAGE"        : "请打开一个 HTML 文件，或者确认项目中包含 index.html 文件以启动实时预览。",
     "LIVE_DEV_NEED_BASEURL_MESSAGE"     : "要使用服务端文件开启实时预览, 您需要为此项目指定一个根 URL。",
@@ -113,16 +96,6 @@
     "LIVE_DEVELOPMENT_INFO_TITLE"       : "欢迎使用实时预览！",
     "LIVE_DEVELOPMENT_INFO_MESSAGE"     : "实时预览功能将 {APP_NAME} 连接到你的浏览器上。它将会在浏览器中生成 HTML 文件预览, 并在你修改代码后，实时更新浏览器中的预览页面。<br /><br /> 在早期版本的 {APP_NAME} 中，实时预览只能运行于 <strong>Google Chrome</strong> 浏览器中，在你编辑 <strong>CSS 和 HTML 文件</strong> 时实时更新。如果你保存了 JavaScript 文件, 本功能将在浏览器中帮你重新载入。<br /><br />(此消息只会出现一次。)",
     "LIVE_DEVELOPMENT_TROUBLESHOOTING"  : "更多信息, 请参考<a href='{0}' title='{0}'>Troubleshooting Live Preview connection errors（实时预览连接错误的疑难解答）</a>。",
-=======
-    "LIVE_DEVELOPMENT_ERROR_MESSAGE"    : "要使用实时预览, 需要重启 Chrome 并打开远程调试功能.<br /><br />你确定重新启动 Chrome 浏览器, 并且打开远程调试功能吗?",
-    "LIVE_DEV_LOADING_ERROR_MESSAGE"    : "无法加载实时预览页面.",
-    "LIVE_DEV_NEED_HTML_MESSAGE"        : "打开一个 HTML 文件或确认项目中包含 index.html 文件以启动实时预览.",
-    "LIVE_DEV_NEED_BASEURL_MESSAGE"     : "实时预览需要一个服务端, 您需要为这个项目指定一个基本 URL 地址. (如http://127.0.0.1/)",
-    "LIVE_DEV_SERVER_NOT_READY_MESSAGE" : "试图启动实时预览 HTTP 服务器时出现错误, 请再试一次.",
-    "LIVE_DEVELOPMENT_INFO_TITLE"       : "欢迎使用实时预览!",
-    "LIVE_DEVELOPMENT_INFO_MESSAGE"     : "{APP_NAME} 将通过实时预览连接至你的浏览器. 你的 HTML 文件将在浏览器中预览, 修改你的代码将会即时更新你浏览器中的预览.<br /><br />目前版本的 {APP_NAME} 实时预览只能运行于 <strong>Google Chrome</strong> 浏览器更新实时编辑时的 <strong>CSS 和 HTML 文件</strong>. 当你保存了 JavaScript 文件, 实时预览将在浏览器中重新加载他们.<br /><br />(此消息仅会出现一次.)",
-    "LIVE_DEVELOPMENT_TROUBLESHOOTING"  : "更多信息, 请参考<a href='{0}' title='{0}'>实时预览连接错误信息</a>.",
->>>>>>> 162c1f5f
     
     "LIVE_DEV_STATUS_TIP_NOT_CONNECTED" : "实时预览",
     "LIVE_DEV_STATUS_TIP_PROGRESS1"     : "实时预览: 正在连接\u2026",
@@ -143,15 +116,9 @@
     "CONFIRM_FOLDER_DELETE_TITLE"       : "删除确认",
     "CONFIRM_FOLDER_DELETE"             : "确认要删除文件夹 <span class='dialog-filename'>{0}</span> 吗？",
     "FILE_DELETED_TITLE"                : "文件已删除",
-<<<<<<< HEAD
     "EXT_MODIFIED_WARNING"              : "<span class='dialog-filename'>{0}</span> 已在程序外部被修改，<br /><br /> 需要保存并覆盖这些改动吗？",
     "EXT_MODIFIED_MESSAGE"              : "<span class='dialog-filename'>{0}</span> 已在程序外部被修改, 但是 {APP_NAME} 中还有尚未保存的内容。<br /><br />你需要保留哪个版本？",
     "EXT_DELETED_MESSAGE"               : "<span class='dialog-filename'>{0}</span> 已被删除, 但是 {APP_NAME} 还有尚未保存的内容。<br /><br />是否保存你的修改？",
-=======
-    "EXT_MODIFIED_WARNING"              : "<span class='dialog-filename'>{0}</span> 已产生了外部修改.<br /><br />是否保存并覆盖外部修改?",
-    "EXT_MODIFIED_MESSAGE"              : "<span class='dialog-filename'>{0}</span> 已产生了外部修改, 但是 {APP_NAME} 中有你未保存的内容.<br /><br />需要保留哪个版本?",
-    "EXT_DELETED_MESSAGE"               : "<span class='dialog-filename'>{0}</span> 已被删除, 但是 {APP_NAME} 有你未保存的内容.<br /><br />是否保存你的修改?",
->>>>>>> 162c1f5f
 
     // Generic dialog/button labels
     "OK"                                : "确认",
@@ -159,11 +126,7 @@
     "DONT_SAVE"                         : "不要保存",
     "SAVE"                              : "保存",
     "SAVE_AS"                           : "另存为\u2026",
-<<<<<<< HEAD
     "SAVE_AND_OVERWRITE"                : "保存并覆盖",
-=======
-    "SAVE_AND_OVERWRITE"                : "覆盖原文件",
->>>>>>> 162c1f5f
     "DELETE"                            : "删除",
     "BUTTON_YES"                        : "是",
     "BUTTON_NO"                         : "否",
@@ -207,12 +170,8 @@
     "FIND_IN_FILES_MATCHES"             : "个匹配",
     "FIND_IN_FILES_MORE_THAN"           : "超过 ",
     "FIND_IN_FILES_PAGING"              : "{0}&mdash;{1}",
-    "FIND_IN_FILES_FILE_PATH"           : "<span class='dialog-filename'>{0}</span> {2} <span class='dialog-path'>{1}</span>", // We shoudl use normal dashes on Windows instead of em dash eventually
-<<<<<<< HEAD
-    "FIND_IN_FILES_EXPAND_COLLAPSE"     : "按下 Ctrl/Cmd 键并点击来展开/收起全部",
-=======
-    "FIND_IN_FILES_EXPAND_COLLAPSE"     : "按住 Ctrl/Cmd 键以便展开/折叠全部结果",
->>>>>>> 162c1f5f
+    "FIND_IN_FILES_FILE_PATH"           : "<span class='dialog-filename'>{0}</span> {2} <span class='dialog-path'>{1}</span>", // We should use normal dashes on Windows instead of em dash eventually
+    "FIND_IN_FILES_EXPAND_COLLAPSE"     : "按下 Ctrl/Cmd 键并点击，以展开/折叠全部结果",
     "ERROR_FETCHING_UPDATE_INFO_TITLE"  : "获取更新信息失败",
     "ERROR_FETCHING_UPDATE_INFO_MSG"    : "无法从服务器获取最新的更新信息。请确认你的电脑已经连接互联网, 然后再次尝试！",
     
@@ -265,47 +224,26 @@
     "STATUSBAR_SELECTION_CH_PLURAL"         : " \u2014 已选中 {0} 列",
     "STATUSBAR_SELECTION_LINE_SINGULAR"     : " \u2014 已选中 {0} 行",
     "STATUSBAR_SELECTION_LINE_PLURAL"       : " \u2014 已选中 {0} 行",
-<<<<<<< HEAD
     "STATUSBAR_SELECTION_MULTIPLE"          : " \u2014 已选中 {0} 块区域",
     "STATUSBAR_INDENT_TOOLTIP_SPACES"       : "点击将缩进切换为空格键",
     "STATUSBAR_INDENT_TOOLTIP_TABS"         : "点击将缩进切换为 Tab 键",
     "STATUSBAR_INDENT_SIZE_TOOLTIP_SPACES"  : "点击修改空格键缩进的长度",
     "STATUSBAR_INDENT_SIZE_TOOLTIP_TABS"    : "点击修改 Tab 键缩进的长度",
-=======
-    "STATUSBAR_SELECTION_MULTIPLE"          : " \u2014 {0} 处选择",
-    "STATUSBAR_INDENT_TOOLTIP_SPACES"       : "点击切换缩进为空格",
-    "STATUSBAR_INDENT_TOOLTIP_TABS"         : "点击切换缩进为Tab",
-    "STATUSBAR_INDENT_SIZE_TOOLTIP_SPACES"  : "点击修改缩进的空格长度",
-    "STATUSBAR_INDENT_SIZE_TOOLTIP_TABS"    : "点击修改缩进的Tab长度",
->>>>>>> 162c1f5f
     "STATUSBAR_SPACES"                      : "空格长度:",
     "STATUSBAR_TAB_SIZE"                    : "Tab 长度:",
     "STATUSBAR_LINE_COUNT_SINGULAR"         : "\u2014 {0} 行",
     "STATUSBAR_LINE_COUNT_PLURAL"           : "\u2014 {0} 行",
-<<<<<<< HEAD
     "STATUSBAR_USER_EXTENSIONS_DISABLED"    : "已禁用扩展",
-=======
-    "STATUSBAR_USER_EXTENSIONS_DISABLED"    : "扩展已禁用",
->>>>>>> 162c1f5f
     "STATUSBAR_INSERT"                      : "插入",
     "STATUSBAR_OVERWRITE"                   : "改写",
 
     // CodeInspection: errors/warnings
-<<<<<<< HEAD
-    "ERRORS_PANEL_TITLE_MULTIPLE"           : "{0} 个错误",
-    "SINGLE_ERROR"                          : "1 {0} 个错误",
-    "MULTIPLE_ERRORS"                       : "{1} {0} 个错误",
-    "NO_ERRORS"                             : "JSLint 未发现 {0} 错误 - 干的漂亮!",
-    "NO_ERRORS_MULTIPLE_PROVIDER"           : "JSLint 未发现错误 - 干的漂亮!",
-    "LINT_DISABLED"                         : "JSLint 已禁用",
-=======
-    "ERRORS_PANEL_TITLE_MULTI"              : "检查问题",
-    "SINGLE_ERROR"                          : "1个 {0} 问题",
-    "MULTIPLE_ERRORS"                       : "{1}个 {0} 问题",
-    "NO_ERRORS"                             : "未发现 {0} 问题 - 加油!",
-    "NO_ERRORS_MULTIPLE_PROVIDER"           : "未发现问题 - 加油!",
-    "LINT_DISABLED"                         : "JSLint 已被禁用或者无法在此文件工作.",
->>>>>>> 162c1f5f
+    "ERRORS_PANEL_TITLE_MULTIPLE"           : "{0} 个问题",
+    "SINGLE_ERROR"                          : "1 个 {0} 问题",
+    "MULTIPLE_ERRORS"                       : "{1} 个 {0} 问题",
+    "NO_ERRORS"                             : "未发现 {0} 问题 - 干的漂亮!",
+    "NO_ERRORS_MULTIPLE_PROVIDER"           : "未发现问题 - 干的漂亮!",
+    "LINT_DISABLED"                         : "JJSLint 已禁用或者无法在此文件上工作",
     "NO_LINT_AVAILABLE"                     : "{0} 没有可用检查器",
     "NOTHING_TO_LINT"                       : "没有可检查的文件",
     
@@ -352,30 +290,18 @@
     "CMD_PASTE"                           : "粘贴",
     "CMD_SELECT_ALL"                      : "全选",
     "CMD_SELECT_LINE"                     : "选中当前行",
-<<<<<<< HEAD
-    "CMD_SPLIT_SEL_INTO_LINES"            : "将当前选区分割成行",
-    "CMD_ADD_NEXT_LINE_TO_SEL"            : "选中下一行",
-    "CMD_ADD_PREV_LINE_TO_SEL"            : "选中上一行",
-=======
     "CMD_SPLIT_SEL_INTO_LINES"            : "将选中内容拆分至多行",
-    "CMD_ADD_NEXT_LINE_TO_SEL"            : "将下一行添加至选中内容",
-    "CMD_ADD_PREV_LINE_TO_SEL"            : "将上一行添加至选中内容",
->>>>>>> 162c1f5f
+    "CMD_ADD_NEXT_LINE_TO_SEL"            : "将下一行添加至选中区域",
+    "CMD_ADD_PREV_LINE_TO_SEL"            : "将上一行添加至选中区域",
     "CMD_FIND"                            : "查找",
     "CMD_FIND_FIELD_PLACEHOLDER"          : "查找\u2026",
     "CMD_FIND_IN_FILES"                   : "在文件中查找",
     "CMD_FIND_IN_SUBTREE"                 : "在该位置查找\u2026",
     "CMD_FIND_NEXT"                       : "查找下一个",
     "CMD_FIND_PREVIOUS"                   : "查找上一个",
-<<<<<<< HEAD
-    "CMD_FIND_ALL_AND_SELECT"             : "全部查找并选中",
-    "CMD_ADD_NEXT_MATCH"                  : "选择下一个匹配项",
-    "CMD_SKIP_CURRENT_MATCH"              : "跳过本项，选择下一个匹配项",
-=======
     "CMD_FIND_ALL_AND_SELECT"             : "查找全部并选中",
-    "CMD_ADD_NEXT_MATCH"                  : "将下一项匹配添加至选中内容",
+    "CMD_ADD_NEXT_MATCH"                  : "将下一项匹配添加至选中区域",
     "CMD_SKIP_CURRENT_MATCH"              : "跳过并添加下一项匹配",
->>>>>>> 162c1f5f
     "CMD_REPLACE"                         : "替换",
     "CMD_INDENT"                          : "增加缩进",
     "CMD_UNINDENT"                        : "减少缩进",
@@ -437,11 +363,7 @@
     "CMD_SHOW_EXTENSIONS_FOLDER"          : "显示扩展目录",
     "CMD_TWITTER"                         : "{TWITTER_NAME} 的 Twitter (推特需要翻墙)",
     "CMD_ABOUT"                           : "关于 {APP_TITLE}",
-<<<<<<< HEAD
-    "CMD_OPEN_PREFERENCES"                : "打开首选项文件",
-=======
     "CMD_OPEN_PREFERENCES"                : "打开配置文件",
->>>>>>> 162c1f5f
 
     // Strings for main-view.html
     "EXPERIMENTAL_BUILD"                   : "体验版",
@@ -458,33 +380,18 @@
     "ABOUT_TEXT_LINE5"                     : "由 \u2764 和 JavaScript 打造，并有以下用户的贡献和参与：",
     "ABOUT_TEXT_LINE6"                     : "有相当多的人参与其中，但现在有一些问题导致无法加载，你可以在GitHub上看到。",
     "ABOUT_TEXT_WEB_PLATFORM_DOCS"         : "Web Platform Docs and the Web Platform graphical logo are licensed under a Creative Commons Attribution license, <a href='{WEB_PLATFORM_DOCS_LICENSE}'>CC-BY 3.0 Unported</a>.",
-<<<<<<< HEAD
     "UPDATE_NOTIFICATION_TOOLTIP"          : "有一个新版本的 {APP_NAME}！点此查看详情。",
-    "UPDATE_AVAILABLE_TITLE"               : "有可用更新",
-    "UPDATE_MESSAGE"                       : "有一个新版本的 {APP_NAME}。其中增加的一些功能是：",
-    "GET_IT_NOW"                           : "马上获取：",
-    "PROJECT_SETTINGS_TITLE"               : "{0} 的项目设置：",
+    "UPDATE_AVAILABLE_TITLE"               : "可用的更新",
+    "UPDATE_MESSAGE"                       : "有一个新版本的 {APP_NAME}。增加了一些功能：",
+    "GET_IT_NOW"                           : "马上获取！",
+    "PROJECT_SETTINGS_TITLE"               : "项目设置：{0}",
     "PROJECT_SETTING_BASE_URL"             : "实时预览的根 URL",
-    "PROJECT_SETTING_BASE_URL_HINT"        : "要使用本地服务器, 你需要指定 URL。例如: http://localhost:8000/",
+    "PROJECT_SETTING_BASE_URL_HINT"        : "使用本地服务器需要指定一个 URL。例如: http://localhost:8000/",
     "BASEURL_ERROR_INVALID_PROTOCOL"       : "实时预览不支持此协议 {0} &mdash; 请使用 http: 或 https: .",
     "BASEURL_ERROR_SEARCH_DISALLOWED"      : "地址不能包含查询参数，如 \"{0}\".",
-    "BASEURL_ERROR_HASH_DISALLOWED"        : "地址不能包含 # 符号，如 \"{0}\".",
+    "BASEURL_ERROR_HASH_DISALLOWED"        : "地址不能包含#（hash）符号，如 \"{0}\".",
     "BASEURL_ERROR_INVALID_CHAR"           : "特殊字符 '{0}' 必须是以 % 开头编码的字符。",
     "BASEURL_ERROR_UNKNOWN_ERROR"          : "根 URL 解析时出现未知错误",
-=======
-    "UPDATE_NOTIFICATION_TOOLTIP"          : "有一个新版本的 {APP_NAME}! 点此查看详情.",
-    "UPDATE_AVAILABLE_TITLE"               : "可用的更新",
-    "UPDATE_MESSAGE"                       : "有一个新版本的 {APP_NAME}. 增加了一些功能:",
-    "GET_IT_NOW"                           : "马上获取!",
-    "PROJECT_SETTINGS_TITLE"               : "项目设置: {0}",
-    "PROJECT_SETTING_BASE_URL"             : "实时预览的根目录地址",
-    "PROJECT_SETTING_BASE_URL_HINT"        : "使用本地服务器, 并指定一个URL. 例如: http://localhost:8000/",
-    "BASEURL_ERROR_INVALID_PROTOCOL"       : "实时预览不支持此协议 {0} &mdash;请使用 http: 或 https: .",
-    "BASEURL_ERROR_SEARCH_DISALLOWED"      : "地址不能包含搜索参数如 \"{0}\".",
-    "BASEURL_ERROR_HASH_DISALLOWED"        : "地址不能包含哈希如 \"{0}\".",
-    "BASEURL_ERROR_INVALID_CHAR"           : "特殊字符 '{0}' 必须 %-encoded.",
-    "BASEURL_ERROR_UNKNOWN_ERROR"          : "地址解析错误, 请确认地址格式",
->>>>>>> 162c1f5f
     
     // CSS Quick Edit
     "BUTTON_NEW_RULE"                      : "新 CSS 规则",
@@ -494,15 +401,9 @@
     "UPDATE"                               : "升级",
     "REMOVE"                               : "移除",
     "OVERWRITE"                            : "覆盖",
-<<<<<<< HEAD
     "CANT_REMOVE_DEV"                      : "\"dev\" 文件夹中的扩展必须手动删除。",
     "CANT_UPDATE"                          : "升级后的版本与当前版本的 {APP_NAME} 不兼容。",
-    "CANT_UPDATE_DEV"                      : " \"dev\" 文件夹中的扩展不能自动更新。",
-=======
-    "CANT_REMOVE_DEV"                      : "\"dev\" 文件夹中扩展必须手动删除.",
-    "CANT_UPDATE"                          : "升级与当前版本的 {APP_NAME} 不兼容.",
-    "CANT_UPDATE_DEV"                      : "\"dev\" 文件夹中的扩展无法自动升级.",
->>>>>>> 162c1f5f
+    "CANT_UPDATE_DEV"                      : " \"dev\" 文件夹中的扩展无法自动更新。",
     "INSTALL_EXTENSION_TITLE"              : "安装扩展",
     "UPDATE_EXTENSION_TITLE"               : "升级扩展",
     "INSTALL_EXTENSION_LABEL"              : "扩展包的 URL",
@@ -550,11 +451,7 @@
     "EXTENSION_ERROR"                      : "扩展错误",
     "EXTENSION_KEYWORDS"                   : "关键词",
     "EXTENSION_INSTALLED"                  : "已安装",
-<<<<<<< HEAD
     "EXTENSION_UPDATE_INSTALLED"           : "此扩展的更新已下载，将在退出 {APP_NAME} 时安装。",
-=======
-    "EXTENSION_UPDATE_INSTALLED"           : "此扩展的更新已下载, 将在重启 {APP_NAME} 后安装.",
->>>>>>> 162c1f5f
     "EXTENSION_SEARCH_PLACEHOLDER"         : "搜索",
     "EXTENSION_MORE_INFO_LINK"             : "更多",
     "BROWSE_EXTENSIONS"                    : "浏览扩展",
@@ -567,27 +464,15 @@
     "MARKED_FOR_UPDATE"                    : "标记为升级",
     "UNDO_UPDATE"                          : "撤销",
     "CHANGE_AND_QUIT_TITLE"                : "扩展更改",
-<<<<<<< HEAD
-    "CHANGE_AND_QUIT_MESSAGE"              : "安装或移除已标记的扩展，需要退出并重启 {APP_NAME}，你会收到保存尚未保存改动的提示。",
-    "REMOVE_AND_RELOAD"                    : "移除扩展并重新载入",
-    "CHANGE_AND_RELOAD"                    : "改动扩展并重新载入",
-    "UPDATE_AND_RELOAD"                    : "更新扩展并重新载入",
+    "CHANGE_AND_QUIT_MESSAGE"              : "安装或移除已标记的扩展，需要退出并重启 {APP_NAME}，请保存尚未保存的改动。",
+    "REMOVE_AND_RELOAD"                    : "移除扩展并重启",
+    "CHANGE_AND_RELOAD"                    : "改动扩展并重启",
+    "UPDATE_AND_RELOAD"                    : "更新扩展并重启",
     "PROCESSING_EXTENSIONS"                : "正在处理扩展改动\u2026",
     "EXTENSION_NOT_INSTALLED"              : "无法移除扩展 {0} ，该扩展尚未安装。",
     "NO_EXTENSIONS"                        : "没有安装任何扩展。<br>可以从点击上面的“可获取”标签项开始。",
     "NO_EXTENSION_MATCHES"                 : "没有找到符合搜索条件的扩展。",
     "REGISTRY_SANITY_CHECK_WARNING"        : "安装来自未知源的扩展时请当心。",
-=======
-    "CHANGE_AND_QUIT_MESSAGE"              : "安装或移除已标记的扩展, 需要退出并重启 {APP_NAME}. 请保存未保存的更改.",
-    "REMOVE_AND_QUIT"                      : "移除扩展并退出",
-    "CHANGE_AND_QUIT"                      : "更改扩展并退出",
-    "UPDATE_AND_QUIT"                      : "升级扩展并退出",
-    "PROCESSING_EXTENSIONS"                : "正在处理扩展的变更\u2026",
-    "EXTENSION_NOT_INSTALLED"              : "无法移除扩展 {0} 其并未被安装.",
-    "NO_EXTENSIONS"                        : "还没有安装扩展.<br>点击上面的可获取标签开始.",
-    "NO_EXTENSION_MATCHES"                 : "没有找到相符的扩展.",
-    "REGISTRY_SANITY_CHECK_WARNING"        : "小心来自未知源的扩展.",
->>>>>>> 162c1f5f
     "EXTENSIONS_INSTALLED_TITLE"           : "已安装",
     "EXTENSIONS_AVAILABLE_TITLE"           : "可获取",
     "EXTENSIONS_UPDATES_TITLE"             : "升级",
@@ -611,17 +496,12 @@
     // extensions/default/DebugCommands
     "DEBUG_MENU"                                : "调试",
     "CMD_SHOW_DEV_TOOLS"                        : "显示开发人员工具",
-<<<<<<< HEAD
+    "CMD_REFRESH_WINDOW"                        : "以带扩展模式重启",
+    "CMD_RELOAD_WITHOUT_USER_EXTS"              : "以无扩展模式重启",
     "CMD_REFRESH_WINDOW"                        : "重新载入程序并加载插件",
     "CMD_RELOAD_WITHOUT_USER_EXTS"              : "重新载入程序而不加载插件",
-    "CMD_NEW_BRACKETS_WINDOW"                   : "打开 {APP_NAME} 新窗口",
+    "CMD_NEW_BRACKETS_WINDOW"                   : "新建一个 {APP_NAME} 窗口",
     "CMD_SWITCH_LANGUAGE"                       : "切换语言",
-=======
-    "CMD_REFRESH_WINDOW"                        : "以带扩展模式重启",
-    "CMD_RELOAD_WITHOUT_USER_EXTS"              : "以无扩展模式重启",
-    "CMD_NEW_BRACKETS_WINDOW"                   : "新建一个 {APP_NAME} 窗口",
-    "CMD_SWITCH_LANGUAGE"                       : "选择语言",
->>>>>>> 162c1f5f
     "CMD_RUN_UNIT_TESTS"                        : "运行测试",
     "CMD_SHOW_PERF_DATA"                        : "显示性能数据",
     "CMD_ENABLE_NODE_DEBUGGER"                  : "启用 Node.js 调试",
@@ -636,18 +516,10 @@
     
     // extensions/default/InlineTimingFunctionEditor
     "INLINE_TIMING_EDITOR_TIME"                 : "时间",
-<<<<<<< HEAD
     "INLINE_TIMING_EDITOR_PROGRESSION"          : "进度",
-    "BEZIER_EDITOR_INFO"                        : "<kbd>↑</kbd><kbd>↓</kbd><kbd>←</kbd><kbd>→</kbd>移动选中的点<br><kbd class='text'>Shift</kbd>移动十个单位<br><kbd class='text'>Tab</kbd>切换点",
-    "STEPS_EDITOR_INFO"                         : "<kbd>↑</kbd><kbd>↓</kbd>增加或减少步进<br><kbd>←</kbd><kbd>→</kbd> '开始' 或 '结束'",
-    "INLINE_TIMING_EDITOR_INVALID"              : "原值 <code>{0}</code> 不合法，所以当前显示的函数变为 <code>{1}</code>。文档会在首次编辑时得到更新。",
-    
-=======
-    "INLINE_TIMING_EDITOR_PROGRESSION"          : "进程",
-    "BEZIER_EDITOR_INFO"                        : "<kbd>↑</kbd><kbd>↓</kbd><kbd>←</kbd><kbd>→</kbd> 移动选中点<br><kbd class='text'>Shift</kbd> 10倍移动<br><kbd class='text'>Tab</kbd> 切换点",
-    "STEPS_EDITOR_INFO"                         : "<kbd>↑</kbd><kbd>↓</kbd> 增减步进<br><kbd>←</kbd><kbd>→</kbd> 切换 'Start' 或 'End'",
-    "INLINE_TIMING_EDITOR_INVALID"              : "原值 <code>{0}</code> 无效, 函数值已变为 <code>{1}</code>. 文档将在首次编辑时更新.",
->>>>>>> 162c1f5f
+    "BEZIER_EDITOR_INFO"                        : "<kbd>↑</kbd><kbd>↓</kbd><kbd>←</kbd><kbd>→</kbd>移动选中点<br><kbd class='text'>Shift</kbd>一次移动十个单位<br><kbd class='text'>Tab</kbd>切换点",
+    "STEPS_EDITOR_INFO"                         : "<kbd>↑</kbd><kbd>↓</kbd>增加或减少步进<br><kbd>←</kbd><kbd>→</kbd> 切换 '开始' 或 '结束' 点",
+    "INLINE_TIMING_EDITOR_INVALID"              : "原值 <code>{0}</code> 无效，当前显示函数已变为 <code>{1}</code>。文档会在首次编辑时更新。",
     
     // extensions/default/InlineColorEditor
     "COLOR_EDITOR_CURRENT_COLOR_SWATCH_TIP"     : "当前颜色",
