/*
 * Copyright (c) 2012 Adobe Systems Incorporated. All rights reserved.
 *  
 * Permission is hereby granted, free of charge, to any person obtaining a
 * copy of this software and associated documentation files (the "Software"), 
 * to deal in the Software without restriction, including without limitation 
 * the rights to use, copy, modify, merge, publish, distribute, sublicense, 
 * and/or sell copies of the Software, and to permit persons to whom the 
 * Software is furnished to do so, subject to the following conditions:
 *  
 * The above copyright notice and this permission notice shall be included in
 * all copies or substantial portions of the Software.
 *  
 * THE SOFTWARE IS PROVIDED "AS IS", WITHOUT WARRANTY OF ANY KIND, EXPRESS OR
 * IMPLIED, INCLUDING BUT NOT LIMITED TO THE WARRANTIES OF MERCHANTABILITY, 
 * FITNESS FOR A PARTICULAR PURPOSE AND NONINFRINGEMENT. IN NO EVENT SHALL THE
 * AUTHORS OR COPYRIGHT HOLDERS BE LIABLE FOR ANY CLAIM, DAMAGES OR OTHER 
 * LIABILITY, WHETHER IN AN ACTION OF CONTRACT, TORT OR OTHERWISE, ARISING 
 * FROM, OUT OF OR IN CONNECTION WITH THE SOFTWARE OR THE USE OR OTHER 
 * DEALINGS IN THE SOFTWARE.
 * 
 */

/*jslint vars: true, plusplus: true, devel: true, nomen: true, indent: 4, maxerr: 50 */
/*global define */

define(function (require, exports, module) {
    
    "use strict";
    
    // Code that needs to display user strings should call require("strings") to load
    // src/strings.js. This file will dynamically load strings.js for the specified brackets.locale.
    //
    // See the README.md file in this folder for information on how to add a new translation for
    // another language or locale.
    //
    // TODO: dynamically populate the local prefix list below?
    module.exports = {
        root: true,
        "de": true,
        "fr": true,
        "nb": true,
        "es": true,
        "it": true,
        "pt-br": true,
<<<<<<< HEAD
        "ru": true
=======
        "ja": true
>>>>>>> bea752a6
    };
});<|MERGE_RESOLUTION|>--- conflicted
+++ resolved
@@ -43,10 +43,6 @@
         "es": true,
         "it": true,
         "pt-br": true,
-<<<<<<< HEAD
-        "ru": true
-=======
         "ja": true
->>>>>>> bea752a6
     };
 });