--- conflicted
+++ resolved
@@ -129,15 +129,6 @@
 
     "ERROR_FETCHING_UPDATE_INFO_TITLE"  : "Fehler beim Abrufen der Update-Info",
     "ERROR_FETCHING_UPDATE_INFO_MSG"    : "Beim Abrufen der neusten Update-Informationen vom Server ist ein Problem aufgetreten. Bitte stellen Sie sicher, dass Sie mit dem Internet verbunden sind, und probieren Sie es erneut.",
-<<<<<<< HEAD
-=======
-    
-    // Switch language
-    "LANGUAGE_TITLE"                    : "Sprache wechseln",
-    "LANGUAGE_MESSAGE"                  : "Sprache:",
-    "LANGUAGE_SUBMIT"                   : "{APP_NAME} neu starten",
-    "LANGUAGE_CANCEL"                   : "Abbrechen",
-    "LANGUAGE_SYSTEM_DEFAULT"           : "Systemstandard",
     
     /**
      * Locales
@@ -157,7 +148,6 @@
     "LOCALE_SV"                         : "Schwedisch",
     "LOCALE_TR"                         : "Türkisch",
     "LOCALE_ZH_CN"                      : "Chinesisch, vereinfacht",
->>>>>>> 03d0c076
 
     /**
      * ProjectManager
