/*
 * Copyright (c) 2012 Adobe Systems Incorporated. All rights reserved.
 *
 * Permission is hereby granted, free of charge, to any person obtaining a
 * copy of this software and associated documentation files (the "Software"),
 * to deal in the Software without restriction, including without limitation
 * the rights to use, copy, modify, merge, publish, distribute, sublicense,
 * and/or sell copies of the Software, and to permit persons to whom the
 * Software is furnished to do so, subject to the following conditions:
 *
 * The above copyright notice and this permission notice shall be included in
 * all copies or substantial portions of the Software.
 *
 * THE SOFTWARE IS PROVIDED "AS IS", WITHOUT WARRANTY OF ANY KIND, EXPRESS OR
 * IMPLIED, INCLUDING BUT NOT LIMITED TO THE WARRANTIES OF MERCHANTABILITY,
 * FITNESS FOR A PARTICULAR PURPOSE AND NONINFRINGEMENT. IN NO EVENT SHALL THE
 * AUTHORS OR COPYRIGHT HOLDERS BE LIABLE FOR ANY CLAIM, DAMAGES OR OTHER
 * LIABILITY, WHETHER IN AN ACTION OF CONTRACT, TORT OR OTHERWISE, ARISING
 * FROM, OUT OF OR IN CONNECTION WITH THE SOFTWARE OR THE USE OR OTHER
 * DEALINGS IN THE SOFTWARE.
 *
 */

/*jslint vars: true, plusplus: true, devel: true, nomen: true, indent: 4, maxerr: 50 */
/*global define */

define({

    /**
     * Errors
     */

    // General file io error strings
    "GENERIC_ERROR"                     : "(kesalahan {0})",
    "NOT_FOUND_ERR"                     : "Berkas tidak ditemukan.",
    "NOT_READABLE_ERR"                  : "Berkas tidak bisa dibuka.",
    "NO_MODIFICATION_ALLOWED_ERR"       : "Direktori tujuan tidak dapat dimodifikasi.",
    "NO_MODIFICATION_ALLOWED_ERR_FILE"  : "Status anda tidak mengijinkan untuk melakukan perubahan berkas.",
    "CONTENTS_MODIFIED_ERR"             : "Berkas telah diubah di luar dari {APP_NAME}.",
    "FILE_EXISTS_ERR"                   : "Berkas atau direktori sudah ada.",
    "FILE"                              : "berkas",
    "DIRECTORY"                         : "direktori",

    // Project error strings
    "ERROR_LOADING_PROJECT"             : "Gagal membuka proyek",
    "OPEN_DIALOG_ERROR"                 : "Terjadi kesalahan saat menampilkan jendela buka berkas. (error {0})",
    "REQUEST_NATIVE_FILE_SYSTEM_ERROR"  : "Terjadi kesalahan saat akan membuka direktori <span class='dialog-filename'>{0}</span>. (error {1})",
    "READ_DIRECTORY_ENTRIES_ERROR"      : "Terjadi kesalahan saat akan membaca isi dari direktori <span class='dialog-filename'>{0}</span>. (error {1})",

    // File open/save error string
    "ERROR_OPENING_FILE_TITLE"          : "Gagal membuka berkas",
    "ERROR_OPENING_FILE"                : "Terjadi kesalahan saat akan membuka berkas <span class='dialog-filename'>{0}</span>. {1}",
    "ERROR_OPENING_FILES"               : "Terjadi kesalahan saat akan membuka berkas berikut:",
    "ERROR_RELOADING_FILE_TITLE"        : "Gagal meng-update perubahan dari disk",
    "ERROR_RELOADING_FILE"              : "Terjadi kesalahan saat akan membuka ulang berkas <span class='dialog-filename'>{0}</span>. {1}",
    "ERROR_SAVING_FILE_TITLE"           : "Gagal menyimpan berkas",
    "ERROR_SAVING_FILE"                 : "Terjadi kesalahan saat akan menyimpan berkas <span class='dialog-filename'>{0}</span>. {1}",
    "ERROR_RENAMING_FILE_TITLE"         : "Gagal mengubah nama berkas",
    "ERROR_RENAMING_FILE"               : "Terjadi kesalahan saat mencoba mengubah nama berkas <span class='dialog-filename'>{0}</span>. {1}",
    "ERROR_DELETING_FILE_TITLE"         : "Gagal menghapus berkas",
    "ERROR_DELETING_FILE"               : "Terjadi kesalahan saat akan menghapus berkas <span class='dialog-filename'>{0}</span>. {1}",
    "INVALID_FILENAME_TITLE"            : "Nama {0} tidak valid",
    "INVALID_FILENAME_MESSAGE"          : "Nama berkas tidak boleh berisi karakter: {0} atau menggunakan nama yang telah digunakan pada sistem.",
    "FILE_ALREADY_EXISTS"               : "Berkas {0} <span class='dialog-filename'>{1}</span> sudah ada.",
    "ERROR_CREATING_FILE_TITLE"         : "Gagal membuat {0}",
    "ERROR_CREATING_FILE"               : "Terjadi kesalahan saat akan membuat berkas {0} <span class='dialog-filename'>{1}</span>. {2}",

    // Application error strings
    "ERROR_IN_BROWSER_TITLE"            : "Ups! {APP_NAME} belum dapat dijalankan di browser.",
    "ERROR_IN_BROWSER"                  : "{APP_NAME} memang dibangun menggunakan HTML, tapi saat ini hanya bisa dijalankan sebagai aplikasi desktop, jadi anda dapat menggunakannya untuk mengedit file lokal. Gunakan repositori application shell di <b>github.com/adobe/brackets-shell</b> untuk menjalanakan {APP_NAME}.",

    // ProjectManager max files error string
    "ERROR_MAX_FILES_TITLE"             : "Gagal Mendata Berkas",
    "ERROR_MAX_FILES"                   : "Jumlah maksimal berkas yang diindeks telah mencapai batas. Kemungkinan fungsi index tidak berjalan sebagaimana mestinya.",

    // Live Development error strings
    "ERROR_LAUNCHING_BROWSER_TITLE"     : "Gagal menjalankan browser",
    "ERROR_CANT_FIND_CHROME"            : "Tidak menemukan aplikasi Google Chrome. Harap diinstal terlebih dahulu.",
    "ERROR_LAUNCHING_BROWSER"           : "Terjadi kesalahan dalam menjalankan browser. (error {0})",

    "LIVE_DEVELOPMENT_ERROR_TITLE"      : "Preview Langsung Gagal",
    "LIVE_DEVELOPMENT_RELAUNCH_TITLE"   : "Menjalankan koneksi ke browser",
    "LIVE_DEVELOPMENT_ERROR_MESSAGE"    : "Agar preview langsung dapat dijalankan, Chrome harus dijalankan ulang dengan Mode Remote Debugging.<br /><br />Apakah anda ingin menjalankan ulang Chrome dan mengijinkan Remote Debugging?",
    "LIVE_DEV_LOADING_ERROR_MESSAGE"    : "Tidak dapat membuka halaman Live Development",
    "LIVE_DEV_NEED_HTML_MESSAGE"        : "Buka berkas HTML atau pastikan ada file index.html dalam struktur folder anda untuk menggunakan preview langsung.",
    "LIVE_DEV_NEED_BASEURL_MESSAGE"     : "Untuk menjalankan server-side preview, sebaiknya anda melakukan pengaturan url dasar.",
    "LIVE_DEV_SERVER_NOT_READY_MESSAGE" : "Gagal menjalankan HTTP Server untuk melakukan preview langsung. Coba lagi.",
    "LIVE_DEVELOPMENT_INFO_TITLE"       : "Preview Langsung!",
    "LIVE_DEVELOPMENT_INFO_MESSAGE"     : "Preview Langsung mengkoneksikan {APP_NAME} ke browser anda. Menjalankan berkas HTML anda di browser, dan mengubah tampilannya selagi anda mengubah kode.<br /><br />Dalam versi awal dari {APP_NAME} ini, Live Preview hanya dapat digunakan menggunakan <strong>Google Chrome</strong> dan di-update langsung selagi anda melakukan perubahan pada <strong> berkas CSS atau HTML</strong>. Perubahan pada berkas JavaScript secara otomatis akan di-load ulang saat anda menyimpan.<br /><br />(Anda hanya melihat pesan ini sekali saja.)",
    "LIVE_DEVELOPMENT_TROUBLESHOOTING"  : "Untuk informasi lebih lanjut, lihat <a href='{0}' title='{0}'>Troubleshooting Live Development connection errors</a>.",

    "LIVE_DEV_STATUS_TIP_NOT_CONNECTED" : "Preview Langsung",
    "LIVE_DEV_STATUS_TIP_PROGRESS1"     : "Preview Langsung: Melakukan Koneksi\u2026",
    "LIVE_DEV_STATUS_TIP_PROGRESS2"     : "Preview Langsung: Inisialisasi\u2026",
    "LIVE_DEV_STATUS_TIP_CONNECTED"     : "Memutuskan koneksi",
    "LIVE_DEV_STATUS_TIP_OUT_OF_SYNC"   : "Preview Langsung (simpan file untuk melakukan refresh)",
    "LIVE_DEV_STATUS_TIP_SYNC_ERROR"    : "Preview Langsung (gagal meng-update karena kesalahan sintaks)",

    "LIVE_DEV_DETACHED_REPLACED_WITH_DEVTOOLS" : "Preview Langsung dibatalkan karena Developer Tools pada browser sedang dibuka",
    "LIVE_DEV_DETACHED_TARGET_CLOSED"          : "Preview Langsung dibatalkan karena halaman telah ditutup",
    "LIVE_DEV_NAVIGATED_AWAY"                  : "Preview Langsung dibatalkan karena browser membuka halaman yang bukan dari proyek",
    "LIVE_DEV_CLOSED_UNKNOWN_REASON"           : "Preview Langsung dibatalkan karena sebab yang belum diketahui ({0})",

    "SAVE_CLOSE_TITLE"                  : "Simpan perubahan",
    "SAVE_CLOSE_MESSAGE"                : "Apakah anda akan menyimpan setelah melakukan perubahan <span class='dialog-filename'>{0}</span>?",
    "SAVE_CLOSE_MULTI_MESSAGE"          : "Apakah anda akan menyimpan file berikut?",
    "EXT_MODIFIED_TITLE"                : "Perubahan dari luar",
    "CONFIRM_FOLDER_DELETE_TITLE"       : "Hapus?",
    "CONFIRM_FOLDER_DELETE"             : "Apakah anda yakin akan menghapus folder <span class='dialog-filename'>{0}</span>?",
    "FILE_DELETED_TITLE"                : "Berkas telah dihapus",
    "EXT_MODIFIED_WARNING"              : "<span class='dialog-filename'>{0}</span> telah dirubah.<br /><br />Apakah anda akan menyimpan dan membatalkan perubahan?",
    "EXT_MODIFIED_MESSAGE"              : "<span class='dialog-filename'>{0}</span> telah dirubah, tapi belum disimpan pada {APP_NAME}.<br /><br />Versi yang mana yang ingin anda simpan?",
    "EXT_DELETED_MESSAGE"               : "<span class='dialog-filename'>{0}</span> telah dihapus di luar {APP_NAME}, tapi ada perubahan pada {APP_NAME} yang belum disimpan.<br /><br />Apakah anda ingin menyimpan perubahan?",

    // Generic dialog/button labels
    "OK"                                : "Iya",
    "CANCEL"                            : "Batal",
    "DONT_SAVE"                         : "Jangan Disimpan",
    "SAVE"                              : "Simpan",
    "SAVE_AS"                           : "Simpan Sebagai\u2026",
    "SAVE_AND_OVERWRITE"                : "Timpa",
    "DELETE"                            : "Hapus",
    "BUTTON_YES"                        : "Ya",
    "BUTTON_NO"                         : "Tidak",

    // Find, Replace, Find in Files
    "FIND_RESULT_COUNT"                 : "{0} hasil",
    "FIND_RESULT_COUNT_SINGLE"          : "1 hasil",
    "FIND_NO_RESULTS"                   : "Tidak ditemukan",
    "REPLACE_PLACEHOLDER"               : "Ganti dengan\u2026",
    "BUTTON_REPLACE_ALL"                : "Semua\u2026",
    "BUTTON_REPLACE"                    : "Ganti",
    "BUTTON_NEXT"                       : "\u25B6",
    "BUTTON_PREV"                       : "\u25C0",
    "BUTTON_NEXT_HINT"                  : "Berikutnya",
    "BUTTON_PREV_HINT"                  : "Sebelumnya",
    "BUTTON_CASESENSITIVE_HINT"         : "Sesuai dengan huruf",
    "BUTTON_REGEXP_HINT"                : "Regular Expression",

    "OPEN_FILE"                         : "Buka Berkas",
    "SAVE_FILE_AS"                      : "Simpan Berkas",
    "CHOOSE_FOLDER"                     : "Pilih folder",

    "RELEASE_NOTES"                     : "Catatan rilis",
    "NO_UPDATE_TITLE"                   : "Versi terbaru!",
    "NO_UPDATE_MESSAGE"                 : "Anda menggunakan versi terbaru dari {APP_NAME}.",

    // Replace All (in single file)
    "FIND_REPLACE_TITLE_PART1"          : "Ganti \"",
    "FIND_REPLACE_TITLE_PART2"          : "\" dengan \"",
    "FIND_REPLACE_TITLE_PART3"          : "\" &mdash; {2} {0} {1}",

    // Find in Files
    "FIND_IN_FILES_TITLE_PART1"         : "\"",
    "FIND_IN_FILES_TITLE_PART2"         : "\" ditemukan",
    "FIND_IN_FILES_TITLE_PART3"         : "&mdash; {0} {1} {2} in {3} {4}",
    "FIND_IN_FILES_SCOPED"              : "di <span class='dialog-filename'>{0}</span>",
    "FIND_IN_FILES_NO_SCOPE"            : "dalam proyek",
    "FIND_IN_FILES_FILE"                : "berkas",
    "FIND_IN_FILES_FILES"               : "berkas",
    "FIND_IN_FILES_MATCH"               : "sesuai",
    "FIND_IN_FILES_MATCHES"             : "sesuai",
    "FIND_IN_FILES_MORE_THAN"           : "Lebih dari ",
    "FIND_IN_FILES_PAGING"              : "{0}&mdash;{1}",
    "FIND_IN_FILES_FILE_PATH"           : "<span class='dialog-filename'>{0}</span> {2} <span class='dialog-path'>{1}</span>", // We shoudl use normal dashes on Windows instead of em dash eventually
    "FIND_IN_FILES_EXPAND_COLLAPSE"     : "Ctrl/Cmd click untuk expand/collapse semua",
    "ERROR_FETCHING_UPDATE_INFO_TITLE"  : "Gagal mendapatkan informasi update",
    "ERROR_FETCHING_UPDATE_INFO_MSG"    : "Ada masalah saat meminta informasi update terbaru dari server. Pastikan anda terkoneksi ke internet dan kemudian coba lagi.",

    /**
     * ProjectManager
     */
    "PROJECT_LOADING"   : "Memuat\u2026",
    "UNTITLED"          : "Tanpa Judul",
    "WORKING_FILES"     : "Berkas aktif",

    /**
     * Keyboard modifier names
     */
    "KEYBOARD_CTRL"   : "Ctrl",
    "KEYBOARD_SHIFT"  : "Shift",
    "KEYBOARD_SPACE"  : "Spasi",

    /**
     * StatusBar strings
     */
    "STATUSBAR_CURSOR_POSITION"             : "Baris {0}, Kolom {1}",
    "STATUSBAR_SELECTION_CH_SINGULAR"       : " \u2014 kolom {0} dipilih",
    "STATUSBAR_SELECTION_CH_PLURAL"         : " \u2014 kolom {0} dipilih",
    "STATUSBAR_SELECTION_LINE_SINGULAR"     : " \u2014 baris {0} dipilih",
    "STATUSBAR_SELECTION_LINE_PLURAL"       : " \u2014 baris {0} dipilih",
    "STATUSBAR_INDENT_TOOLTIP_SPACES"       : "Klik untuk mengubah indentasi menggunakan spasi",
    "STATUSBAR_INDENT_TOOLTIP_TABS"         : "Klik untuk mengubah indentasi menggunakan tab",
    "STATUSBAR_INDENT_SIZE_TOOLTIP_SPACES"  : "Klik untuk mengubah jumlah spasi yang digunakan untuk indentasi",
    "STATUSBAR_INDENT_SIZE_TOOLTIP_TABS"    : "Klik untuk mengubah jumlah karakter dalam satu tab",
    "STATUSBAR_SPACES"                      : "Spasi:",
    "STATUSBAR_TAB_SIZE"                    : "Ukuran Tab:",
    "STATUSBAR_LINE_COUNT_SINGULAR"         : "\u2014 {0} baris",
    "STATUSBAR_LINE_COUNT_PLURAL"           : "\u2014 {0} baris",
    "STATUSBAR_USER_EXTENSIONS_DISABLED"    : "Ekstensi tidak diijinkan",

    // CodeInspection: errors/warnings
    "ERRORS_PANEL_TITLE_MULTIPLE"           : "{0} kesalahan",
    "SINGLE_ERROR"                          : "1 kesalahan {0}",
    "MULTIPLE_ERRORS"                       : "{1} kesalahan {0}",
    "NO_ERRORS"                             : "{0} Tidak ditemukan kesalahan - kerja bagus!",
    "NO_ERRORS_MULTIPLE_PROVIDER"           : "Tidak ditemukan Kesalahan - kerja bagus!",
    "LINT_DISABLED"                         : "Linting tidak diijinkan",
    "NO_LINT_AVAILABLE"                     : "Tidak ada linter tersedia untuk {0}",
    "NOTHING_TO_LINT"                       : "Tidak ada yang di-lint",


    /**
     * Command Name Constants
     */

    // File menu commands
    "FILE_MENU"                           : "Berkas",
    "CMD_FILE_NEW_UNTITLED"               : "Berkas Baru Tanpa Judul",
    "CMD_FILE_NEW"                        : "Berkas Baru",
    "CMD_FILE_NEW_FOLDER"                 : "Folder Baru",
    "CMD_FILE_OPEN"                       : "Buka\u2026",
    "CMD_ADD_TO_WORKING_SET"              : "Tambahkan ke working set",
    "CMD_OPEN_DROPPED_FILES"              : "Buka file yang di-drop",
    "CMD_OPEN_FOLDER"                     : "Buka Folder\u2026",
    "CMD_FILE_CLOSE"                      : "Tutup",
    "CMD_FILE_CLOSE_ALL"                  : "Tutup Semua",
    "CMD_FILE_CLOSE_LIST"                 : "Daftar Tutup",
    "CMD_FILE_CLOSE_OTHERS"               : "Tutup yang lain",
    "CMD_FILE_CLOSE_ABOVE"                : "Tutup semua yang di atas",
    "CMD_FILE_CLOSE_BELOW"                : "Tutup semua yang di bawah",
    "CMD_FILE_SAVE"                       : "Simpan",
    "CMD_FILE_SAVE_ALL"                   : "Simpan Semua",
    "CMD_FILE_SAVE_AS"                    : "Simpan Sebagai\u2026",
    "CMD_LIVE_FILE_PREVIEW"               : "Preview Langsung",
    "CMD_PROJECT_SETTINGS"                : "Pengaturan Proyek\u2026",
    "CMD_FILE_RENAME"                     : "Ubah Nama",
    "CMD_FILE_DELETE"                     : "Hapus",
    "CMD_INSTALL_EXTENSION"               : "Instal Ekstensi\u2026",
    "CMD_EXTENSION_MANAGER"               : "Pengaturan Ekstensi\u2026",
    "CMD_FILE_REFRESH"                    : "Refresh daftar berkas",
    "CMD_QUIT"                            : "Keluar",
    // Used in native File menu on Windows
    "CMD_EXIT"                            : "Keluar",

    // Edit menu commands
    "EDIT_MENU"                           : "Ubah",
    "CMD_UNDO"                            : "Undo",
    "CMD_REDO"                            : "Redo",
    "CMD_CUT"                             : "Cut",
    "CMD_COPY"                            : "Copy",
    "CMD_PASTE"                           : "Paste",
    "CMD_SELECT_ALL"                      : "Pilih Semua",
    "CMD_SELECT_LINE"                     : "Pilih baris",
    "CMD_FIND"                            : "Cari",
    "CMD_FIND_FIELD_PLACEHOLDER"          : "Cari\u2026",
    "CMD_FIND_IN_FILES"                   : "Cari dalam Berkas",
    "CMD_FIND_IN_SUBTREE"                 : "Cari di\u2026",
    "CMD_FIND_NEXT"                       : "Cari Berikutnya",
    "CMD_FIND_PREVIOUS"                   : "Cari Sebelumnya",
    "CMD_REPLACE"                         : "Ganti",
    "CMD_INDENT"                          : "Indentasi",
    "CMD_UNINDENT"                        : "Batalkan Indentasi",
    "CMD_DUPLICATE"                       : "Duplikat",
    "CMD_DELETE_LINES"                    : "Hapus Baris",
    "CMD_COMMENT"                         : "Ganti Line Comment",
    "CMD_BLOCK_COMMENT"                   : "Ganti Block Comment",
    "CMD_LINE_UP"                         : "Pindahkan baris ke bawah",
    "CMD_LINE_DOWN"                       : "Pindahkan baris ke atas",
    "CMD_OPEN_LINE_ABOVE"                 : "Baris baru di atas",
    "CMD_OPEN_LINE_BELOW"                 : "Baris baru di bawah",
    "CMD_TOGGLE_CLOSE_BRACKETS"           : "Tanda kurung tutup otomatis",
    "CMD_SHOW_CODE_HINTS"                 : "Tunjukkan code hints",

    // View menu commands
    "VIEW_MENU"                           : "Tampilan",
    "CMD_HIDE_SIDEBAR"                    : "Sembunyikan Sidebar",
    "CMD_SHOW_SIDEBAR"                    : "Tampilkan Sidebar",
    "CMD_INCREASE_FONT_SIZE"              : "Perbesar Huruf",
    "CMD_DECREASE_FONT_SIZE"              : "Perkecil Huruf",
    "CMD_RESTORE_FONT_SIZE"               : "Kembalikan Huruf ke Ukuran Awal",
    "CMD_SCROLL_LINE_UP"                  : "Scroll Baris Ke Atas",
    "CMD_SCROLL_LINE_DOWN"                : "Scroll Baris Ke Bawah",
    "CMD_TOGGLE_LINE_NUMBERS"             : "Nomor Baris",
    "CMD_TOGGLE_ACTIVE_LINE"              : "Tandai Baris Yang Aktif",
    "CMD_TOGGLE_WORD_WRAP"                : "Word Wrap",
    "CMD_LIVE_HIGHLIGHT"                  : "Tandai Live Preview",
    "CMD_VIEW_TOGGLE_INSPECTION"          : "Lint Berkas Saat Disimpan",
    "CMD_SORT_WORKINGSET_BY_ADDED"        : "Urutkan berdasarkan Waktu",
    "CMD_SORT_WORKINGSET_BY_NAME"         : "Urutkan Berdasarkan Nama",
    "CMD_SORT_WORKINGSET_BY_TYPE"         : "Urutkan Berdasarkan Jenis",
    "CMD_SORT_WORKINGSET_AUTO"            : "Urutkan Secara Otomatis",

    // Navigate menu Commands
    "NAVIGATE_MENU"                       : "Navigasi",
    "CMD_QUICK_OPEN"                      : "Buka Cepat",
    "CMD_GOTO_LINE"                       : "Ke Baris",
    "CMD_GOTO_DEFINITION"                 : "Cari Cepat Definisi",
    "CMD_GOTO_FIRST_PROBLEM"              : "Ke Kesalahan/Peringatan Pertama",
    "CMD_TOGGLE_QUICK_EDIT"               : "Ubah Cepat",
    "CMD_TOGGLE_QUICK_DOCS"               : "Dokumentasi Cepat",
    "CMD_QUICK_EDIT_PREV_MATCH"           : "Kesamaan Sebelumnya",
    "CMD_QUICK_EDIT_NEXT_MATCH"           : "Kesamaan Berikutnya",
    "CMD_CSS_QUICK_EDIT_NEW_RULE"         : "Atribut Baru",
    "CMD_NEXT_DOC"                        : "Dokumen Berikutnya",
    "CMD_PREV_DOC"                        : "Dokumen Sebelumnya",
    "CMD_SHOW_IN_TREE"                    : "Tambahkan ke Daftar Berkas",
    "CMD_SHOW_IN_OS"                      : "Tampilkan di OS",

    // Help menu commands
    "HELP_MENU"                           : "Bantuan",
    "CMD_CHECK_FOR_UPDATE"                : "Periksa Pembaruan",
    "CMD_HOW_TO_USE_BRACKETS"             : "Bagaimana menggunakan {APP_NAME}",
    "CMD_FORUM"                           : "Forum {APP_NAME}",
    "CMD_RELEASE_NOTES"                   : "Catatan Rilis",
    "CMD_REPORT_AN_ISSUE"                 : "Laporkan Isu",
    "CMD_SHOW_EXTENSIONS_FOLDER"          : "Tampilkan Folder Ekstensi",
    "CMD_TWITTER"                         : "{TWITTER_NAME} di Twitter",
    "CMD_ABOUT"                           : "Tentang {APP_TITLE}",
    "CMD_OPEN_PREFERENCES"                : "Buka Tentang Berkas",

    // Strings for main-view.html
    "EXPERIMENTAL_BUILD"                   : "versi eksperimental",
    "DEVELOPMENT_BUILD"                    : "versi pengembangan",
    "RELOAD_FROM_DISK"                     : "Muat Ulang",
    "KEEP_CHANGES_IN_EDITOR"               : "Simpan perubahan pada editor",
    "CLOSE_DONT_SAVE"                      : "Tutup (Jangan Disimpan)",
    "RELAUNCH_CHROME"                      : "Jalankan Ulang Chrome",
    "ABOUT"                                : "Tentang",
    "CLOSE"                                : "Tutup",
    "ABOUT_TEXT_LINE1"                     : "sprint {VERSION_MINOR} {BUILD_TYPE} {VERSION}",
    "ABOUT_TEXT_LINE3"                     : "Catatan, syarat dan ketentuan mengenai software pihak ketiga terdapat pada <a href='{ADOBE_THIRD_PARTY}'>{ADOBE_THIRD_PARTY}</a> dan sebagai referensi.",
    "ABOUT_TEXT_LINE4"                     : "Dokumentasi dan kode sumber pada <a href='https://github.com/adobe/brackets/'>https://github.com/adobe/brackets/</a>",
    "ABOUT_TEXT_LINE5"                     : "Dibuat dengan \u2764 dan JavaScript oleh:",
    "ABOUT_TEXT_LINE6"                     : "Banyak orang (Ada masalah untuk menampilkan daftarnya).",
<<<<<<< HEAD
    "ABOUT_TEXT_WEB_PLATFORM_DOCS"         : "Dokumen Berlandaskan Web dan logo grafis berlandaskan Web berlisensi dibawah Creative Commons Attribution license, <a href='{WEB_PLATFORM_DOCS_LICENSE}'>CC-BY 3.0 Unported</a>.",
    "UPDATE_NOTIFICATION_TOOLTIP"          : "Ada versi terbaru dari {APP_NAME} Klik disini untuk lebih detail.",
=======
    "ABOUT_TEXT_WEB_PLATFORM_DOCS"         : "Dokumentasi dan logo grafis Web Platform dirilis di bawah lisensi Creative Commons Attribution, <a href='{WEB_PLATFORM_DOCS_LICENSE}'>CC-BY 3.0 Unported</a>.",
    "UPDATE_NOTIFICATION_TOOLTIP"          : "Ada versi terbaru dari {APP_NAME}. Klik disini untuk lebih detail.",
>>>>>>> e3e168b5
    "UPDATE_AVAILABLE_TITLE"               : "Update Tersedia",
    "UPDATE_MESSAGE"                       : "Hai, ada update terbaru dari {APP_NAME}. Beberapa fitur terbaru:",
    "GET_IT_NOW"                           : "Dapatkan sekarang!",
    "PROJECT_SETTINGS_TITLE"               : "Pengaturan proyek untuk: {0}",
    "PROJECT_SETTING_BASE_URL"             : "Url dari Live Preview",
    "PROJECT_SETTING_BASE_URL_HINT"        : "Untuk menggunakan server lokal, masukkan url seperti contoh berikut: http://localhost:8000/",
    "BASEURL_ERROR_INVALID_PROTOCOL"       : "Protokol {0} tidak didukung oleh Live Preview&mdash;gunakan http: atau https: .",
    "BASEURL_ERROR_SEARCH_DISALLOWED"      : "Url dasar tidak boleh ada kriteria pencarian seperti \"{0}\".",
    "BASEURL_ERROR_HASH_DISALLOWED"        : "Url tidak boleh ada tanda atau simbol \"{0}\".",
<<<<<<< HEAD
    "BASEURL_ERROR_INVALID_CHAR"           : "Karakter Spesial Seperti '{0}' harus di %-encoded.",
    "BASEURL_ERROR_UNKNOWN_ERROR"          : "Terjadi kegagalan membuka url",
=======
    "BASEURL_ERROR_INVALID_CHAR"           : "Karakter spesial seperti '{0}' harus di-encode ke format %.",
    "BASEURL_ERROR_UNKNOWN_ERROR"          : "Gagal membuka url",
>>>>>>> e3e168b5

    // CSS Quick Edit
    "BUTTON_NEW_RULE"                      : "Atribut Baru",

    // Extension Management strings
    "INSTALL"                              : "Instal",
    "UPDATE"                               : "Update",
    "REMOVE"                               : "Hapus",
    "OVERWRITE"                            : "Timpa",
    "CANT_REMOVE_DEV"                      : "Ekstensi pada folder \"dev\" harus dihapus manual.",
    "CANT_UPDATE"                          : "Update tidak kompatibel dengan {APP_NAME}.",
    "CANT_UPDATE_DEV"                      : "Ekstensi pada folder \"dev\" tidak dapat melakukan update otomatis.",
    "INSTALL_EXTENSION_TITLE"              : "Instal Ekstensi",
    "UPDATE_EXTENSION_TITLE"               : "Update Ekstensi",
    "INSTALL_EXTENSION_LABEL"              : "URL Ekstensi",
    "INSTALL_EXTENSION_HINT"               : "URL file zip extensi atau repositori GitHub",
    "INSTALLING_FROM"                      : "Menginstal Ekstensi dari {0}\u2026",
    "INSTALL_SUCCEEDED"                    : "Sukses!",
    "INSTALL_FAILED"                       : "Gagal.",
    "CANCELING_INSTALL"                    : "Membatalkan\u2026",
    "CANCELING_HUNG"                       : "Pembatalan memakan waktu terlalu lama. Terjadi kesalahan internal.",
    "INSTALL_CANCELED"                     : "Instalasi Dibatalkan.",
    // These must match the error codes in ExtensionsDomain.Errors.* :
    "INVALID_ZIP_FILE"                     : "Bukan berkas zip yang valid.",
    "INVALID_PACKAGE_JSON"                 : "Berkas package.json tidak valid (ada kesalahan: {0}).",
    "MISSING_PACKAGE_NAME"                 : "Berkas package.json tidak menyebutkan nama paket.",
    "BAD_PACKAGE_NAME"                     : "{0} memiliki nama paket yang tidak valid.",
    "MISSING_PACKAGE_VERSION"              : "package.json tidak menyebutkan versi paket.",
    "INVALID_VERSION_NUMBER"               : "Versi ({0}) tidak valid.",
    "INVALID_BRACKETS_VERSION"             : "Kompatibilitas {APP_NAME} dengan ({0}) tidak valid.",
    "DISALLOWED_WORDS"                     : "Kata ({1}) tidak diijinkan pada {0}.",
    "API_NOT_COMPATIBLE"                   : "Ekstensi tidak cocok dengan versi {APP_NAME} ini. Ekstensi akan diinstal pada folder ekstensi tidak diijinkan.",
    "MISSING_MAIN"                         : "Tidak menemukan berkas main.js.",
<<<<<<< HEAD
    "EXTENSION_ALREADY_INSTALLED"          : "Menginstal Paket ini akan menimpa ekstensi yang lama. Ganti ekstensi yan lama?",
    "EXTENSION_SAME_VERSION"               : "Versi ekstensi ini sama dengan yang telah terinstal. Timpa ekstensi yang telah ada?",
=======
    "EXTENSION_ALREADY_INSTALLED"          : "Menginstal paket ini akan menimpa ekstensi yang lama. Ganti ekstensi yang lama?",
    "EXTENSION_SAME_VERSION"               : "Versi ekstensi ini sama dengan yang telah terinstall. Timpa ekstensi yang telah ada?",
>>>>>>> e3e168b5
    "EXTENSION_OLDER_VERSION"              : "Versi paket ini {0} lebih lama dari versi yang telah terinstal ({1}). Timpa instalasi yang ada?",
    "DOWNLOAD_ID_IN_USE"                   : "Internal error: download ID sedang digunakan.",
    "NO_SERVER_RESPONSE"                   : "Tidak dapat melakukan koneksi ke server.",
    "BAD_HTTP_STATUS"                      : "Berkas tidak ditemukan pada server (HTTP {0}).",
    "CANNOT_WRITE_TEMP"                    : "Gagal menyimpan hasil download ke temp file.",
    "ERROR_LOADING"                        : "Gagal meload ekstensi.",
    "MALFORMED_URL"                        : "URL tidak valid. Periksa kembali.",
    "UNSUPPORTED_PROTOCOL"                 : "URL harus HTTP atau HTTPS.",
    "UNKNOWN_ERROR"                        : "Permasalahan tidak diketahui.",
    // For NOT_FOUND_ERR, see generic strings above
    "EXTENSION_MANAGER_TITLE"              : "Pengaturan Ekstensi",
    "EXTENSION_MANAGER_ERROR_LOAD"         : "Gagal membuka daftar ekstensi. Silahkan coba lagi.",
    "INSTALL_FROM_URL"                     : "Instal dari URL\u2026",
    "EXTENSION_AUTHOR"                     : "Pembuat",
    "EXTENSION_DATE"                       : "Tanggal",
    "EXTENSION_INCOMPATIBLE_NEWER"         : "Aplikasi ini membutuhkan versi terbaru dari {APP_NAME}.",
    "EXTENSION_INCOMPATIBLE_OLDER"         : "Ekstensi ini hanya  dapat digunakan pada versi {APP_NAME} yang lama.",
    "EXTENSION_LATEST_INCOMPATIBLE_NEWER"  : "Versi {0} dari ekstensi ini meminta versi terbaru dari {APP_NAME}. Tapi anda tetap dapat menginstal versi sebelumnya {1}.",
    "EXTENSION_LATEST_INCOMPATIBLE_OLDER"  : "Versi {0} hanya dapat digunakan pada versi {APP_NAME} yang lama. Tapi tetap dapat menggunakan versi sebelumnya {1}.",
    "EXTENSION_NO_DESCRIPTION"             : "Tanpa Keterangan",
    "EXTENSION_MORE_INFO"                  : "Info selengkapnya\u2026",
    "EXTENSION_ERROR"                      : "Ekstensi Error",
    "EXTENSION_KEYWORDS"                   : "Kata Kunci",
    "EXTENSION_INSTALLED"                  : "Terinstal",
    "EXTENSION_UPDATE_INSTALLED"           : "Update untuk ekstensi ini telah diinstal dan akan dijalankan setelah {APP_NAME} di buka ulang.",
    "EXTENSION_SEARCH_PLACEHOLDER"         : "Cari",
    "EXTENSION_MORE_INFO_LINK"             : "Selengkapnya",
    "BROWSE_EXTENSIONS"                    : "Telusuri Ekstensi",
    "EXTENSION_MANAGER_REMOVE"             : "Hapus Ekstensi",
    "EXTENSION_MANAGER_REMOVE_ERROR"       : "Gagal menghapus extensi: {0}. {APP_NAME} akan tetap dijalankan ulang.",
    "EXTENSION_MANAGER_UPDATE"             : "Update Ekstensi",
    "EXTENSION_MANAGER_UPDATE_ERROR"       : "Gagal melakukan update ekstensi: {0}. {APP_NAME} akan tetap dijalankan ulang.",
    "MARKED_FOR_REMOVAL"                   : "Ditandai untuk dihapus",
    "UNDO_REMOVE"                          : "Batalkan",
    "MARKED_FOR_UPDATE"                    : "Ditandai untuk diupdate",
    "UNDO_UPDATE"                          : "Batalkan",
    "CHANGE_AND_RELOAD_TITLE"              : "Ganti Ekstensi",
    "CHANGE_AND_RELOAD_MESSAGE"            : "Untuk update atau hapus ekstensi yang ditandai, {APP_NAME} akan dijalankan ulang. Anda akan diminta untuk menyimpan perubahan.",
    "REMOVE_AND_RELOAD"                    : "Hapus Ekstensi dan jalankan ulang",
    "CHANGE_AND_RELOAD"                    : "Ganti Ekstensi dan jalankan ulang",
    "UPDATE_AND_RELOAD"                    : "Update Ekstensi dan jalankan ulang",
    "PROCESSING_EXTENSIONS"                : "Memproses perubahan ekstensi\u2026",
<<<<<<< HEAD
    "EXTENSION_NOT_INSTALLED"              : "Tidak dapat menghapus extensi {0} karena tidak terinstal.",
    "NO_EXTENSIONS"                        : "Belum ada ekstensi yang diinstal.<br>Klik pada tab tersedia untuk menginstal Ekstensi.",
    "NO_EXTENSION_MATCHES"                 : "Tidak ditemukan ekstensi yang sesuai dengan kriteria pencarian.",
    "REGISTRY_SANITY_CHECK_WARNING"        : "Hati - hati dalam menginstal ekstensi dari sumber yang tidak di ketahui.",
    "EXTENSIONS_INSTALLED_TITLE"           : "Terinstal",
    "EXTENSIONS_AVAILABLE_TITLE"           : "Ditemukan",
=======
    "EXTENSION_NOT_INSTALLED"              : "Tidak dapat menghapus extensi {0} karena tidak terinstall.",
    "NO_EXTENSIONS"                        : "Belum ada ekstensi yang diinstal.<br />Klik pada tab Tersedia untuk menginstal ekstensi.",
    "NO_EXTENSION_MATCHES"                 : "Tidak ditemukan ekstensi yang sesuai dengan kriteria pencarian.",
    "REGISTRY_SANITY_CHECK_WARNING"        : "Hati-hati ketika menginstal ekstensi dari sumber yang tidak dipercaya.",
    "EXTENSIONS_INSTALLED_TITLE"           : "Terinstal",
    "EXTENSIONS_AVAILABLE_TITLE"           : "Tersedia",
>>>>>>> e3e168b5
    "EXTENSIONS_UPDATES_TITLE"             : "Update",

    "INLINE_EDITOR_NO_MATCHES"             : "Tidak ditemukan kesamaan.",
    "CSS_QUICK_EDIT_NO_MATCHES"            : "Tidak ditemukan kesamaan dengan yang dipilih.<br> Klik \"New Rule\" untuk membuat atribut baru.",
    "CSS_QUICK_EDIT_NO_STYLESHEETS"        : "Tidak ditemukan file css.<br>Buat file css untuk menambahkan atribut.",

    /**
     * Unit names
     */

    "UNIT_PIXELS"                          : "pixel",

    // extensions/default/DebugCommands
    "DEBUG_MENU"                                : "Debug",
    "CMD_SHOW_DEV_TOOLS"                        : "Tampilkan Developer Tools",
    "CMD_REFRESH_WINDOW"                        : "Jalankan Ulang Dengan Ekstensi",
    "CMD_RELOAD_WITHOUT_USER_EXTS"              : "Jalankan Ulang Tanpa Ekstensi",
    "CMD_NEW_BRACKETS_WINDOW"                   : "Jendela {APP_NAME} Baru",
    "CMD_SWITCH_LANGUAGE"                       : "Ganti Bahasa",
    "CMD_RUN_UNIT_TESTS"                        : "Jalankan Tes",
    "CMD_SHOW_PERF_DATA"                        : "Tampilkan Data Performa",
    "CMD_ENABLE_NODE_DEBUGGER"                  : "Ijinkan Node Debugger",
    "CMD_LOG_NODE_STATE"                        : "Tampilkan log Node di konsol",
    "CMD_RESTART_NODE"                          : "Jalankan Ulang Node",

    "LANGUAGE_TITLE"                            : "Ganti Bahasa",
    "LANGUAGE_MESSAGE"                          : "Bahasa:",
    "LANGUAGE_SUBMIT"                           : "Jalankan ulang {APP_NAME}",
    "LANGUAGE_CANCEL"                           : "Batal",
    "LANGUAGE_SYSTEM_DEFAULT"                   : "Default Sistem",

    // Locales (used by Debug > Switch Language)
    "LOCALE_CS"                                 : "Czech",
    "LOCALE_DE"                                 : "German",
    "LOCALE_EL"                                 : "Greek",
    "LOCALE_EN"                                 : "English",
    "LOCALE_ES"                                 : "Spanish",
    "LOCALE_FI"                                 : "Finnish",
    "LOCALE_FR"                                 : "French",
    "LOCALE_ID"                                 : "Indonesian",
    "LOCALE_IT"                                 : "Italian",
    "LOCALE_JA"                                 : "Japanese",
    "LOCALE_NB"                                 : "Norwegian",
    "LOCALE_NL"                                 : "Dutch",
    "LOCALE_FA_IR"                              : "Persian-Farsi",
    "LOCALE_PL"                                 : "Polish",
    "LOCALE_PT_BR"                              : "Portuguese, Brazil",
    "LOCALE_PT_PT"                              : "Portuguese",
    "LOCALE_RO"                                 : "Romanian",
    "LOCALE_RU"                                 : "Russian",
    "LOCALE_SK"                                 : "Slovak",
    "LOCALE_SR"                                 : "Serbian",
    "LOCALE_SV"                                 : "Swedish",
    "LOCALE_TR"                                 : "Turkish",
    "LOCALE_ZH_CN"                              : "Chinese, simplified",
    "LOCALE_HU"                                 : "Hungarian",
    "LOCALE_KO"                                 : "Korean",

    // extensions/default/InlineTimingFunctionEditor
    "INLINE_TIMING_EDITOR_TIME"                 : "Waktu",
    "INLINE_TIMING_EDITOR_PROGRESSION"          : "Progres",
    "BEZIER_EDITOR_INFO"                        : "<kbd>↑</kbd><kbd>↓</kbd><kbd>←</kbd><kbd>→</kbd> Pindahkan Poin Yang Dipilih<br><kbd class='text'>Shift</kbd> Pindahkan 10 unit<br><kbd class='text'>Tab</kbd> Pindah poin",
    "STEPS_EDITOR_INFO"                         : "<kbd>↑</kbd><kbd>↓</kbd> Tambah atau kurangi langkah<br><kbd>←</kbd><kbd>→</kbd> 'Mulai' or 'Selesai'",

    // extensions/default/InlineColorEditor
    "COLOR_EDITOR_CURRENT_COLOR_SWATCH_TIP"     : "Warna Sekarang",
    "COLOR_EDITOR_ORIGINAL_COLOR_SWATCH_TIP"    : "Warna Aslinya",
    "COLOR_EDITOR_RGBA_BUTTON_TIP"              : "Format RGBa",
    "COLOR_EDITOR_HEX_BUTTON_TIP"               : "Format Hex",
    "COLOR_EDITOR_HSLA_BUTTON_TIP"              : "Format HSLa",
    "COLOR_EDITOR_USED_COLOR_TIP_SINGULAR"      : "{0} (Digunakan {1} kali)",
    "COLOR_EDITOR_USED_COLOR_TIP_PLURAL"        : "{0} (Digunakan {1} kali)",

    // extensions/default/JavaScriptCodeHints
    "CMD_JUMPTO_DEFINITION"                     : "Pindah ke definisi",
    "CMD_SHOW_PARAMETER_HINT"                   : "Tampilkan hint untuk parameter",
    "NO_ARGUMENTS"                              : "<tidak ada parameter>",

    // extensions/default/JSLint
    "JSLINT_NAME"                               : "JSLint",

    // extensions/default/QuickView
    "CMD_ENABLE_QUICK_VIEW"                     : "Tampilkan perubahan saat hover",

    // extensions/default/RecentProjects
    "CMD_TOGGLE_RECENT_PROJECTS"                : "Proyek yang dibuka sebelumnya",

    // extensions/default/WebPlatformDocs
    "DOCS_MORE_LINK"                            : "Baca selengkapnya"
});<|MERGE_RESOLUTION|>--- conflicted
+++ resolved
@@ -333,13 +333,8 @@
     "ABOUT_TEXT_LINE4"                     : "Dokumentasi dan kode sumber pada <a href='https://github.com/adobe/brackets/'>https://github.com/adobe/brackets/</a>",
     "ABOUT_TEXT_LINE5"                     : "Dibuat dengan \u2764 dan JavaScript oleh:",
     "ABOUT_TEXT_LINE6"                     : "Banyak orang (Ada masalah untuk menampilkan daftarnya).",
-<<<<<<< HEAD
     "ABOUT_TEXT_WEB_PLATFORM_DOCS"         : "Dokumen Berlandaskan Web dan logo grafis berlandaskan Web berlisensi dibawah Creative Commons Attribution license, <a href='{WEB_PLATFORM_DOCS_LICENSE}'>CC-BY 3.0 Unported</a>.",
     "UPDATE_NOTIFICATION_TOOLTIP"          : "Ada versi terbaru dari {APP_NAME} Klik disini untuk lebih detail.",
-=======
-    "ABOUT_TEXT_WEB_PLATFORM_DOCS"         : "Dokumentasi dan logo grafis Web Platform dirilis di bawah lisensi Creative Commons Attribution, <a href='{WEB_PLATFORM_DOCS_LICENSE}'>CC-BY 3.0 Unported</a>.",
-    "UPDATE_NOTIFICATION_TOOLTIP"          : "Ada versi terbaru dari {APP_NAME}. Klik disini untuk lebih detail.",
->>>>>>> e3e168b5
     "UPDATE_AVAILABLE_TITLE"               : "Update Tersedia",
     "UPDATE_MESSAGE"                       : "Hai, ada update terbaru dari {APP_NAME}. Beberapa fitur terbaru:",
     "GET_IT_NOW"                           : "Dapatkan sekarang!",
@@ -349,13 +344,8 @@
     "BASEURL_ERROR_INVALID_PROTOCOL"       : "Protokol {0} tidak didukung oleh Live Preview&mdash;gunakan http: atau https: .",
     "BASEURL_ERROR_SEARCH_DISALLOWED"      : "Url dasar tidak boleh ada kriteria pencarian seperti \"{0}\".",
     "BASEURL_ERROR_HASH_DISALLOWED"        : "Url tidak boleh ada tanda atau simbol \"{0}\".",
-<<<<<<< HEAD
-    "BASEURL_ERROR_INVALID_CHAR"           : "Karakter Spesial Seperti '{0}' harus di %-encoded.",
-    "BASEURL_ERROR_UNKNOWN_ERROR"          : "Terjadi kegagalan membuka url",
-=======
     "BASEURL_ERROR_INVALID_CHAR"           : "Karakter spesial seperti '{0}' harus di-encode ke format %.",
     "BASEURL_ERROR_UNKNOWN_ERROR"          : "Gagal membuka url",
->>>>>>> e3e168b5
 
     // CSS Quick Edit
     "BUTTON_NEW_RULE"                      : "Atribut Baru",
@@ -389,13 +379,8 @@
     "DISALLOWED_WORDS"                     : "Kata ({1}) tidak diijinkan pada {0}.",
     "API_NOT_COMPATIBLE"                   : "Ekstensi tidak cocok dengan versi {APP_NAME} ini. Ekstensi akan diinstal pada folder ekstensi tidak diijinkan.",
     "MISSING_MAIN"                         : "Tidak menemukan berkas main.js.",
-<<<<<<< HEAD
     "EXTENSION_ALREADY_INSTALLED"          : "Menginstal Paket ini akan menimpa ekstensi yang lama. Ganti ekstensi yan lama?",
     "EXTENSION_SAME_VERSION"               : "Versi ekstensi ini sama dengan yang telah terinstal. Timpa ekstensi yang telah ada?",
-=======
-    "EXTENSION_ALREADY_INSTALLED"          : "Menginstal paket ini akan menimpa ekstensi yang lama. Ganti ekstensi yang lama?",
-    "EXTENSION_SAME_VERSION"               : "Versi ekstensi ini sama dengan yang telah terinstall. Timpa ekstensi yang telah ada?",
->>>>>>> e3e168b5
     "EXTENSION_OLDER_VERSION"              : "Versi paket ini {0} lebih lama dari versi yang telah terinstal ({1}). Timpa instalasi yang ada?",
     "DOWNLOAD_ID_IN_USE"                   : "Internal error: download ID sedang digunakan.",
     "NO_SERVER_RESPONSE"                   : "Tidak dapat melakukan koneksi ke server.",
@@ -438,21 +423,12 @@
     "CHANGE_AND_RELOAD"                    : "Ganti Ekstensi dan jalankan ulang",
     "UPDATE_AND_RELOAD"                    : "Update Ekstensi dan jalankan ulang",
     "PROCESSING_EXTENSIONS"                : "Memproses perubahan ekstensi\u2026",
-<<<<<<< HEAD
-    "EXTENSION_NOT_INSTALLED"              : "Tidak dapat menghapus extensi {0} karena tidak terinstal.",
-    "NO_EXTENSIONS"                        : "Belum ada ekstensi yang diinstal.<br>Klik pada tab tersedia untuk menginstal Ekstensi.",
-    "NO_EXTENSION_MATCHES"                 : "Tidak ditemukan ekstensi yang sesuai dengan kriteria pencarian.",
-    "REGISTRY_SANITY_CHECK_WARNING"        : "Hati - hati dalam menginstal ekstensi dari sumber yang tidak di ketahui.",
-    "EXTENSIONS_INSTALLED_TITLE"           : "Terinstal",
-    "EXTENSIONS_AVAILABLE_TITLE"           : "Ditemukan",
-=======
     "EXTENSION_NOT_INSTALLED"              : "Tidak dapat menghapus extensi {0} karena tidak terinstall.",
     "NO_EXTENSIONS"                        : "Belum ada ekstensi yang diinstal.<br />Klik pada tab Tersedia untuk menginstal ekstensi.",
     "NO_EXTENSION_MATCHES"                 : "Tidak ditemukan ekstensi yang sesuai dengan kriteria pencarian.",
     "REGISTRY_SANITY_CHECK_WARNING"        : "Hati-hati ketika menginstal ekstensi dari sumber yang tidak dipercaya.",
     "EXTENSIONS_INSTALLED_TITLE"           : "Terinstal",
     "EXTENSIONS_AVAILABLE_TITLE"           : "Tersedia",
->>>>>>> e3e168b5
     "EXTENSIONS_UPDATES_TITLE"             : "Update",
 
     "INLINE_EDITOR_NO_MATCHES"             : "Tidak ditemukan kesamaan.",
