--- conflicted
+++ resolved
@@ -558,14 +558,10 @@
     "INLINE_EDITOR_HIDDEN_MATCHES"         : "Tutte le corrispondenze sono crollate. Espandere i file elencati a destra per vedere le corrispondenze",
     "CSS_QUICK_EDIT_NO_MATCHES"            : "Non ci sono regole CSS esistenti che corrispondano alla tua selezione.<br />Clicca \"Nuova Regola\" per crearne una.",
     "CSS_QUICK_EDIT_NO_STYLESHEETS"        : "Non ci sono fogli di stile nel tuo progetto.<br />Creane uno per aggiungere regole CSS.",
-<<<<<<< HEAD
-    
+
     // Container panel strings
     "CONTAINER_PANEL_TITLE"                : "Workspace",
-    
-=======
-
->>>>>>> d31b6f7e
+
     // Custom Viewers
     "IMAGE_VIEWER_LARGEST_ICON"            : "il più grande",
 
