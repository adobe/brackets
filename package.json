{
    "name": "Brackets",
    "version": "1.9.0-0",
    "apiVersion": "1.9.0",
    "homepage": "http://brackets.io",
    "issues": {
        "url": "http://github.com/adobe/brackets/issues"
    },
    "repository": {
        "type": "git",
        "url": "https://github.com/adobe/brackets.git",
        "branch": "",
        "SHA": ""
    },
    "dependencies": {
        "anymatch": "1.3.0",
        "chokidar": "1.6.0",
        "lodash": "4.15.0",
<<<<<<< HEAD
        "npm": "3.10.9"
=======
        "ws": "~0.4.31"
>>>>>>> 8b1ff4b1
    },
    "devDependencies": {
        "glob": "7.0.6",
        "grunt": "0.4.5",
        "jasmine-node": "1.11.0",
        "grunt-jasmine-node": "0.1.0",
        "grunt-cli": "0.1.9",
        "phantomjs": "1.9.18",
        "grunt-lib-phantomjs": "0.3.0",
        "grunt-eslint": "18.1.0",
        "grunt-contrib-watch": "0.4.3",
        "grunt-contrib-jasmine": "0.4.2",
        "grunt-template-jasmine-requirejs": "0.1.0",
        "grunt-contrib-cssmin": "0.6.0",
        "grunt-contrib-clean": "0.4.1",
        "grunt-contrib-copy": "0.4.1",
        "grunt-contrib-htmlmin": "0.1.3",
        "grunt-contrib-less": "1.4.0",
        "grunt-contrib-requirejs": "0.4.1",
        "grunt-contrib-uglify": "0.2.0",
        "grunt-contrib-concat": "0.3.0",
        "grunt-targethtml": "0.2.6",
        "grunt-usemin": "0.1.11",
        "load-grunt-tasks": "3.5.0",
        "q": "1.4.1",
        "semver": "^4.1.0",
        "xmldoc": "^0.1.2",
        "grunt-cleanempty": "1.0.3"
    },
    "scripts": {
        "postinstall": "grunt install",
        "test": "grunt cla-check-pull test"
    },
    "licenses": [
        {
            "type": "MIT",
            "url": "https://github.com/adobe/brackets/blob/master/LICENSE"
        }
    ]
}<|MERGE_RESOLUTION|>--- conflicted
+++ resolved
@@ -16,11 +16,8 @@
         "anymatch": "1.3.0",
         "chokidar": "1.6.0",
         "lodash": "4.15.0",
-<<<<<<< HEAD
-        "npm": "3.10.9"
-=======
+        "npm": "3.10.9",
         "ws": "~0.4.31"
->>>>>>> 8b1ff4b1
     },
     "devDependencies": {
         "glob": "7.0.6",
