{
    "name": "Brackets",
    "version": "1.9.0-0",
    "apiVersion": "1.9.0",
    "homepage": "http://brackets.io",
    "issues": {
        "url": "http://github.com/adobe/brackets/issues"
    },
    "repository": {
        "type": "git",
        "url": "https://github.com/adobe/brackets.git",
        "branch": "",
        "SHA": ""
    },
    "dependencies": {
        "anymatch": "1.3.0",
        "chokidar": "1.6.0",
        "lodash": "4.15.0",
        "npm": "3.10.9",
        "opn": "4.0.2",
        "ws": "~0.4.31"
    },
    "devDependencies": {
        "fs-extra": "0.5.0",
        "glob": "7.0.6",
        "grunt": "0.4.5",
        "jasmine-node": "1.11.0",
        "grunt-jasmine-node": "0.1.0",
        "grunt-cli": "0.1.9",
        "phantomjs": "1.9.18",
        "grunt-lib-phantomjs": "0.3.0",
        "grunt-eslint": "18.1.0",
        "grunt-contrib-watch": "0.4.3",
        "grunt-contrib-jasmine": "0.4.2",
        "grunt-template-jasmine-requirejs": "0.1.0",
        "grunt-contrib-cssmin": "0.6.0",
        "grunt-contrib-clean": "0.4.1",
        "grunt-contrib-copy": "0.4.1",
        "grunt-contrib-htmlmin": "0.1.3",
        "grunt-contrib-less": "1.4.0",
        "grunt-contrib-requirejs": "0.4.1",
        "grunt-contrib-uglify": "0.2.0",
        "grunt-contrib-concat": "0.3.0",
        "grunt-targethtml": "0.2.6",
        "grunt-usemin": "0.1.11",
        "load-grunt-tasks": "3.5.0",
        "q": "1.4.1",
        "semver": "^4.1.0",
        "xmldoc": "^0.1.2",
        "grunt-cleanempty": "1.0.3"
    },
    "scripts": {
        "postinstall": "grunt install",
<<<<<<< HEAD
        "test": "grunt cla-check-pull test",
        "eslint": "grunt eslint"
=======
        "test": "grunt test cla-check-pull"
>>>>>>> fe2ba27c
    },
    "licenses": [
        {
            "type": "MIT",
            "url": "https://github.com/adobe/brackets/blob/master/LICENSE"
        }
    ]
}<|MERGE_RESOLUTION|>--- conflicted
+++ resolved
@@ -51,12 +51,8 @@
     },
     "scripts": {
         "postinstall": "grunt install",
-<<<<<<< HEAD
-        "test": "grunt cla-check-pull test",
+        "test": "grunt test cla-check-pull",
         "eslint": "grunt eslint"
-=======
-        "test": "grunt test cla-check-pull"
->>>>>>> fe2ba27c
     },
     "licenses": [
         {
