--- conflicted
+++ resolved
@@ -30,12 +30,7 @@
         "ws": "~0.4.31"
     },
     "devDependencies": {
-<<<<<<< HEAD
-        "fs-extra": "2.0.0",
-        "glob": "7.0.6",
-=======
         "glob": "7.1.1",
->>>>>>> 03ab9bb4
         "grunt": "0.4.5",
         "husky": "0.13.2",
         "jasmine-node": "1.11.0",
@@ -57,21 +52,14 @@
         "grunt-contrib-concat": "0.3.0",
         "grunt-targethtml": "0.2.6",
         "grunt-usemin": "0.1.11",
+        "grunt-cleanempty": "1.0.3",
         "load-grunt-tasks": "3.5.0",
         "q": "1.4.1",
-<<<<<<< HEAD
-        "semver": "4.1.0",
+        "rewire": "1.1.2",
         "tar": "2.2.1",
-        "temp": "0.8.3",
+        "webpack": "2.2.1",
         "xmldoc": "0.1.2",
-        "grunt-cleanempty": "1.0.3",
         "zlib": "1.0.5"
-=======
-        "rewire": "1.1.2",
-        "xmldoc": "^0.1.2",
-        "grunt-cleanempty": "1.0.3",
-        "webpack": "2.2.1"
->>>>>>> 03ab9bb4
     },
     "scripts": {
         "prepush": "npm run eslint",
