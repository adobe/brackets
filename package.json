--- conflicted
+++ resolved
@@ -20,7 +20,7 @@
         "fs-extra": "2.0.0",
         "lodash": "4.17.4",
         "npm": "3.10.9",
-<<<<<<< HEAD
+        "opn": "4.0.2",
         "request": "2.79.0",
         "semver": "5.3.0",
         "temp": "0.8.3",
@@ -28,14 +28,6 @@
     },
     "devDependencies": {
         "glob": "7.1.1",
-=======
-        "opn": "4.0.2",
-        "ws": "~0.4.31"
-    },
-    "devDependencies": {
-        "fs-extra": "0.5.0",
-        "glob": "7.0.6",
->>>>>>> 125868b3
         "grunt": "0.4.5",
         "husky": "0.13.2",
         "jasmine-node": "1.11.0",
