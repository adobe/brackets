{
<<<<<<< HEAD
  "name": "Brackets",
  "version": "1.10.0-0",
  "apiVersion": "1.10.0",
  "homepage": "http://brackets.io",
  "issues": {
    "url": "http://github.com/adobe/brackets/issues"
  },
  "repository": {
    "type": "git",
    "url": "https://github.com/adobe/brackets.git",
    "branch": "",
    "SHA": ""
  },
  "dependencies": {
    "anymatch": "1.3.0",
    "async": "2.1.4",
    "chokidar": "1.6.1",
    "decompress-zip": "0.3.0",
    "fs-extra": "2.0.0",
    "lodash": "4.17.4",
    "npm": "3.10.9",
    "opn": "4.0.2",
    "request": "2.79.0",
    "semver": "5.3.0",
    "temp": "0.8.3",
    "ws": "^2.3.1"
  },
  "devDependencies": {
    "glob": "7.1.1",
    "grunt": "0.4.5",
    "husky": "0.13.2",
    "jasmine-node": "1.11.0",
    "grunt-jasmine-node": "0.1.0",
    "grunt-cli": "0.1.9",
    "phantomjs": "1.9.18",
    "grunt-lib-phantomjs": "0.3.0",
    "grunt-eslint": "19.0.0",
    "grunt-contrib-watch": "1.0.0",
    "grunt-contrib-jasmine": "0.4.2",
    "grunt-template-jasmine-requirejs": "0.1.0",
    "grunt-contrib-cssmin": "0.6.0",
    "grunt-contrib-clean": "0.4.1",
    "grunt-contrib-copy": "0.4.1",
    "grunt-contrib-htmlmin": "0.1.3",
    "grunt-contrib-less": "1.4.0",
    "grunt-contrib-requirejs": "0.4.1",
    "grunt-contrib-uglify": "0.2.0",
    "grunt-contrib-concat": "0.3.0",
    "grunt-targethtml": "0.2.6",
    "grunt-usemin": "0.1.11",
    "load-grunt-tasks": "3.5.0",
    "q": "1.4.1",
    "rewire": "1.1.2",
    "xmldoc": "^0.1.2",
    "grunt-cleanempty": "1.0.3",
    "webpack": "2.2.1"
  },
  "scripts": {
    "prepush": "npm run eslint",
    "postinstall": "grunt install",
    "test": "grunt test cla-check-pull",
    "eslint": "grunt eslint"
  },
  "licenses": [
    {
      "type": "MIT",
      "url": "https://github.com/adobe/brackets/blob/master/LICENSE"
    }
  ]
=======
    "name": "Brackets",
    "version": "1.13.0-0",
    "apiVersion": "1.13.0",
    "homepage": "http://brackets.io",
    "issues": {
        "url": "http://github.com/adobe/brackets/issues"
    },
    "repository": {
        "type": "git",
        "url": "https://github.com/adobe/brackets.git",
        "branch": "",
        "SHA": ""
    },
    "defaultExtensions": {
        "brackets-eslint": "3.2.0"
    },
    "dependencies": {
        "anymatch": "1.3.0",
        "async": "2.1.4",
        "chokidar": "1.6.1",
        "decompress-zip": "0.3.0",
        "fs-extra": "2.0.0",
        "lodash": "4.17.4",
        "npm": "3.10.10",
        "opn": "4.0.2",
        "request": "2.79.0",
        "semver": "5.3.0",
        "temp": "0.8.3",
        "ws": "~0.4.31"
    },
    "devDependencies": {
        "glob": "7.1.1",
        "grunt": "0.4.5",
        "husky": "0.13.2",
        "jasmine-node": "1.11.0",
        "grunt-jasmine-node": "0.1.0",
        "grunt-cli": "0.1.9",
        "phantomjs": "1.9.18",
        "grunt-lib-phantomjs": "0.3.0",
        "grunt-eslint": "19.0.0",
        "grunt-contrib-watch": "1.0.0",
        "grunt-contrib-jasmine": "0.4.2",
        "grunt-template-jasmine-requirejs": "0.1.0",
        "grunt-contrib-cssmin": "0.6.0",
        "grunt-contrib-clean": "0.4.1",
        "grunt-contrib-copy": "0.4.1",
        "grunt-contrib-htmlmin": "0.1.3",
        "grunt-contrib-less": "1.4.0",
        "grunt-contrib-requirejs": "0.4.1",
        "grunt-contrib-uglify": "0.2.0",
        "grunt-contrib-concat": "0.3.0",
        "grunt-targethtml": "0.2.6",
        "grunt-usemin": "0.1.11",
        "grunt-cleanempty": "1.0.3",
        "load-grunt-tasks": "3.5.0",
        "q": "1.4.1",
        "rewire": "1.1.2",
        "tar": "2.2.1",
        "webpack": "2.2.1",
        "xmldoc": "0.1.2",
        "zlib": "1.0.5"
    },
    "scripts": {
        "prepush": "npm run eslint",
        "postinstall": "grunt install",
        "test": "grunt test cla-check-pull",
        "eslint": "grunt eslint"
    },
    "licenses": [
        {
            "type": "MIT",
            "url": "https://github.com/adobe/brackets/blob/master/LICENSE"
        }
    ]
>>>>>>> 51a59089
}<|MERGE_RESOLUTION|>--- conflicted
+++ resolved
@@ -1,75 +1,4 @@
 {
-<<<<<<< HEAD
-  "name": "Brackets",
-  "version": "1.10.0-0",
-  "apiVersion": "1.10.0",
-  "homepage": "http://brackets.io",
-  "issues": {
-    "url": "http://github.com/adobe/brackets/issues"
-  },
-  "repository": {
-    "type": "git",
-    "url": "https://github.com/adobe/brackets.git",
-    "branch": "",
-    "SHA": ""
-  },
-  "dependencies": {
-    "anymatch": "1.3.0",
-    "async": "2.1.4",
-    "chokidar": "1.6.1",
-    "decompress-zip": "0.3.0",
-    "fs-extra": "2.0.0",
-    "lodash": "4.17.4",
-    "npm": "3.10.9",
-    "opn": "4.0.2",
-    "request": "2.79.0",
-    "semver": "5.3.0",
-    "temp": "0.8.3",
-    "ws": "^2.3.1"
-  },
-  "devDependencies": {
-    "glob": "7.1.1",
-    "grunt": "0.4.5",
-    "husky": "0.13.2",
-    "jasmine-node": "1.11.0",
-    "grunt-jasmine-node": "0.1.0",
-    "grunt-cli": "0.1.9",
-    "phantomjs": "1.9.18",
-    "grunt-lib-phantomjs": "0.3.0",
-    "grunt-eslint": "19.0.0",
-    "grunt-contrib-watch": "1.0.0",
-    "grunt-contrib-jasmine": "0.4.2",
-    "grunt-template-jasmine-requirejs": "0.1.0",
-    "grunt-contrib-cssmin": "0.6.0",
-    "grunt-contrib-clean": "0.4.1",
-    "grunt-contrib-copy": "0.4.1",
-    "grunt-contrib-htmlmin": "0.1.3",
-    "grunt-contrib-less": "1.4.0",
-    "grunt-contrib-requirejs": "0.4.1",
-    "grunt-contrib-uglify": "0.2.0",
-    "grunt-contrib-concat": "0.3.0",
-    "grunt-targethtml": "0.2.6",
-    "grunt-usemin": "0.1.11",
-    "load-grunt-tasks": "3.5.0",
-    "q": "1.4.1",
-    "rewire": "1.1.2",
-    "xmldoc": "^0.1.2",
-    "grunt-cleanempty": "1.0.3",
-    "webpack": "2.2.1"
-  },
-  "scripts": {
-    "prepush": "npm run eslint",
-    "postinstall": "grunt install",
-    "test": "grunt test cla-check-pull",
-    "eslint": "grunt eslint"
-  },
-  "licenses": [
-    {
-      "type": "MIT",
-      "url": "https://github.com/adobe/brackets/blob/master/LICENSE"
-    }
-  ]
-=======
     "name": "Brackets",
     "version": "1.13.0-0",
     "apiVersion": "1.13.0",
@@ -144,5 +73,4 @@
             "url": "https://github.com/adobe/brackets/blob/master/LICENSE"
         }
     ]
->>>>>>> 51a59089
 }