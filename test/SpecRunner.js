--- conflicted
+++ resolved
@@ -366,16 +366,6 @@
             // Jasmine this is part of the reporter, but we separate them out so that
             // we can more easily grab just the model data for output during automatic
             // testing.)
-<<<<<<< HEAD
-            reporterView = new BootstrapReporterView(document, reporter);
-
-            // remember the suite for the next unit test window launch
-            localStorage.setItem("SpecRunner.suite", selectedSuites);
-
-            $(window.document).ready(_documentReadyHandler);
-        });
-        
-=======
             reporterView = new BootstrapReporterView(window.document, reporter);
 
             // remember the suite for the next unit test window launch
@@ -384,8 +374,6 @@
             $(window.document).ready(_documentReadyHandler);
         });
 
-
->>>>>>> 560bd204
         // Prevent clicks on any link from navigating to a different page (which could lose unsaved
         // changes). We can't use a simple .on("click", "a") because of http://bugs.jquery.com/ticket/3861:
         // jQuery hides non-left clicks from such event handlers, yet middle-clicks still cause CEF to
