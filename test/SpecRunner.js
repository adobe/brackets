--- conflicted
+++ resolved
@@ -18,9 +18,6 @@
     require("spec/ProjectManager-test.js");
     //require("spec/WorkingSetView-test.js");
     require("spec/FileCommandHandlers-test.js");
-<<<<<<< HEAD
     require("spec/PreferencesManager-test.js");
-=======
 
->>>>>>> 8cb3d854
 });