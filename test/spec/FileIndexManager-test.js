/*
 * Copyright (c) 2012 Adobe Systems Incorporated. All rights reserved.
 *  
 * Permission is hereby granted, free of charge, to any person obtaining a
 * copy of this software and associated documentation files (the "Software"), 
 * to deal in the Software without restriction, including without limitation 
 * the rights to use, copy, modify, merge, publish, distribute, sublicense, 
 * and/or sell copies of the Software, and to permit persons to whom the 
 * Software is furnished to do so, subject to the following conditions:
 *  
 * The above copyright notice and this permission notice shall be included in
 * all copies or substantial portions of the Software.
 *  
 * THE SOFTWARE IS PROVIDED "AS IS", WITHOUT WARRANTY OF ANY KIND, EXPRESS OR
 * IMPLIED, INCLUDING BUT NOT LIMITED TO THE WARRANTIES OF MERCHANTABILITY, 
 * FITNESS FOR A PARTICULAR PURPOSE AND NONINFRINGEMENT. IN NO EVENT SHALL THE
 * AUTHORS OR COPYRIGHT HOLDERS BE LIABLE FOR ANY CLAIM, DAMAGES OR OTHER 
 * LIABILITY, WHETHER IN AN ACTION OF CONTRACT, TORT OR OTHERWISE, ARISING 
 * FROM, OUT OF OR IN CONNECTION WITH THE SOFTWARE OR THE USE OR OTHER 
 * DEALINGS IN THE SOFTWARE.
 * 
 */


<<<<<<< HEAD
/*jslint vars: true, plusplus: true, devel: true, nomen: true, todo: true, unparam: true, indent: 4, maxerr: 50 */
/*global define, describe, beforeEach, afterEach, it, runs, waitsFor, waitsForDone, expect, spyOn */
=======
/*jslint vars: true, plusplus: true, devel: true, browser: true, nomen: true, indent: 4, maxerr: 50 */
/*global define, describe, beforeEach, afterEach, it, runs, waitsFor, waitsForDone, expect, spyOn, jasmine */
>>>>>>> 8573118f

define(function (require, exports, module) {
    "use strict";
    
    // Load dependent modules
    var SpecRunnerUtils     = require("spec/SpecRunnerUtils");
    
    describe("FileIndexManager", function () {
        
        describe("unit tests", function () {
            var ProjectManager = require("project/ProjectManager"),
                FileIndexManager = require("project/FileIndexManager"),
                curProjectRoot;
            
            beforeEach(function () {
                curProjectRoot = null;
                spyOn(ProjectManager, "shouldShow").andCallFake(function () {
                    return true;
                });
                spyOn(ProjectManager, "getProjectRoot").andCallFake(function () {
                    return curProjectRoot;
                });
            });
            
            function makeFakeProjectDirectory(fakePath, fakeReadEntries) {
                var readEntriesSpy = jasmine.createSpy().andCallFake(fakeReadEntries);
                return {
                    fullPath: fakePath,
                    createReader: function () {
                        return {
                            readEntries: readEntriesSpy
                        };
                    },
                    readEntriesSpy: readEntriesSpy
                };
            }
            
            it("should abort a running scan and start a new one if another scan is requested while dirty", function () {
                var firstCB, secondCB, firstFileInfoResult, secondFileInfoResult,
                    firstProject = makeFakeProjectDirectory("fakeProject1", function (cb) {
                        firstCB = cb;
                    }),
                    secondProject = makeFakeProjectDirectory("fakeProject2", function (cb) {
                        secondCB = cb;
                    });
                
                curProjectRoot = firstProject;
                
                // Ensure it's dirty to begin with
                FileIndexManager.markDirty();
                
                // Request file infos for the first project. This should start a scan.
                FileIndexManager.getFileInfoList("all").done(function (infos) {
                    firstFileInfoResult = infos;
                });
                
                // "Switch" to a new project
                curProjectRoot = secondProject;
                
                // Mark it dirty again and start a second file info request before the first one has "read" its folder
                FileIndexManager.markDirty();
                FileIndexManager.getFileInfoList("all").done(function (infos) {
                    secondFileInfoResult = infos;
                });
                
                // "Complete" the first scan's read request
                firstCB([{ isFile: true, name: "test1FirstProjectFile.js", fullPath: "test1FirstProjectFile.js" }]);
                
                // Since the first scan was aborted, we shouldn't have gotten any result for it.
                expect(firstFileInfoResult).toBeUndefined();
                
                // "Complete" the second scan's read request
                secondCB([{ isFile: true, name: "test1SecondProjectFile.js", fullPath: "test1SecondProjectFile.js" }]);
                
                // Now both callers should have received the info from the second project.
                expect(firstFileInfoResult.length).toBe(1);
                expect(firstFileInfoResult[0].name).toEqual("test1SecondProjectFile.js");
                expect(secondFileInfoResult.length).toBe(1);
                expect(secondFileInfoResult[0].name).toEqual("test1SecondProjectFile.js");
                
                // Each readEntries should only have been called once.
                expect(firstProject.readEntriesSpy.callCount).toBe(1);
                expect(secondProject.readEntriesSpy.callCount).toBe(1);
            });
            
            it("should abort a running scan and start a new one when marked dirty (even before another scan is requested)", function () {
                var firstCB, secondCB, firstFileInfoResult,
                    firstProject = makeFakeProjectDirectory("fakeProject1", function (cb) {
                        firstCB = cb;
                    }),
                    secondProject = makeFakeProjectDirectory("fakeProject2", function (cb) {
                        secondCB = cb;
                    });
                
                curProjectRoot = firstProject;
                
                // Ensure it's dirty to begin with
                FileIndexManager.markDirty();
                
                // Request file infos for the first project. This should start a scan.
                FileIndexManager.getFileInfoList("all").done(function (infos) {
                    firstFileInfoResult = infos;
                });
                
                // "Switch" to a new project
                curProjectRoot = secondProject;
                
                // Mark it dirty again without making a new request. This should still cause the scan to restart.
                FileIndexManager.markDirty();
                
                // "Complete" the first scan's read request
                firstCB([{ isFile: true, name: "test2FirstProjectFile.js", fullPath: "test2FirstProjectFile.js" }]);
                
                // Since the first scan was aborted, we shouldn't have gotten any result for it.
                expect(firstFileInfoResult).toBeUndefined();
                
                // "Complete" the second scan's read request
                secondCB([{ isFile: true, name: "test2SecondProjectFile.js", fullPath: "test2SecondProjectFile.js" }]);
                
                // Now the initial caller should have received the info from the second project.
                expect(firstFileInfoResult.length).toBe(1);
                expect(firstFileInfoResult[0].name).toEqual("test2SecondProjectFile.js");
                
                // Each readEntries should only have been called once.
                expect(firstProject.readEntriesSpy.callCount).toBe(1);
                expect(secondProject.readEntriesSpy.callCount).toBe(1);
            });
            
            it("should not start a new scan if another scan is requested while not dirty", function () {
                var firstCB, secondCB, firstFileInfoResult, secondFileInfoResult;
                curProjectRoot = makeFakeProjectDirectory("fakeProject1", function (cb) {
                    firstCB = cb;
                });
                
                // Ensure it's dirty to begin with
                FileIndexManager.markDirty();
                
                // Start the first file info request
                FileIndexManager.getFileInfoList("all").done(function (infos) {
                    firstFileInfoResult = infos;
                });
                
                // The first scan should have requested the project root
                expect(ProjectManager.getProjectRoot).toHaveBeenCalled();
                expect(ProjectManager.getProjectRoot.callCount).toBe(1);
                
                // Start a second file info request without marking dirty or changing the project root
                FileIndexManager.getFileInfoList("all").done(function (infos) {
                    secondFileInfoResult = infos;
                });
                
                // We shouldn't have started a second scan, so the project root should not have been requested again.
                expect(ProjectManager.getProjectRoot.callCount).toBe(1);
                expect(curProjectRoot.readEntriesSpy.callCount).toBe(1);
                
                // "Complete" the scan's read request
                firstCB([{ isFile: true, name: "test3ProjectFile.js", fullPath: "test3ProjectFile.js" }]);
                
                // Both callers should have received the info from the first project.
                expect(firstFileInfoResult.length).toBe(1);
                expect(firstFileInfoResult[0].name).toEqual("test3ProjectFile.js");
                expect(secondFileInfoResult.length).toBe(1);
                expect(secondFileInfoResult[0].name).toEqual("test3ProjectFile.js");
            });
        });
        
        describe("integration tests", function () {
        
            this.category = "integration";
    
            var testPath = SpecRunnerUtils.getTestPath("/spec/FileIndexManager-test-files");
            var FileIndexManager,
                ProjectManager,
                brackets;
    
            beforeEach(function () {
            
                runs(function () {
                    SpecRunnerUtils.createTestWindowAndRun(this, function (testWindow) {
                        brackets = testWindow.brackets;
    
                        // Load module instances from brackets.test
                        FileIndexManager  = testWindow.brackets.test.FileIndexManager;
                        ProjectManager = testWindow.brackets.test.ProjectManager;
                    });
                });
            });
    
            afterEach(function () {
                brackets          = null;
                FileIndexManager  = null;
                ProjectManager    = null;
                SpecRunnerUtils.closeTestWindow();
            });
            
            it("should index files in directory", function () {
                // Open a directory
                SpecRunnerUtils.loadProjectInTestWindow(testPath);
    
                var allFiles, cssFiles;
                runs(function () {
                    FileIndexManager.getFileInfoList("all")
                        .done(function (result) {
                            allFiles = result;
                        });
                });
                waitsFor(function () { return allFiles; }, "FileIndexManager.getFileInfoList() timeout", 1000);
                
                runs(function () {
                    FileIndexManager.getFileInfoList("css")
                        .done(function (result) {
                            cssFiles = result;
                        });
                });
                waitsFor(function () { return cssFiles; }, "FileIndexManager.getFileInfoList() timeout", 1000);
    
                runs(function () {
                    expect(allFiles.length).toEqual(8);
                    expect(cssFiles.length).toEqual(3);
                });
                
            });
    
            it("should handle simultaneous requests without doing extra work", function () {  // #330
                // Open a directory
                SpecRunnerUtils.loadProjectInTestWindow(testPath);
    
                var projectRoot;
                var promise1, promise2;
                var allFiles1, allFiles2;
                runs(function () {
                    projectRoot = ProjectManager.getProjectRoot();
                    spyOn(projectRoot, "createReader").andCallThrough();
                    
                    // Kick off two index requests in parallel
                    promise1 = FileIndexManager.getFileInfoList("all")
                        .done(function (result) {
                            allFiles1 = result;
                        });
                    promise2 = FileIndexManager.getFileInfoList("all")
                        .done(function (result) {
                            allFiles2 = result;
                        });
                    
                    waitsForDone(promise1, "First FileIndexManager.getFileInfoList()");
                    waitsForDone(promise2, "Second FileIndexManager.getFileInfoList()");
                });
                
                runs(function () {
                    // Correct response to both promises
                    expect(allFiles1.length).toEqual(8);
                    expect(allFiles2.length).toEqual(8);
                    
                    // Didn't scan project tree twice
                    expect(projectRoot.createReader.callCount).toBe(1);
                });
            });
            
            it("should match a specific filename and return the correct FileInfo", function () {
                // Open a directory
                SpecRunnerUtils.loadProjectInTestWindow(testPath);
                
                var fileList;
                
                runs(function () {
                    FileIndexManager.getFilenameMatches("all", "file_four.css")
                        .done(function (results) {
                            fileList = results;
                        });
                });
                
                waitsFor(function () { return fileList; }, 1000);
                
                runs(function () {
                    expect(fileList.length).toEqual(1);
                    expect(fileList[0].name).toEqual("file_four.css");
                    expect(fileList[0].fullPath).toEqual(testPath + "/file_four.css");
                });
            });
            
            it("should update the indicies on project change", function () {
                // Load spec/FileIndexManager-test-files
                SpecRunnerUtils.loadProjectInTestWindow(testPath);
    
                var allFiles;
                runs(function () {
                    FileIndexManager.getFileInfoList("all")
                        .done(function (result) {
                            allFiles = result;
                        });
                });
    
                waitsFor(function () { return allFiles; }, "FileIndexManager.getFileInfoList() timeout", 1000);
                
                runs(function () {
                    expect(allFiles.length).toEqual(8);
                });
                
                // load a subfolder in the test project
                // spec/FileIndexManager-test-files/dir1/dir2
                SpecRunnerUtils.loadProjectInTestWindow(testPath + "/dir1/dir2/");
    
                var dir2Files;
                runs(function () {
                    FileIndexManager.getFileInfoList("all")
                        .done(function (result) {
                            dir2Files = result;
                        });
                });
    
                waitsFor(function () { return dir2Files; }, "FileIndexManager.getFileInfoList() timeout", 1000);
                
                runs(function () {
                    expect(dir2Files.length).toEqual(2);
                    expect(dir2Files[0].name).toEqual("file_eight.css");
                    expect(dir2Files[1].name).toEqual("file_seven.js");
                });
            });
            
            it("should update the indicies after being marked dirty", function () {
                // Load spec/FileIndexManager-test-files
                SpecRunnerUtils.loadProjectInTestWindow(testPath);
    
                var allFiles; // set by checkAllFileCount
                
                // helper function to validate base state of 8 files
                function checkAllFileCount(fileCount) {
                    var files;
                    runs(function () {
                        FileIndexManager.getFileInfoList("all")
                            .done(function (result) {
                                files = result;
                            });
                    });
        
                    waitsFor(function () { return files; }, "FileIndexManager.getFileInfoList() timeout", 1000);
                    
                    runs(function () {
                        allFiles = files;
                        expect(files.length).toEqual(fileCount);
                    });
                }
                
                // verify 8 files in base state
                checkAllFileCount(8);
                
                // add a temporary file to the folder
                var entry;
                
                // create a 9th file
                runs(function () {
                    var root = ProjectManager.getProjectRoot();
                    root.getFile("new-file.txt",
                                 { create: true, exclusive: true },
                                 function (fileEntry) { entry = fileEntry; });
                });
                
                waitsFor(function () { return entry; }, "getFile() timeout", 1000);
                
                runs(function () {
                    // mark FileIndexManager dirty after new file was created
                    FileIndexManager.markDirty();
                });
                
                // verify 9 files
                checkAllFileCount(9);
                
                var cleanupComplete = false;
                
                // verify the new file was added to the "all" index
                runs(function () {
                    var filtered = allFiles.filter(function (value) {
                        return (value.name === "new-file.txt");
                    });
                    expect(filtered.length).toEqual(1);
                    
                    // remove the 9th file
                    brackets.fs.unlink(entry.fullPath, function (err) {
                        cleanupComplete = (err === brackets.fs.NO_ERROR);
                    });
                });
    
                // wait for the file to be deleted
                waitsFor(function () { return cleanupComplete; }, 1000);
                
                runs(function () {
                    // mark FileIndexManager dirty after new file was deleted
                    FileIndexManager.markDirty();
                });
                
                // verify that we're back to 8 files
                checkAllFileCount(8);
                
                // make sure the 9th file was removed from the index
                runs(function () {
                    var filtered = allFiles.filter(function (value) {
                        return (value.name === "new-file.txt");
                    });
                    expect(filtered.length).toEqual(0);
                });
            });
        });
    });
});<|MERGE_RESOLUTION|>--- conflicted
+++ resolved
@@ -22,13 +22,8 @@
  */
 
 
-<<<<<<< HEAD
 /*jslint vars: true, plusplus: true, devel: true, nomen: true, todo: true, unparam: true, indent: 4, maxerr: 50 */
-/*global define, describe, beforeEach, afterEach, it, runs, waitsFor, waitsForDone, expect, spyOn */
-=======
-/*jslint vars: true, plusplus: true, devel: true, browser: true, nomen: true, indent: 4, maxerr: 50 */
 /*global define, describe, beforeEach, afterEach, it, runs, waitsFor, waitsForDone, expect, spyOn, jasmine */
->>>>>>> 8573118f
 
 define(function (require, exports, module) {
     "use strict";
@@ -158,7 +153,7 @@
             });
             
             it("should not start a new scan if another scan is requested while not dirty", function () {
-                var firstCB, secondCB, firstFileInfoResult, secondFileInfoResult;
+                var firstCB, firstFileInfoResult, secondFileInfoResult;
                 curProjectRoot = makeFakeProjectDirectory("fakeProject1", function (cb) {
                     firstCB = cb;
                 });
