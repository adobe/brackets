--- conflicted
+++ resolved
@@ -50,11 +50,8 @@
         _doLoadExtensions,
         _rootSuite              = { id: "__brackets__" },
         _unitTestReporter;
-<<<<<<< HEAD
     
     var _systemTempDir;
-=======
->>>>>>> 560bd204
 
     MainViewManager._initialize($("#mock-main-view"));
 
@@ -198,12 +195,7 @@
 
         return result.promise();
     }
-<<<<<<< HEAD
-    
-=======
-
-
->>>>>>> 560bd204
+
     /**
      * Utility for tests that wait on a Promise to complete. Placed in the global namespace so it can be used
      * similarly to the standard Jasmine waitsFor(). Unlike waitsFor(), must be called from INSIDE
