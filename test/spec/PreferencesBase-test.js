--- conflicted
+++ resolved
@@ -725,15 +725,9 @@
                 };
                 
                 storage.data = data2;
-<<<<<<< HEAD
                 var events1 = [];
-                $(scope).on("change", function (e, data) {
+                scope.on("change", function (e, data) {
                     events1.push(data);
-=======
-                var events = [];
-                scope.on("change", function (e, data) {
-                    events.push(data);
->>>>>>> f60b2432
                 });
                 scope.load();
                 
@@ -761,7 +755,7 @@
 
                 storage.data = data3;
                 var events2 = [];
-                $(scope).on("change", function (e, data) {
+                scope.on("change", function (e, data) {
                     events2.push(data);
                 });
                 scope.load();
