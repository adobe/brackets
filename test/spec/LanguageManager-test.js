/*
 * Copyright (c) 2013 Adobe Systems Incorporated. All rights reserved.
 *  
 * Permission is hereby granted, free of charge, to any person obtaining a
 * copy of this software and associated documentation files (the "Software"), 
 * to deal in the Software without restriction, including without limitation 
 * the rights to use, copy, modify, merge, publish, distribute, sublicense, 
 * and/or sell copies of the Software, and to permit persons to whom the 
 * Software is furnished to do so, subject to the following conditions:
 *  
 * The above copyright notice and this permission notice shall be included in
 * all copies or substantial portions of the Software.
 *  
 * THE SOFTWARE IS PROVIDED "AS IS", WITHOUT WARRANTY OF ANY KIND, EXPRESS OR
 * IMPLIED, INCLUDING BUT NOT LIMITED TO THE WARRANTIES OF MERCHANTABILITY, 
 * FITNESS FOR A PARTICULAR PURPOSE AND NONINFRINGEMENT. IN NO EVENT SHALL THE
 * AUTHORS OR COPYRIGHT HOLDERS BE LIABLE FOR ANY CLAIM, DAMAGES OR OTHER 
 * LIABILITY, WHETHER IN AN ACTION OF CONTRACT, TORT OR OTHERWISE, ARISING 
 * FROM, OUT OF OR IN CONNECTION WITH THE SOFTWARE OR THE USE OR OTHER 
 * DEALINGS IN THE SOFTWARE.
 * 
 */


/*jslint vars: true, plusplus: true, devel: true, browser: true, nomen: true, indent: 4, maxerr: 50 */
/*global define, $, describe, CodeMirror, jasmine, beforeEach, afterEach, it, runs, waitsFor, expect, waitsForDone, waitsForFail, spyOn */

define(function (require, exports, module) {
    'use strict';
    
    // Load dependent modules
    var LanguageManager = require("language/LanguageManager"),
        DocumentManager = require("document/DocumentManager"),
        PathUtils       = require("thirdparty/path-utils/path-utils.min"),
        SpecRunnerUtils = require("spec/SpecRunnerUtils"),
        FileUtils       = require("file/FileUtils");
    
    describe("LanguageManager", function () {
        
        beforeEach(function () {
            waitsForDone(LanguageManager.ready, "LanguageManager ready", 10000);
            
            spyOn(console, "error");
        });
        
        function defineLanguage(definition) {
            var def = $.extend({}, definition);
            
            var id = def.id;
            delete def.id;
            
            if (def.blockComment) {
                def.blockComment = [def.blockComment.prefix, def.blockComment.suffix];
            }
            
            return LanguageManager.defineLanguage(id, def);
        }
        
        function validateLanguage(expected, actual) {
            if (!actual) {
                actual = LanguageManager.getLanguage(expected.id);
            } else {
                expect(LanguageManager.getLanguage(expected.id)).toBe(actual);
            }
            
            expect(actual.getId()).toBe(expected.id);
            expect(actual.getName()).toBe(expected.name);
            expect(actual.getFileExtensions()).toEqual(expected.fileExtensions || []);
            expect(actual.getFileNames()).toEqual(expected.fileNames || []);
            
            if (expected.blockComment) {
                expect(actual.hasBlockCommentSyntax()).toBe(true);
                expect(actual.getBlockCommentPrefix()).toBe(expected.blockComment.prefix);
                expect(actual.getBlockCommentSuffix()).toBe(expected.blockComment.suffix);
            } else {
                expect(actual.hasBlockCommentSyntax()).toBe(false);
            }
            
            if (expected.lineComment) {
                var lineComment = Array.isArray(expected.lineComment) ? expected.lineComment : [expected.lineComment];
                expect(actual.hasLineCommentSyntax()).toBe(true);
                expect(actual.getLineCommentPrefixes().toString()).toBe(lineComment.toString());
            } else {
                expect(actual.hasLineCommentSyntax()).toBe(false);
            }
        }
        
        describe("built-in languages", function () {
            
            it("should support built-in languages", function () {
                var html   = LanguageManager.getLanguage("html"),
                    coffee = LanguageManager.getLanguage("coffeescript");
                
                // check basic language support
                expect(html).not.toBeNull();
                expect(LanguageManager.getLanguage("css")).not.toBeNull();
                expect(LanguageManager.getLanguage("javascript")).not.toBeNull();
                expect(LanguageManager.getLanguage("json")).not.toBeNull();
                
                // check html mode
                var def = {
                    "id": "html",
                    "name": "HTML",
                    "mode": ["htmlmixed", "text/x-brackets-html"],
                    "fileExtensions": ["html", "htm", "shtm", "shtml", "xhtml", "cfm", "cfml", "cfc", "dhtml", "xht", "tpl", "twig", "hbs", "handlebars", "kit"],
                    "blockComment": {prefix: "<!--", suffix: "-->"}
                };
                
                validateLanguage(def, html);
                
                def = {
                    "id": "coffeescript",
                    "name": "CoffeeScript",
                    "mode": "coffeescript",
                    "fileExtensions": ["coffee", "cf", "cson"],
                    "fileNames": ["cakefile"]
                };

                validateLanguage(def, coffee);
            });
            
        });
        
        describe("LanguageManager API", function () {
            
            it("should map identifiers to languages", function () {
                var html = LanguageManager.getLanguage("html");
                
                expect(html).not.toBe(null);
                expect(LanguageManager.getLanguage("DoesNotExist")).toBe(undefined);
            });
            
            it("should map file extensions to languages", function () {
                var html    = LanguageManager.getLanguage("html"),
                    unknown = LanguageManager.getLanguage("unknown");
                
                expect(LanguageManager.getLanguageForPath("foo.html")).toBe(html);
                expect(LanguageManager.getLanguageForPath("INDEX.HTML")).toBe(html);
                expect(LanguageManager.getLanguageForPath("foo.doesNotExist")).toBe(unknown);
            });
            
            it("should map complex file extensions to languages", function () {
                var ruby    = LanguageManager.getLanguage("ruby"),
                    html    = LanguageManager.getLanguage("html"),
                    unknown = LanguageManager.getLanguage("unknown");
                
                expect(LanguageManager.getLanguageForPath("foo.html.erb")).toBe(unknown);
                expect(LanguageManager.getLanguageForPath("foo.erb")).toBe(unknown);
                
                html.addFileExtension("html.erb");
                ruby.addFileExtension("erb");
                
                expect(LanguageManager.getLanguageForPath("foo.html.erb")).toBe(html);
                expect(LanguageManager.getLanguageForPath("foo.erb")).toBe(ruby);
            });
            
            it("should map file names to languages", function () {
                var coffee  = LanguageManager.getLanguage("coffeescript"),
                    unknown = LanguageManager.getLanguage("unknown");
                
                expect(LanguageManager.getLanguageForPath("cakefile")).toBe(coffee);
                expect(LanguageManager.getLanguageForPath("CakeFiLE")).toBe(coffee);
                expect(LanguageManager.getLanguageForPath("cakefile.doesNotExist")).toBe(unknown);
                expect(LanguageManager.getLanguageForPath("Something.cakefile")).toBe(unknown);
            });
        });

        describe("defineLanguage", function () {
            
            it("should create a basic language", function () {
                var language,
                    promise,
                    def = { id: "one", name: "One", mode: ["null", "text/plain"] };
                
                // mode already exists, this test is completely synchronous
                promise = defineLanguage(def).done(function (lang) {
                    language = lang;
                });
                
                expect(promise.state() === "resolved").toBeTruthy();
                
                validateLanguage(def, language);
            });
            
            it("should log errors for invalid language id values", function () {
                defineLanguage({ id: null });
                expect(console.error).toHaveBeenCalledWith("Language ID must be a string");
                
                defineLanguage({ id: "HTML5" });
                expect(console.error).toHaveBeenCalledWith("Invalid language ID \"HTML5\": Only groups of lower case letters and numbers are allowed, separated by underscores.");
                
                defineLanguage({ id: "_underscore" });
                expect(console.error).toHaveBeenCalledWith("Invalid language ID \"_underscore\": Only groups of lower case letters and numbers are allowed, separated by underscores.");
            });
            
            it("should log errors for invalid language name values", function () {
                defineLanguage({ id: "two" });
                expect(console.error).toHaveBeenCalledWith("name must be a string");
                
                defineLanguage({ id: "three", name: "" });
                expect(console.error).toHaveBeenCalledWith("name must not be empty");
            });
            
            it("should log errors for missing mode value", function () {
                defineLanguage({ id: "four", name: "Four" });
                expect(console.error).toHaveBeenCalledWith("mode must be a string");
                
                defineLanguage({ id: "five", name: "Five", mode: "" });
                expect(console.error).toHaveBeenCalledWith("mode must not be empty");
            });
            
            it("should create a language with file extensions and a mode", function () {
                var def = { id: "pascal", name: "Pascal", fileExtensions: ["pas", "p"], mode: "pascal" },
                    language;
                
                runs(function () {
                    defineLanguage(def).done(function (lang) {
                        language = lang;
                    });
                });
                
                waitsFor(function () {
                    return Boolean(language);
                }, "The language should be resolved", 50);
                
                runs(function () {
                    expect(LanguageManager.getLanguageForPath("file.p")).toBe(language);
                    validateLanguage(def, language);
                });
            });
            
            it("should allow multiple languages to use the same mode", function () {
                var xmlBefore,
                    def         = { id: "wix", name: "WiX", fileExtensions: ["wix"], mode: "xml" },
                    lang,
                    xmlAfter;
                
                runs(function () {
                    xmlBefore = LanguageManager.getLanguage("xml");
                    
                    defineLanguage(def).done(function (language) {
                        lang = language;
                        xmlAfter = LanguageManager.getLanguage("xml");
                    });
                });
                
                waitsFor(function () {
                    return Boolean(lang);
                }, "The language should be resolved", 50);
                
                runs(function () {
                    expect(xmlBefore).toBe(xmlAfter);
                    expect(LanguageManager.getLanguageForPath("file.wix")).toBe(lang);
                    expect(LanguageManager.getLanguageForPath("file.xml")).toBe(xmlAfter);
                    
                    validateLanguage(def, lang);
                });
            });
            
            // FIXME: Add internal LanguageManager._reset()
            // or unload a language (pascal is loaded from the previous test)
            it("should return an error if a language is already defined", function () {
                var def = { id: "pascal", name: "Pascal", fileExtensions: ["pas", "p"], mode: "pascal" },
                    error = -1;
                
                runs(function () {
                    defineLanguage(def).fail(function (err) {
                        error = err;
                    });
                });
                
                waitsFor(function () {
                    return error !== -1;
                }, "The promise should be rejected with an error", 50);
                
                runs(function () {
                    expect(error).toBe("Language \"pascal\" is already defined");
                });
            });
            
            it("should validate comment prefix/suffix", function () {
                var def = { id: "coldfusion", name: "ColdFusion", fileExtensions: ["cfml", "cfm"], mode: "xml" },
                    language;
                
                runs(function () {
                    defineLanguage(def).done(function (lang) {
                        language = lang;
                    });
                });
                
                waitsFor(function () {
                    return Boolean(language);
                }, "The language should be resolved", 50);
                
                runs(function () {
                    language.setLineCommentSyntax("");
                    expect(console.error).toHaveBeenCalledWith("prefix must not be empty");
                    
                    language.setBlockCommentSyntax("<!---", "");
                    expect(console.error).toHaveBeenCalledWith("suffix must not be empty");
                    
                    language.setBlockCommentSyntax("", "--->");
                    expect(console.error).toHaveBeenCalledWith("prefix must not be empty");
                    
                    def.lineComment = "//";
                    def.blockComment = {
                        prefix: "<!---",
                        suffix: "--->"
                    };
                    
                    language.setLineCommentSyntax(def.lineComment);
                    language.setBlockCommentSyntax(def.blockComment.prefix, def.blockComment.suffix);
                    
                    validateLanguage(def, language);
                });
            });
            
            it("should validate multiple line comment prefixes", function () {
                var def = { id: "php2", name: "PHP2", fileExtensions: ["php2"], mode: "php" },
                    language;
                
                runs(function () {
                    defineLanguage(def).done(function (lang) {
                        language = lang;
                    });
                });
                
                waitsFor(function () {
                    return Boolean(language);
                }, "The language should be resolved", 50);
                
                runs(function () {
                    language.setLineCommentSyntax([]);
                    expect(console.error).toHaveBeenCalledWith("The prefix array should not be empty");
                    
                    language.setLineCommentSyntax([""]);
                    expect(console.error).toHaveBeenCalledWith("prefix[0] must not be empty");
                    
                    language.setLineCommentSyntax(["#", ""]);
                    expect(console.error).toHaveBeenCalledWith("prefix[1] must not be empty");
                    
                    def.lineComment = ["#"];
                    
                    language.setLineCommentSyntax(def.lineComment);
                    validateLanguage(def, language);
                });
                
                runs(function () {
                    def.lineComment = ["#", "//"];
                    
                    language.setLineCommentSyntax(def.lineComment);
                    validateLanguage(def, language);
                });
            });
            
            it("should load a built-in CodeMirror mode", function () {
                var id          = "erlang",
                    def         = { id: id, name: "erlang", fileExtensions: ["erlang"], mode: "erlang" },
                    language;
                
                runs(function () {
                    // erlang is not defined in the default set of languages in languages.json
                    expect(CodeMirror.modes[id]).toBe(undefined);
                    
                    defineLanguage(def).done(function (lang) {
                        language = lang;
                    });
                });
                
                waitsFor(function () {
                    return Boolean(language);
                }, "The language should be resolved", 50);
                
                runs(function () {
                    expect(LanguageManager.getLanguageForPath("file.erlang")).toBe(language);
                    validateLanguage(def, language);
                });
                
                runs(function () {
                    // confirm the mode is loaded in CodeMirror
                    expect(CodeMirror.modes[id]).not.toBe(undefined);
                });
            });
            
            describe("when extending a language", function () {
                var id          = "fakescript",
                    name        = "FakeScript",
                    fileName    = "fakefile",
                    extension   = "fake",
                    parent      = LanguageManager.getLanguage("javascript"),
                    child,
                    promise,
                    didFail,
                    def,
                    language;
                
            
                it("should still require a name", function () {
                    expect(LanguageManager.getLanguage(id)).toBe(undefined);
                    defineLanguage({ id: id, parent: parent.getId() });
                    expect(console.error).toHaveBeenCalledWith("name must be a string");
                });
                
                it("should allow a minimal definition when extending a language", function () {
                    runs(function () {
                        expect(LanguageManager.getLanguage(id)).toBe(undefined);
                        promise = defineLanguage({ id: id, parent: parent.getId(), name: name });
                        promise.done(function (language) {
                            child = language;
                        });
                    });
                    
                    runs(function () {
                        waitsForDone(promise, "Defining a language with a name should succeed");
                    });
                });
                    
                it("inherit only mode and comment syntax", function () {
                    runs(function () {
                        expect(child.hasAncestor(parent)).toBe(true);
                        
                        // Own
                        expect(child.getId()).toBe(id);
                        expect(child.getName()).toBe(name);
                        expect(child.getFileExtensions()).toEqual([]);
                        
                        // Inherited
                        expect(child.getMode()).toBe(parent.getMode());
                        
                        expect(child.hasLineCommentSyntax()).toBe(parent.hasLineCommentSyntax());
                        expect(child.getLineCommentPrefixes()).toEqual(parent.getLineCommentPrefixes());
                        
                        expect(child.hasBlockCommentSyntax()).toBe(parent.hasBlockCommentSyntax());
                        expect(child.getBlockCommentPrefix()).toBe(parent.getBlockCommentPrefix());
                        expect(child.getBlockCommentSuffix()).toBe(parent.getBlockCommentSuffix());
                    });
                });
                
                it("should take over file names and extension from parent", function () {
                    parent.addFileExtension(extension);
                    expect(child.getFileExtensions()).not.toContain(extension);
                    expect(parent.getFileExtensions()).toContain(extension);
                    parent.addFileName(fileName);
                    expect(child.getFileNames()).not.toContain(fileName);
                    expect(parent.getFileNames()).toContain(fileName);
                    expect(LanguageManager.getLanguageForPath("file." + extension).getId()).toBe(parent.getId());
                    
                    child.addFileExtension(extension);
                    expect(child.getFileExtensions()).toContain(extension);
                    expect(parent.getFileExtensions()).not.toContain(extension);
                    child.addFileName(fileName);
                    expect(child.getFileNames()).toContain(fileName);
                    expect(parent.getFileNames()).not.toContain(fileName);
                    expect(LanguageManager.getLanguageForPath(fileName).getId()).toBe(child.getId());
                });
            });
        });
        
        describe("rename file extension", function () {
            
            it("should update the document's language when a file is renamed", function () {
                var javascript  = LanguageManager.getLanguage("javascript"),
                    html        = LanguageManager.getLanguage("html"),
                    doc         = SpecRunnerUtils.createMockDocument("foo", javascript),
                    spy         = jasmine.createSpy("languageChanged event handler");
                
                // sanity check language
                expect(doc.getLanguage()).toBe(javascript);
                
                // Documents are only 'active' while referenced; they won't be maintained by DocumentManager
                // for global updates like rename otherwise.
                // Undo createMockDocument()'s shimming to allow this.
                doc.addRef = DocumentManager.Document.prototype.addRef;
                doc.releaseRef = DocumentManager.Document.prototype.releaseRef;
                doc.addRef();
                
                // listen for event
                $(doc).on("languageChanged", spy);
                
                // trigger a rename
                DocumentManager.notifyPathNameChanged(doc.file.name, "dummy.html", false);
                
                // language should change
                expect(doc.getLanguage()).toBe(html);
                expect(spy).toHaveBeenCalled();
                expect(spy.callCount).toEqual(1);
                
                // check callback args (arg 0 is a jQuery event)
                expect(spy.mostRecentCall.args[1]).toBe(javascript);
                expect(spy.mostRecentCall.args[2]).toBe(html);
                
                // cleanup
                doc.releaseRef();
            });
            
            it("should update the document's language when a language is added", function () {
                var javascript  = LanguageManager.getLanguage("javascript"),
                    html        = LanguageManager.getLanguage("html"),
                    doc         = SpecRunnerUtils.createMockActiveDocument({ filename: "foo.js", language: "javascript" }),
                    spy         = jasmine.createSpy("languageChanged event handler");
                
                // sanity check language
                expect(doc.getLanguage()).toBe(javascript);
                
                // make active
                doc.addRef();
                
                // listen for event
                $(doc).on("languageChanged", spy);
                
                // trigger a rename
                DocumentManager.notifyPathNameChanged(doc.file.name, "dummy.html", false);
                
                // language should change
                expect(doc.getLanguage()).toBe(html);
                expect(spy).toHaveBeenCalled();
                expect(spy.callCount).toEqual(1);
                
                // check callback args (arg 0 is a jQuery event)
                expect(spy.mostRecentCall.args[1]).toBe(javascript);
                expect(spy.mostRecentCall.args[2]).toBe(html);
                
                // cleanup
                doc.releaseRef();
            });
<<<<<<< HEAD
        });
            
        describe("adding or modifying languages", function () {
=======

>>>>>>> 8e190052
            it("should update the document's language when a language is added", function () {
                var unknown,
                    doc,
                    spy,
                    schemeLanguage,
                    promise;
                
                runs(function () {
                    // Create a scheme script file
                    doc = SpecRunnerUtils.createMockActiveDocument({ filename: "file.scheme" });
                    
                    // Initial language will be unknown (scheme is not a default language)
                    unknown = LanguageManager.getLanguage("unknown");
                    
                    // listen for event
                    spy = jasmine.createSpy("languageChanged event handler");
                    $(doc).on("languageChanged", spy);
                    
                    // sanity check language
                    expect(doc.getLanguage()).toBe(unknown);
                    
                    // make active
                    doc.addRef();
                    
                    // Add the scheme language, DocumentManager should update all open documents
                    promise = LanguageManager.defineLanguage("scheme", {
                        name: "Scheme",
                        mode: "scheme",
                        fileExtensions: ["scheme"]
                    }).done(function (language) {
                        schemeLanguage = language;
                    });
                
                    waitsForDone(promise, "loading scheme mode", 1000);
                });
                
                runs(function () {
                    // language should change
                    expect(doc.getLanguage()).toBe(schemeLanguage);
                    expect(spy).toHaveBeenCalled();
                    expect(spy.callCount).toEqual(1);
                    
                    // check callback args (arg 0 is a jQuery event)
                    expect(spy.mostRecentCall.args[1]).toBe(unknown);
                    expect(spy.mostRecentCall.args[2]).toBe(schemeLanguage);
                    
                    // cleanup
                    doc.releaseRef();
                });
            });
            
            it("should update the document's language when a language is modified", function () {
                var unknown,
                    doc,
                    spy,
                    modifiedLanguage,
                    promise;
                
                // Create a foo script file
                doc = SpecRunnerUtils.createMockActiveDocument({ filename: "test.foo" });
                
                // Initial language will be unknown (foo is not a default language)
                unknown = LanguageManager.getLanguage("unknown");
                
                // listen for event
                spy = jasmine.createSpy("languageChanged event handler");
                $(doc).on("languageChanged", spy);
                
                // sanity check language
                expect(doc.getLanguage()).toBe(unknown);
                
                // make active
                doc.addRef();
                
                modifiedLanguage = LanguageManager.getLanguage("html");
                modifiedLanguage.addFileExtension("foo");
                
                // language should change
                expect(doc.getLanguage()).toBe(modifiedLanguage);
                expect(spy).toHaveBeenCalled();
                expect(spy.callCount).toEqual(1);
                
                // check callback args (arg 0 is a jQuery event)
                expect(spy.mostRecentCall.args[1]).toBe(unknown);
                expect(spy.mostRecentCall.args[2]).toBe(modifiedLanguage);
                
                // cleanup
                doc.releaseRef();
            });
        });
    });
});<|MERGE_RESOLUTION|>--- conflicted
+++ resolved
@@ -523,13 +523,9 @@
                 // cleanup
                 doc.releaseRef();
             });
-<<<<<<< HEAD
         });
             
         describe("adding or modifying languages", function () {
-=======
-
->>>>>>> 8e190052
             it("should update the document's language when a language is added", function () {
                 var unknown,
                     doc,
