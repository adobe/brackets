--- conflicted
+++ resolved
@@ -22,16 +22,11 @@
  */
 
 
-<<<<<<< HEAD
 /*jslint vars: true, plusplus: true, devel: true, nomen: true, todo: true, unparam: true, indent: 4, maxerr: 50, regexp: true */
 /*global define, describe, it, expect, spyOn, runs, waitsForDone, waitsForFail, beforeEach, afterEach */
-=======
-/*jslint vars: true, plusplus: true, devel: true, browser: true, nomen: true, indent: 4, maxerr: 50, regexp: true */
-/*global define: false, describe: false, it: false, expect: false, spyOn: false, runs: false, waitsForDone: false, waitsForFail: false, beforeEach: false, afterEach: false */
->>>>>>> 8573118f
 
 define(function (require, exports, module) {
-    'use strict';
+    "use strict";
     
     // Load dependent modules
     var ExtensionLoader = require("utils/ExtensionLoader"),
