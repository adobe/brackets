/*
 * Copyright (c) 2014 - present Adobe Systems Incorporated. All rights reserved.
 *
 * Permission is hereby granted, free of charge, to any person obtaining a
 * copy of this software and associated documentation files (the "Software"),
 * to deal in the Software without restriction, including without limitation
 * the rights to use, copy, modify, merge, publish, distribute, sublicense,
 * and/or sell copies of the Software, and to permit persons to whom the
 * Software is furnished to do so, subject to the following conditions:
 *
 * The above copyright notice and this permission notice shall be included in
 * all copies or substantial portions of the Software.
 *
 * THE SOFTWARE IS PROVIDED "AS IS", WITHOUT WARRANTY OF ANY KIND, EXPRESS OR
 * IMPLIED, INCLUDING BUT NOT LIMITED TO THE WARRANTIES OF MERCHANTABILITY,
 * FITNESS FOR A PARTICULAR PURPOSE AND NONINFRINGEMENT. IN NO EVENT SHALL THE
 * AUTHORS OR COPYRIGHT HOLDERS BE LIABLE FOR ANY CLAIM, DAMAGES OR OTHER
 * LIABILITY, WHETHER IN AN ACTION OF CONTRACT, TORT OR OTHERWISE, ARISING
 * FROM, OUT OF OR IN CONNECTION WITH THE SOFTWARE OR THE USE OR OTHER
 * DEALINGS IN THE SOFTWARE.
 *
 */

/*jslint regexp: true */
/*global describe, it, expect, beforeFirst, afterLast, beforeEach, afterEach, waits, waitsFor, waitsForDone, runs, spyOn */

define(function (require, exports, module) {
    "use strict";

    var Commands        = require("command/Commands"),
        KeyEvent        = require("utils/KeyEvent"),
        SpecRunnerUtils = require("spec/SpecRunnerUtils"),
        FileSystemError = require("filesystem/FileSystemError"),
        FileUtils       = require("file/FileUtils"),
        FindUtils       = require("search/FindUtils"),
        Async           = require("utils/Async"),
        LanguageManager = require("language/LanguageManager"),
        StringUtils     = require("utils/StringUtils"),
        Strings         = require("strings"),
        _               = require("thirdparty/lodash");

    var PreferencesManager;

    var promisify = Async.promisify; // for convenience

    describe("FindInFiles", function () {

        this.category = "integration";

        var defaultSourcePath = SpecRunnerUtils.getTestPath("/spec/FindReplace-test-files"),
            testPath,
            nextFolderIndex = 1,
            searchResults,
            CommandManager,
            DocumentManager,
            MainViewManager,
            EditorManager,
            FileFilters,
            FileSystem,
            File,
            FindInFiles,
            FindInFilesUI,
            ProjectManager,
            testWindow,
            $;

        beforeFirst(function () {
            SpecRunnerUtils.createTempDirectory();

            // Create a new window that will be shared by ALL tests in this spec.
            SpecRunnerUtils.createTestWindowAndRun(this, function (w) {
                testWindow = w;

                // Load module instances from brackets.test
                CommandManager      = testWindow.brackets.test.CommandManager;
                DocumentManager     = testWindow.brackets.test.DocumentManager;
                EditorManager       = testWindow.brackets.test.EditorManager;
                FileFilters         = testWindow.brackets.test.FileFilters;
                FileSystem          = testWindow.brackets.test.FileSystem;
                File                = testWindow.brackets.test.File;
                FindInFiles         = testWindow.brackets.test.FindInFiles;
                FindInFilesUI       = testWindow.brackets.test.FindInFilesUI;
                ProjectManager      = testWindow.brackets.test.ProjectManager;
                MainViewManager     = testWindow.brackets.test.MainViewManager;
                $                   = testWindow.$;
                PreferencesManager  = testWindow.brackets.test.PreferencesManager;
                PreferencesManager.set("findInFiles.nodeSearch", false);
                PreferencesManager.set("findInFiles.instantSearch", false);
            });
        });

        afterLast(function () {
            CommandManager      = null;
            DocumentManager     = null;
            EditorManager       = null;
            FileSystem          = null;
            File                = null;
            FindInFiles         = null;
            FindInFilesUI       = null;
            ProjectManager      = null;
            MainViewManager     = null;
            $                   = null;
            testWindow          = null;
            PreferencesManager  = null;
            SpecRunnerUtils.closeTestWindow();
            SpecRunnerUtils.removeTempDirectory();
        });

        function openProject(sourcePath) {
            testPath = sourcePath;
            SpecRunnerUtils.loadProjectInTestWindow(testPath);
        }


        // Note: these utilities can be called without wrapping in a runs() block, because all their top-level
        // statements are calls to runs() or waitsFor() (or other functions that make the same guarantee). But after
        // calling one of these, calls to other Jasmine APIs (e.g. such as expects()) *must* be wrapped in runs().

        function waitForSearchBarClose() {
            // Make sure search bar from previous test has animated out fully
            waitsFor(function () {
                return $(".modal-bar").length === 0;
            }, "search bar close");
        }

        function openSearchBar(scope, showReplace) {
            runs(function () {
                FindInFiles._searchDone = false;
                FindInFilesUI._showFindBar(scope, showReplace);
            });
            waitsFor(function () {
                return $(".modal-bar").length === 1;
            }, "search bar open");
            runs(function () {
                // Reset the regexp and case-sensitivity toggles.
                ["#find-regexp", "#find-case-sensitive"].forEach(function (button) {
                    if ($(button).is(".active")) {
                        $(button).click();
                        expect($(button).is(".active")).toBe(false);
                    }
                });
            });
        }

        function closeSearchBar() {
            runs(function () {
                FindInFilesUI._closeFindBar();
            });
            waitForSearchBarClose();
        }

        function executeSearch(searchString) {
            runs(function () {
                var $searchField = $("#find-what");
                $searchField.val(searchString).trigger("input");
                SpecRunnerUtils.simulateKeyEvent(KeyEvent.DOM_VK_RETURN, "keydown", $searchField[0]);
            });
            waitsFor(function () {
                return FindInFiles._searchDone;
            }, "Find in Files done");
        }

        function numMatches(results) {
            return _.reduce(_.pluck(results, "matches"), function (sum, matches) {
                return sum + matches.length;
            }, 0);
        }

        function doSearch(options) {
            runs(function () {
                FindInFiles.doSearchInScope(options.queryInfo, null, null, options.replaceText).done(function (results) {
                    searchResults = results;
                });
            });
            waitsFor(function () { return searchResults; }, 1000, "search completed");
            runs(function () {
                expect(numMatches(searchResults)).toBe(options.numMatches);
            });
        }


        // The functions below are *not* safe to call without wrapping in runs(), if there were any async steps previously
        // (including calls to any of the utilities above)

        function doReplace(options) {
            return FindInFiles.doReplace(searchResults, options.replaceText, {
                forceFilesOpen: options.forceFilesOpen,
                isRegexp: options.queryInfo.isRegexp
            });
        }

        /**
         * Helper function that calls the given asynchronous processor once on each file in the given subtree
         * and returns a promise that's resolved when all files are processed.
         * @param {string} rootPath The root of the subtree to search.
         * @param {function(string, string): $.Promise} processor The function that processes each file. Args are:
         *      contents: the contents of the file
         *      fullPath: the full path to the file on disk
         * @return {$.Promise} A promise that is resolved when all files are processed, or rejected if there was
         *      an error reading one of the files or one of the process steps was rejected.
         */
        function visitAndProcessFiles(rootPath, processor) {
            var rootEntry = FileSystem.getDirectoryForPath(rootPath),
                files = [];

            function visitor(file) {
                if (!file.isDirectory) {
                    // Skip binary files, since we don't care about them for these purposes and we can't read them
                    // to get their contents.
                    if (!LanguageManager.getLanguageForPath(file.fullPath).isBinary()) {
                        files.push(file);
                    }
                }
                return true;
            }
            return promisify(rootEntry, "visit", visitor).then(function () {
                return Async.doInParallel(files, function (file) {
                    return promisify(file, "read").then(function (contents) {
                        return processor(contents, file.fullPath);
                    });
                });
            });
        }

        function ensureParentExists(file) {
            var parentDir = FileSystem.getDirectoryForPath(file.parentPath);
            return promisify(parentDir, "exists").then(function (exists) {
                if (!exists) {
                    return promisify(parentDir, "create");
                }
                return null;
            });
        }

        function copyWithLineEndings(src, dest, lineEndings) {
            function copyOneFileWithLineEndings(contents, srcPath) {
                var destPath = dest + srcPath.slice(src.length),
                    destFile = FileSystem.getFileForPath(destPath),
                    newContents = FileUtils.translateLineEndings(contents, lineEndings);
                return ensureParentExists(destFile).then(function () {
                    return promisify(destFile, "write", newContents);
                });
            }

            return promisify(FileSystem.getDirectoryForPath(dest), "create").then(function () {
                return visitAndProcessFiles(src, copyOneFileWithLineEndings);
            });
        }

        // Creates a clean copy of the test project before each test. We don't delete the old
        // folders as we go along (to avoid problems with deleting the project out from under the
        // open test window); we just delete the whole temp folder at the end.
        function openTestProjectCopy(sourcePath, lineEndings) {
            testPath = SpecRunnerUtils.getTempDirectory() + "/find-in-files-test-" + (nextFolderIndex++);
            runs(function () {
                if (lineEndings) {
                    waitsForDone(copyWithLineEndings(sourcePath, testPath, lineEndings), "copy test files with line endings");
                } else {
                    // Note that we don't skip image files in this case, but it doesn't matter since we'll
                    // only compare files that have an associated file in the known goods folder.
                    waitsForDone(SpecRunnerUtils.copy(sourcePath, testPath), "copy test files");
                }
            });
            SpecRunnerUtils.loadProjectInTestWindow(testPath);
        }

        beforeEach(function () {
            searchResults = null;
        });

        describe("Find", function () {
            beforeEach(function () {
                openProject(defaultSourcePath);
            });

            afterEach(closeSearchBar);

            it("should find all occurences in project", function () {
                openSearchBar();
                executeSearch("foo");

                runs(function () {
                    var fileResults = FindInFiles.searchModel.results[testPath + "/bar.txt"];
                    expect(fileResults).toBeFalsy();

                    fileResults = FindInFiles.searchModel.results[testPath + "/foo.html"];
                    expect(fileResults).toBeTruthy();
                    expect(fileResults.matches.length).toBe(7);

                    fileResults = FindInFiles.searchModel.results[testPath + "/foo.js"];
                    expect(fileResults).toBeTruthy();
                    expect(fileResults.matches.length).toBe(4);

                    fileResults = FindInFiles.searchModel.results[testPath + "/css/foo.css"];
                    expect(fileResults).toBeTruthy();
                    expect(fileResults.matches.length).toBe(3);
                });
            });

            it("should ignore known binary file types", function () {
                var $dlg, actualMessage, expectedMessage,
                    exists = false,
                    done = false,
                    imageDirPath = testPath + "/images";

                runs(function () {
                    // Set project to have only images
                    SpecRunnerUtils.loadProjectInTestWindow(imageDirPath);

                    // Verify an image exists in folder
                    var file = FileSystem.getFileForPath(testPath + "/images/icon_twitter.png");

                    file.exists(function (fileError, fileExists) {
                        exists = fileExists;
                        done = true;
                    });
                });

                waitsFor(function () {
                    return done;
                }, "file.exists");

                runs(function () {
                    expect(exists).toBe(true);
                    openSearchBar();
                });

                runs(function () {
                    // Launch filter editor
                    FileFilters.editFilter({ name: "", patterns: [] }, -1);

                    // Dialog should state there are 0 files in project
                    $dlg = $(".modal");
                    expectedMessage = StringUtils.format(Strings.FILTER_FILE_COUNT_ALL, 0, Strings.FIND_IN_FILES_NO_SCOPE);
                });

                // Message loads asynchronously, but dialog should eventually state: "Allows all 0 files in project"
                waitsFor(function () {
                    actualMessage   = $dlg.find(".exclusions-filecount").text();
                    return (actualMessage === expectedMessage);
                }, "display file count");

                runs(function () {
                    // Dismiss filter dialog (OK button is disabled, have to click on Cancel)
                    $dlg.find(".dialog-button[data-button-id='cancel']").click();

                    // Close search bar
                    var $searchField = $(".modal-bar #find-group input");
                    SpecRunnerUtils.simulateKeyEvent(KeyEvent.DOM_VK_ESCAPE, "keydown", $searchField[0]);
                });

                runs(function () {
                    // Set project back to main test folder
                    SpecRunnerUtils.loadProjectInTestWindow(testPath);
                });
            });

            it("should ignore unreadable files", function () {
                // Add a nonexistent file to the ProjectManager.getAllFiles() result, which will force a file IO error
                // when we try to read the file later. Similar errors may arise in real-world for non-UTF files, etc.
                SpecRunnerUtils.injectIntoGetAllFiles(testWindow, testPath + "/doesNotExist.txt");

                openSearchBar();
                executeSearch("foo");

                runs(function () {
                    expect(Object.keys(FindInFiles.searchModel.results).length).toBe(3);
                });
            });

            it("should find all occurences in folder", function () {
                var dirEntry = FileSystem.getDirectoryForPath(testPath + "/css/");
                openSearchBar(dirEntry);
                executeSearch("foo");

                runs(function () {
                    var fileResults = FindInFiles.searchModel.results[testPath + "/bar.txt"];
                    expect(fileResults).toBeFalsy();

                    fileResults = FindInFiles.searchModel.results[testPath + "/foo.html"];
                    expect(fileResults).toBeFalsy();

                    fileResults = FindInFiles.searchModel.results[testPath + "/foo.js"];
                    expect(fileResults).toBeFalsy();

                    fileResults = FindInFiles.searchModel.results[testPath + "/css/foo.css"];
                    expect(fileResults).toBeTruthy();
                    expect(fileResults.matches.length).toBe(3);
                });
            });

            it("should find all occurences in single file", function () {
                var fileEntry = FileSystem.getFileForPath(testPath + "/foo.js");
                openSearchBar(fileEntry);
                executeSearch("foo");

                runs(function () {
                    var fileResults = FindInFiles.searchModel.results[testPath + "/bar.txt"];
                    expect(fileResults).toBeFalsy();

                    fileResults = FindInFiles.searchModel.results[testPath + "/foo.html"];
                    expect(fileResults).toBeFalsy();

                    fileResults = FindInFiles.searchModel.results[testPath + "/foo.js"];
                    expect(fileResults).toBeTruthy();
                    expect(fileResults.matches.length).toBe(4);

                    fileResults = FindInFiles.searchModel.results[testPath + "/css/foo.css"];
                    expect(fileResults).toBeFalsy();
                });
            });

            it("should find start and end positions", function () {
                var filePath = testPath + "/foo.js",
                    fileEntry = FileSystem.getFileForPath(filePath);

                openSearchBar(fileEntry);
                executeSearch("callFoo");

                runs(function () {
                    var fileResults = FindInFiles.searchModel.results[filePath];
                    expect(fileResults).toBeTruthy();
                    expect(fileResults.matches.length).toBe(1);

                    var match = fileResults.matches[0];
                    expect(match.start.ch).toBe(13);
                    expect(match.start.line).toBe(6);
                    expect(match.end.ch).toBe(20);
                    expect(match.end.line).toBe(6);
                });
            });

            it("should keep dialog and show panel when there are results", function () {
                var filePath = testPath + "/foo.js",
                    fileEntry = FileSystem.getFileForPath(filePath);

                openSearchBar(fileEntry);
                executeSearch("callFoo");

                // With instant search, the Search Bar should not close on a search
                runs(function () {
                    var fileResults = FindInFiles.searchModel.results[filePath];
                    expect(fileResults).toBeTruthy();
                    expect($("#find-in-files-results").is(":visible")).toBeTruthy();
                    expect($(".modal-bar").length).toBe(1);
                });
            });

            it("should keep dialog and not show panel when there are no results", function () {
                var filePath = testPath + "/bar.txt",
                    fileEntry = FileSystem.getFileForPath(filePath);

                openSearchBar(fileEntry);
                executeSearch("abcdefghi");

                waitsFor(function () {
                    return (FindInFiles._searchDone);
                }, "search complete");

                runs(function () {
                    var result, resultFound = false;

                    // verify searchModel.results Object is empty
                    for (result in FindInFiles.searchModel.results) {
                        if (FindInFiles.searchModel.results.hasOwnProperty(result)) {
                            resultFound = true;
                        }
                    }
                    expect(resultFound).toBe(false);

                    expect($("#find-in-files-results").is(":visible")).toBeFalsy();
                    expect($(".modal-bar").length).toBe(1);

                    // Close search bar
                    var $searchField = $(".modal-bar #find-group input");
                    SpecRunnerUtils.simulateKeyEvent(KeyEvent.DOM_VK_ESCAPE, "keydown", $searchField[0]);
                });
            });

            it("should open file in editor and select text when a result is clicked", function () {
                var filePath = testPath + "/foo.html",
                    fileEntry = FileSystem.getFileForPath(filePath);

                openSearchBar(fileEntry);
                executeSearch("foo");

                runs(function () {
                    // Verify no current document
                    var editor = EditorManager.getActiveEditor();
                    expect(editor).toBeFalsy();

                    // Get panel
                    var $searchResults = $("#find-in-files-results");
                    expect($searchResults.is(":visible")).toBeTruthy();

                    // Get list in panel
                    var $panelResults = $searchResults.find("table.bottom-panel-table tr");
                    expect($panelResults.length).toBe(8);   // 7 hits + 1 file section

                    // First item in list is file section
                    expect($($panelResults[0]).hasClass("file-section")).toBeTruthy();

                    // Click second item which is first hit
                    var $firstHit = $($panelResults[1]);
                    expect($firstHit.hasClass("file-section")).toBeFalsy();
                    $firstHit.click();

                    setTimeout(function () {
                        // Verify current document
                        editor = EditorManager.getActiveEditor();
                        expect(editor.document.file.fullPath).toEqual(filePath);

                        // Verify selection
                        expect(editor.getSelectedText().toLowerCase() === "foo");
                        waitsForDone(CommandManager.execute(Commands.FILE_CLOSE_ALL), "closing all files");
                    }, 500);
                });
            });

            it("should open file in working set when a result is double-clicked", function () {
                var filePath = testPath + "/foo.js",
                    fileEntry = FileSystem.getFileForPath(filePath);

                openSearchBar(fileEntry);
                executeSearch("foo");

                runs(function () {
                    // Verify document is not yet in working set
                    expect(MainViewManager.findInWorkingSet(MainViewManager.ALL_PANES, filePath)).toBe(-1);

                    // Get list in panel
                    var $panelResults = $("#find-in-files-results table.bottom-panel-table tr");
                    expect($panelResults.length).toBe(5);   // 4 hits + 1 file section

                    // Double-click second item which is first hit
                    var $firstHit = $($panelResults[1]);
                    expect($firstHit.hasClass("file-section")).toBeFalsy();
                    $firstHit.dblclick();

                    // Verify document is now in working set
                    expect(MainViewManager.findInWorkingSet(MainViewManager.ALL_PANES, filePath)).not.toBe(-1);
                    waitsForDone(CommandManager.execute(Commands.FILE_CLOSE_ALL), "closing all files");
                });
            });

            it("should update results when a result in a file is edited", function () {
                var filePath = testPath + "/foo.html",
                    fileEntry = FileSystem.getFileForPath(filePath),
                    panelListLen = 8,   // 7 hits + 1 file section
                    $panelResults;

                openSearchBar(fileEntry);
                executeSearch("foo");

                runs(function () {
                    // Verify document is not yet in working set
                    expect(MainViewManager.findInWorkingSet(MainViewManager.ALL_PANES, filePath)).toBe(-1);

                    // Get list in panel
                    $panelResults = $("#find-in-files-results table.bottom-panel-table tr");
                    expect($panelResults.length).toBe(panelListLen);

                    // Click second item which is first hit
                    var $firstHit = $($panelResults[1]);
                    expect($firstHit.hasClass("file-section")).toBeFalsy();
                    $firstHit.click();
                });

                // Wait for file to open if not already open
                waitsFor(function () {
                    var editor = EditorManager.getActiveEditor();
                    return (editor.document.file.fullPath === filePath);
                }, 1000, "file open");

                // Wait for selection to change (this happens asynchronously after file opens)
                waitsFor(function () {
                    var editor = EditorManager.getActiveEditor(),
                        sel = editor.getSelection();
                    return (sel.start.line === 4 && sel.start.ch === 7);
                }, 1000, "selection change");

                runs(function () {
                    // Verify current selection
                    var editor = EditorManager.getActiveEditor();
                    expect(editor.getSelectedText().toLowerCase()).toBe("foo");

                    // Edit text to remove hit from file
                    var sel = editor.getSelection();
                    editor.document.replaceRange("Bar", sel.start, sel.end);
                });

                // Panel is updated asynchronously
                waitsFor(function () {
                    $panelResults = $("#find-in-files-results table.bottom-panel-table tr");
                    return ($panelResults.length < panelListLen);
                }, "Results panel updated");

                runs(function () {
                    // Verify list automatically updated
                    expect($panelResults.length).toBe(panelListLen - 1);

                    waitsForDone(CommandManager.execute(Commands.FILE_CLOSE, { _forceClose: true }), "closing file");
                });
            });

            it("should not clear the model until next search is actually committed", function () {
                var filePath = testPath + "/foo.js",
                    fileEntry = FileSystem.getFileForPath(filePath);

                openSearchBar(fileEntry);
                executeSearch("foo");

                runs(function () {
                    expect(Object.keys(FindInFiles.searchModel.results).length).not.toBe(0);
                });

                closeSearchBar();
                openSearchBar(fileEntry);

                runs(function () {
                    // Search model shouldn't be cleared from merely reopening search bar
                    expect(Object.keys(FindInFiles.searchModel.results).length).not.toBe(0);
                });

                closeSearchBar();

                runs(function () {
                    // Search model shouldn't be cleared after search bar closed without running a search
                    expect(Object.keys(FindInFiles.searchModel.results).length).not.toBe(0);
                });
            });
        });

        describe("Find results paging", function () {
            var expectedPages = [
                {
                    totalResults: 500,
                    totalFiles: 2,
                    overallFirstIndex: 1,
                    overallLastIndex: 100,
                    matchRanges: [{file: 0, filename: "manyhits-1.txt", first: 0, firstLine: 1, last: 99, lastLine: 100, pattern: /i'm going to\s+find this\s+now/}],
                    firstPageEnabled: false,
                    lastPageEnabled: true,
                    prevPageEnabled: false,
                    nextPageEnabled: true
                },
                {
                    totalResults: 500,
                    totalFiles: 2,
                    overallFirstIndex: 101,
                    overallLastIndex: 200,
                    matchRanges: [{file: 0, filename: "manyhits-1.txt", first: 0, firstLine: 101, last: 99, lastLine: 200, pattern: /i'm going to\s+find this\s+now/}],
                    firstPageEnabled: true,
                    lastPageEnabled: true,
                    prevPageEnabled: true,
                    nextPageEnabled: true
                },
                {
                    totalResults: 500,
                    totalFiles: 2,
                    overallFirstIndex: 201,
                    overallLastIndex: 300,
                    matchRanges: [
                        {file: 0, filename: "manyhits-1.txt", first: 0, firstLine: 201, last: 49, lastLine: 250, pattern: /i'm going to\s+find this\s+now/},
                        {file: 1, filename: "manyhits-2.txt", first: 0, firstLine: 1, last: 49, lastLine: 50, pattern: /you're going to\s+find this\s+now/}
                    ],
                    firstPageEnabled: true,
                    lastPageEnabled: true,
                    prevPageEnabled: true,
                    nextPageEnabled: true
                },
                {
                    totalResults: 500,
                    totalFiles: 2,
                    overallFirstIndex: 301,
                    overallLastIndex: 400,
                    matchRanges: [{file: 0, filename: "manyhits-2.txt", first: 0, firstLine: 51, last: 99, lastLine: 150, pattern: /you're going to\s+find this\s+now/}],
                    firstPageEnabled: true,
                    lastPageEnabled: true,
                    prevPageEnabled: true,
                    nextPageEnabled: true
                },
                {
                    totalResults: 500,
                    totalFiles: 2,
                    overallFirstIndex: 401,
                    overallLastIndex: 500,
                    matchRanges: [{file: 0, filename: "manyhits-2.txt", first: 0, firstLine: 151, last: 99, lastLine: 250, pattern: /you're going to\s+find this\s+now/}],
                    firstPageEnabled: true,
                    lastPageEnabled: false,
                    prevPageEnabled: true,
                    nextPageEnabled: false
                }
            ];

            function expectPageDisplay(options) {
                // Check the title
                expect($("#find-in-files-results .title").text().match("\\b" + options.totalResults + "\\b")).toBeTruthy();
                expect($("#find-in-files-results .title").text().match("\\b" + options.totalFiles + "\\b")).toBeTruthy();
                var paginationInfo = $("#find-in-files-results .pagination-col").text();
                expect(paginationInfo.match("\\b" + options.overallFirstIndex + "\\b")).toBeTruthy();
                expect(paginationInfo.match("\\b" + options.overallLastIndex + "\\b")).toBeTruthy();

                // Check for presence of file and first/last item rows within each file
                options.matchRanges.forEach(function (range) {
                    var $fileRow = $("#find-in-files-results tr.file-section[data-file-index='" + range.file + "']");
                    expect($fileRow.length).toBe(1);
                    expect($fileRow.find(".dialog-filename").text()).toEqual(range.filename);

                    var $firstMatchRow = $("#find-in-files-results tr[data-file-index='" + range.file + "'][data-item-index='" + range.first + "']");
                    expect($firstMatchRow.length).toBe(1);
                    expect($firstMatchRow.find(".line-number").text().match("\\b" + range.firstLine + "\\b")).toBeTruthy();
                    expect($firstMatchRow.find(".line-text").text().match(range.pattern)).toBeTruthy();

                    var $lastMatchRow = $("#find-in-files-results tr[data-file-index='" + range.file + "'][data-item-index='" + range.last + "']");
                    expect($lastMatchRow.length).toBe(1);
                    expect($lastMatchRow.find(".line-number").text().match("\\b" + range.lastLine + "\\b")).toBeTruthy();
                    expect($lastMatchRow.find(".line-text").text().match(range.pattern)).toBeTruthy();
                });

                // Check enablement of buttons
                expect($("#find-in-files-results .first-page").hasClass("disabled")).toBe(!options.firstPageEnabled);
                expect($("#find-in-files-results .last-page").hasClass("disabled")).toBe(!options.lastPageEnabled);
                expect($("#find-in-files-results .prev-page").hasClass("disabled")).toBe(!options.prevPageEnabled);
                expect($("#find-in-files-results .next-page").hasClass("disabled")).toBe(!options.nextPageEnabled);
            }

            it("should page forward, then jump back to first page, displaying correct contents at each step", function () {
                openProject(SpecRunnerUtils.getTestPath("/spec/FindReplace-test-files-manyhits"));
                openSearchBar();

                // This search will find 500 hits in 2 files. Since there are 100 hits per page, there should
                // be five pages, and the third page should have 50 results from the first file and 50 results
                // from the second file.
                executeSearch("find this");

                runs(function () {
                    var i;
                    for (i = 0; i < 5; i++) {
                        if (i > 0) {
                            $("#find-in-files-results .next-page").click();
                        }
                        expectPageDisplay(expectedPages[i]);
                    }

                    $("#find-in-files-results .first-page").click();
                    expectPageDisplay(expectedPages[0]);
                });
            });

            it("should jump to last page, then page backward, displaying correct contents at each step", function () {
                openProject(SpecRunnerUtils.getTestPath("/spec/FindReplace-test-files-manyhits"));

                executeSearch("find this");

                runs(function () {
                    var i;
                    $("#find-in-files-results .last-page").click();
                    for (i = 4; i >= 0; i--) {
                        if (i < 4) {
                            $("#find-in-files-results .prev-page").click();
                        }
                        expectPageDisplay(expectedPages[i]);
                    }
                });
            });
        });

        describe("SearchModel update on change events", function () {
            var oldResults, gotChange, wasQuickChange;

            function fullTestPath(path) {
                return testPath + "/" + path;
            }

            function expectUnchangedExcept(paths) {
                Object.keys(FindInFiles.searchModel.results).forEach(function (path) {
                    if (paths.indexOf(path) === -1) {
                        expect(FindInFiles.searchModel.results[path]).toEqual(oldResults[path]);
                    }
                });
            }

            beforeEach(function () {
                gotChange = false;
                oldResults = null;
                wasQuickChange = false;

                FindInFiles.clearSearch(); // calls FindInFiles.searchModel.clear internally
                FindInFiles.searchModel.on("change.FindInFilesTest", function (event, quickChange) {
                    gotChange = true;
                    wasQuickChange = quickChange;
                });

                openTestProjectCopy(defaultSourcePath);
                doSearch({
                    queryInfo:       {query: "foo"},
                    numMatches:      14
                });
                runs(function () {
                    oldResults = _.cloneDeep(FindInFiles.searchModel.results);
                });
            });

            afterEach(function () {
                FindInFiles.searchModel.off(".FindInFilesTest");
                waitsForDone(CommandManager.execute(Commands.FILE_CLOSE_ALL, { _forceClose: true }), "close all files");
            });

            describe("when filename changes", function () {
                it("should handle a filename change", function () {
                    runs(function () {
                        FindInFiles._fileNameChangeHandler(null, fullTestPath("foo.html"), fullTestPath("newfoo.html"));
                    });
                    waitsFor(function () { return gotChange; }, "model change event");
                    runs(function () {
                        expectUnchangedExcept([fullTestPath("foo.html"), fullTestPath("newfoo.html")]);
                        expect(FindInFiles.searchModel.results[fullTestPath("foo.html")]).toBeUndefined();
                        expect(FindInFiles.searchModel.results[fullTestPath("newfoo.html")]).toEqual(oldResults[fullTestPath("foo.html")]);
                        expect(FindInFiles.searchModel.countFilesMatches()).toEqual({files: 3, matches: 14});
                        expect(wasQuickChange).toBeFalsy();
                    });
                });

                it("should handle a folder change", function () {
                    runs(function () {
                        FindInFiles._fileNameChangeHandler(null, fullTestPath("css"), fullTestPath("newcss"));
                    });
                    waitsFor(function () { return gotChange; }, "model change event");
                    runs(function () {
                        expectUnchangedExcept([fullTestPath("css/foo.css"), fullTestPath("newcss/foo.css")]);
                        expect(FindInFiles.searchModel.results[fullTestPath("css/foo.css")]).toBeUndefined();
                        expect(FindInFiles.searchModel.results[fullTestPath("newcss/foo.css")]).toEqual(oldResults[fullTestPath("css/foo.css")]);
                        expect(FindInFiles.searchModel.countFilesMatches()).toEqual({files: 3, matches: 14});
                        expect(wasQuickChange).toBeFalsy();
                    });
                });
            });

            describe("when in-memory document changes", function () {
                it("should update the results when a matching line is added, updating line numbers and adding the match", function () {
                    runs(function () {
                        waitsForDone(CommandManager.execute(Commands.CMD_ADD_TO_WORKINGSET_AND_OPEN, { fullPath: fullTestPath("foo.html") }));
                    });
                    runs(function () {
                        var doc = DocumentManager.getOpenDocumentForPath(fullTestPath("foo.html")),
                            i;
                        expect(doc).toBeTruthy();

                        // Insert another line containing "foo" immediately above the second "foo" match.
                        doc.replaceRange("this is a foo instance\n", {line: 5, ch: 0});

                        // This should update synchronously.
                        expect(gotChange).toBe(true);

                        var oldFileResults = oldResults[fullTestPath("foo.html")],
                            newFileResults = FindInFiles.searchModel.results[fullTestPath("foo.html")];

                        // First match should be unchanged.
                        expect(newFileResults.matches[0]).toEqual(oldFileResults.matches[0]);

                        // Next match should be the new match. We just check the offsets here, not everything in the match record.
                        expect(newFileResults.matches[1].start).toEqual({line: 5, ch: 10});
                        expect(newFileResults.matches[1].end).toEqual({line: 5, ch: 13});

                        // Rest of the matches should have had their lines adjusted.
                        for (i = 2; i < newFileResults.matches.length; i++) {
                            var newMatch = newFileResults.matches[i],
                                oldMatch = oldFileResults.matches[i - 1];
                            expect(newMatch.start).toEqual({line: oldMatch.start.line + 1, ch: oldMatch.start.ch});
                            expect(newMatch.end).toEqual({line: oldMatch.end.line + 1, ch: oldMatch.end.ch});
                        }

                        // There should be one new match.
                        expect(FindInFiles.searchModel.countFilesMatches()).toEqual({files: 3, matches: 15});

                        // Make sure the model is adding the flag that will make the view debounce changes.
                        expect(wasQuickChange).toBeTruthy();
                    });
                });

                it("should update the results when a matching line is deleted, updating line numbers and removing the match", function () {
                    runs(function () {
                        waitsForDone(CommandManager.execute(Commands.CMD_ADD_TO_WORKINGSET_AND_OPEN, { fullPath: fullTestPath("foo.html") }));
                    });
                    runs(function () {
                        var doc = DocumentManager.getOpenDocumentForPath(fullTestPath("foo.html")),
                            i;
                        expect(doc).toBeTruthy();

                        // Remove the second "foo" match.
                        doc.replaceRange("", {line: 5, ch: 0}, {line: 6, ch: 0});

                        // This should update synchronously.
                        expect(gotChange).toBe(true);

                        var oldFileResults = oldResults[fullTestPath("foo.html")],
                            newFileResults = FindInFiles.searchModel.results[fullTestPath("foo.html")];

                        // First match should be unchanged.
                        expect(newFileResults.matches[0]).toEqual(oldFileResults.matches[0]);

                        // Second match should be deleted. The rest of the matches should have their lines adjusted.
                        for (i = 1; i < newFileResults.matches.length; i++) {
                            var newMatch = newFileResults.matches[i],
                                oldMatch = oldFileResults.matches[i + 1];
                            expect(newMatch.start).toEqual({line: oldMatch.start.line - 1, ch: oldMatch.start.ch});
                            expect(newMatch.end).toEqual({line: oldMatch.end.line - 1, ch: oldMatch.end.ch});
                        }

                        // There should be one fewer match.
                        expect(FindInFiles.searchModel.countFilesMatches()).toEqual({files: 3, matches: 13});

                        // Make sure the model is adding the flag that will make the view debounce changes.
                        expect(wasQuickChange).toBeTruthy();
                    });
                });

                it("should replace matches in a portion of the document that was edited to include a new match", function () {
                    runs(function () {
                        waitsForDone(CommandManager.execute(Commands.CMD_ADD_TO_WORKINGSET_AND_OPEN, { fullPath: fullTestPath("foo.html") }));
                    });
                    runs(function () {
                        var doc = DocumentManager.getOpenDocumentForPath(fullTestPath("foo.html")),
                            i;
                        expect(doc).toBeTruthy();

                        // Replace the second and third foo matches (on two adjacent lines) with a single foo match on a single line.
                        doc.replaceRange("this is a new foo match\n", {line: 5, ch: 0}, {line: 7, ch: 0});

                        // This should update synchronously.
                        expect(gotChange).toBe(true);

                        var oldFileResults = oldResults[fullTestPath("foo.html")],
                            newFileResults = FindInFiles.searchModel.results[fullTestPath("foo.html")];

                        // First match should be unchanged.
                        expect(newFileResults.matches[0]).toEqual(oldFileResults.matches[0]);

                        // Second match should be changed to reflect the new position.
                        expect(newFileResults.matches[1].start).toEqual({line: 5, ch: 14});
                        expect(newFileResults.matches[1].end).toEqual({line: 5, ch: 17});

                        // Third match should be deleted. The rest of the matches should have their lines adjusted.
                        for (i = 2; i < newFileResults.matches.length; i++) {
                            var newMatch = newFileResults.matches[i],
                                oldMatch = oldFileResults.matches[i + 1];
                            expect(newMatch.start).toEqual({line: oldMatch.start.line - 1, ch: oldMatch.start.ch});
                            expect(newMatch.end).toEqual({line: oldMatch.end.line - 1, ch: oldMatch.end.ch});
                        }

                        // There should be one fewer match.
                        expect(FindInFiles.searchModel.countFilesMatches()).toEqual({files: 3, matches: 13});

                        // Make sure the model is adding the flag that will make the view debounce changes.
                        expect(wasQuickChange).toBeTruthy();
                    });
                });

                it("should completely remove the document from the results list if all matches in the document are deleted", function () {
                    runs(function () {
                        waitsForDone(CommandManager.execute(Commands.CMD_ADD_TO_WORKINGSET_AND_OPEN, { fullPath: fullTestPath("foo.html") }));
                    });
                    runs(function () {
                        var doc = DocumentManager.getOpenDocumentForPath(fullTestPath("foo.html"));
                        expect(doc).toBeTruthy();

                        // Replace all matches and check that the entire file was removed from the results list.
                        doc.replaceRange("this will not match", {line: 4, ch: 0}, {line: 18, ch: 0});

                        // This should update synchronously.
                        expect(gotChange).toBe(true);
                        expect(FindInFiles.searchModel.results[fullTestPath("foo.html")]).toBeUndefined();

                        // There should be one fewer file and the matches for that file should be gone.
                        expect(FindInFiles.searchModel.countFilesMatches()).toEqual({files: 2, matches: 7});

                        // Make sure the model is adding the flag that will make the view debounce changes.
                        expect(wasQuickChange).toBeTruthy();
                    });
                });
            });

            // Unfortunately, we can't easily mock file changes, so we just do them in a copy of the project.
            // This set of tests isn't as thorough as it could be, because it's difficult to perform file
            // ops that will exercise all possible scenarios of change events (e.g. change events with
            // both added and removed files), and conversely it's difficult to mock all the filesystem stuff
            // without doing a bunch of work. So this is really just a set of basic sanity tests to make
            // sure that stuff being refactored between the change handler and the model doesn't break
            // basic update functionality.
            describe("when on-disk file or folder changes", function () {
                it("should add matches for a new file", function () {
                    var newFilePath;
                    runs(function () {
                        newFilePath = fullTestPath("newfoo.html");
                        expect(FindInFiles.searchModel.results[newFilePath]).toBeFalsy();
                        waitsForDone(promisify(FileSystem.getFileForPath(newFilePath), "write", "this is a new foo match\n"), "add new file");
                    });
                    waitsFor(function () { return gotChange; }, "model change event");
                    runs(function () {
                        var newFileResults = FindInFiles.searchModel.results[newFilePath];
                        expect(newFileResults).toBeTruthy();
                        expect(newFileResults.matches.length).toBe(1);
                        expect(newFileResults.matches[0].start).toEqual({line: 0, ch: 14});
                        expect(newFileResults.matches[0].end).toEqual({line: 0, ch: 17});

                        // There should be one new file and match.
                        expect(FindInFiles.searchModel.countFilesMatches()).toEqual({files: 4, matches: 15});
                    });
                });

                it("should remove matches for a deleted file", function () {
                    runs(function () {
                        expect(FindInFiles.searchModel.results[fullTestPath("foo.html")]).toBeTruthy();
                        waitsForDone(promisify(FileSystem.getFileForPath(fullTestPath("foo.html")), "unlink"), "delete file");
                    });
                    waitsFor(function () { return gotChange; }, "model change event");
                    runs(function () {
                        expect(FindInFiles.searchModel.results[fullTestPath("foo.html")]).toBeFalsy();

                        // There should be one fewer file and the matches should be removed.
                        expect(FindInFiles.searchModel.countFilesMatches()).toEqual({files: 2, matches: 7});
                    });
                });

                it("should remove matches for a deleted folder", function () {
                    runs(function () {
                        expect(FindInFiles.searchModel.results[fullTestPath("css/foo.css")]).toBeTruthy();
                        waitsForDone(promisify(FileSystem.getFileForPath(fullTestPath("css")), "unlink"), "delete folder");
                    });
                    waitsFor(function () { return gotChange; }, "model change event");
                    runs(function () {
                        expect(FindInFiles.searchModel.results[fullTestPath("css/foo.css")]).toBeFalsy();

                        // There should be one fewer file and the matches should be removed.
                        expect(FindInFiles.searchModel.countFilesMatches()).toEqual({files: 2, matches: 11});
                    });
                });
            });
        });

        describe("Replace", function () {
            function expectProjectToMatchKnownGood(kgFolder, lineEndings, filesToSkip) {
                runs(function () {
                    var testRootPath = ProjectManager.getProjectRoot().fullPath,
                        kgRootPath = SpecRunnerUtils.getTestPath("/spec/FindReplace-known-goods/" + kgFolder + "/");

                    function compareKnownGoodToTestFile(kgContents, kgFilePath) {
                        var testFilePath = testRootPath + kgFilePath.slice(kgRootPath.length);
                        if (!filesToSkip || filesToSkip.indexOf(testFilePath) === -1) {
                            return promisify(FileSystem.getFileForPath(testFilePath), "read").then(function (testContents) {
                                if (lineEndings) {
                                    kgContents = FileUtils.translateLineEndings(kgContents, lineEndings);
                                }
                                expect(testContents).toEqual(kgContents);
                            });
                        }
                    }

                    waitsForDone(visitAndProcessFiles(kgRootPath, compareKnownGoodToTestFile), "project comparison done");
                });
            }

            // Does a standard test for files on disk: search, replace, and check that files on disk match.
            // Options:
            //      knownGoodFolder: name of folder containing known goods to match to project files on disk
            //      lineEndings: optional, one of the FileUtils.LINE_ENDINGS_* constants
            //          - if specified, files on disk are expected to have these line endings
            //      uncheckMatches: optional array of {file: string, index: number} items to uncheck; if
            //          index unspecified, will uncheck all matches in file
            function doBasicTest(options) {
                doSearch(options);

                runs(function () {
                    if (options.uncheckMatches) {
                        options.uncheckMatches.forEach(function (matchToUncheck) {
                            var matches = searchResults[testPath + matchToUncheck.file].matches;
                            if (matchToUncheck.index) {
                                matches[matchToUncheck.index].isChecked = false;
                            } else {
                                matches.forEach(function (match) {
                                    match.isChecked = false;
                                });
                            }
                        });
                    }
                    waitsForDone(doReplace(options), "finish replacement");
                });
                expectProjectToMatchKnownGood(options.knownGoodFolder, options.lineEndings);
            }

            // Like doBasicTest, but expects some files to have specific errors.
            // Options: same as doBasicTest, plus:
            //      test: optional function (which must contain one or more runs blocks) to run between
            //          search and replace
            //      errors: array of errors expected to occur (in the same format as performReplacement() returns)
            function doTestWithErrors(options) {
                var done = false;

                doSearch(options);

                if (options.test) {
                    // The test function *must* contain one or more runs blocks.
                    options.test();
                }

                runs(function () {
                    doReplace(options)
                        .then(function () {
                            expect("should fail due to error").toBe(true);
                            done = true;
                        }, function (errors) {
                            expect(errors).toEqual(options.errors);
                            done = true;
                        });
                });
                waitsFor(function () { return done; }, 1000, "finish replacement");
                expectProjectToMatchKnownGood(options.knownGoodFolder, options.lineEndings);
            }

            function expectInMemoryFiles(options) {
                runs(function () {
                    waitsForDone(Async.doInParallel(options.inMemoryFiles, function (filePath) {
                        var fullPath;

                        // If this is a full file path (as would be the case for an external file), handle it specially.
                        if (typeof filePath === "object" && filePath.fullPath) {
                            fullPath = filePath.fullPath;
                            filePath = "/" + FileUtils.getBaseName(fullPath);
                        } else {
                            fullPath = testPath + filePath;
                        }

                        // Check that the document open in memory was changed and matches the expected replaced version of that file.
                        var doc = DocumentManager.getOpenDocumentForPath(fullPath);
                        expect(doc).toBeTruthy();
                        expect(doc.isDirty).toBe(true);

                        var kgPath = SpecRunnerUtils.getTestPath("/spec/FindReplace-known-goods/" + options.inMemoryKGFolder + filePath),
                            kgFile = FileSystem.getFileForPath(kgPath);
                        return promisify(kgFile, "read").then(function (contents) {
                            expect(doc.getText(true)).toEqual(contents);
                        });
                    }), "check in memory file contents");
                });
            }

            // Like doBasicTest, but expects one or more files to be open in memory and the replacements to happen there.
            // Options: same as doBasicTest, plus:
            //      inMemoryFiles: array of project-relative paths (each starting with "/") to files that should be open in memory
            //      inMemoryKGFolder: folder containing known goods to compare each of the inMemoryFiles to
            function doInMemoryTest(options) {
                // Like the basic test, we expect everything on disk to match the kgFolder (which means the file open in memory
                // should *not* have changed on disk yet).
                doBasicTest(options);
                expectInMemoryFiles(options);
            }

            afterEach(function () {
                runs(function () {
                    waitsForDone(CommandManager.execute(Commands.FILE_CLOSE_ALL, { _forceClose: true }), "close all files");
                });
            });

            describe("Engine", function () {
                it("should replace all instances of a simple string in a project on disk case-insensitively", function () {
                    openTestProjectCopy(defaultSourcePath);
                    doBasicTest({
                        queryInfo:       {query: "foo"},
                        numMatches:      14,
                        replaceText:     "bar",
                        knownGoodFolder: "simple-case-insensitive"
                    });
                });

                it("should replace all instances of a simple string in a project on disk case-sensitively", function () {
                    openTestProjectCopy(defaultSourcePath);
                    doBasicTest({
                        queryInfo:       {query: "foo", isCaseSensitive: true},
                        numMatches:      9,
                        replaceText:     "bar",
                        knownGoodFolder: "simple-case-sensitive"
                    });
                });

                it("should replace all instances of a regexp in a project on disk case-insensitively with a simple replace string", function () {
                    openTestProjectCopy(defaultSourcePath);
                    doBasicTest({
                        queryInfo:       {query: "\\b[a-z]{3}\\b", isRegexp: true},
                        numMatches:      33,
                        replaceText:     "CHANGED",
                        knownGoodFolder: "regexp-case-insensitive"
                    });
                });

                it("should replace all instances of a regexp that spans multiple lines in a project on disk", function () {
                    openTestProjectCopy(defaultSourcePath);

                    // This query should find each rule in the CSS file (but not in the JS file since there's more than one line
                    // between each pair of braces).
                    doBasicTest({
                        queryInfo:       {query: "\\{\\n[^\\n]*\\n\\}", isRegexp: true},
                        numMatches:      4,
                        replaceText:     "CHANGED",
                        knownGoodFolder: "regexp-replace-multiline"
                    });
                });

                it("should replace all instances of a regexp that spans multiple lines in a project in memory", function () {
                    openTestProjectCopy(defaultSourcePath);

                    // This query should find each rule in the CSS file (but not in the JS file since there's more than one line
                    // between each pair of braces).
                    doInMemoryTest({
                        queryInfo:        {query: "\\{\\n[^\\n]*\\n\\}", isRegexp: true},
                        numMatches:       4,
                        replaceText:      "CHANGED",
                        knownGoodFolder:  "unchanged",
                        forceFilesOpen:   true,
                        inMemoryFiles:    ["/css/foo.css"],
                        inMemoryKGFolder: "regexp-replace-multiline"
                    });
                });

                it("should replace all instances of a regexp that spans multiple lines in a project on disk when the last line is a partial match", function () {
                    openTestProjectCopy(defaultSourcePath);

                    // This query should match from the open brace through to (and including) the first colon of each rule in the
                    // CSS file.
                    doBasicTest({
                        queryInfo:       {query: "\\{\\n[^:]+:", isRegexp: true},
                        numMatches:      4,
                        replaceText:     "CHANGED",
                        knownGoodFolder: "regexp-replace-multiline-partial"
                    });
                });

                it("should replace all instances of a regexp that spans multiple lines in a project in memory when the last line is a partial match", function () {
                    openTestProjectCopy(defaultSourcePath);

                    // This query should match from the open brace through to (and including) the first colon of each rule in the
                    // CSS file.
                    doInMemoryTest({
                        queryInfo:        {query: "\\{\\n[^:]+:", isRegexp: true},
                        numMatches:       4,
                        replaceText:      "CHANGED",
                        knownGoodFolder:  "unchanged",
                        forceFilesOpen:   true,
                        inMemoryFiles:    ["/css/foo.css"],
                        inMemoryKGFolder: "regexp-replace-multiline-partial"
                    });
                });

                it("should replace all instances of a regexp in a project on disk case-sensitively with a simple replace string", function () {
                    openTestProjectCopy(defaultSourcePath);
                    doBasicTest({
                        queryInfo:       {query: "\\b[a-z]{3}\\b", isRegexp: true, isCaseSensitive: true},
                        numMatches:      25,
                        replaceText:     "CHANGED",
                        knownGoodFolder: "regexp-case-sensitive"
                    });
                });

                it("should replace instances of a regexp with a $-substitution on disk", function () {
                    openTestProjectCopy(defaultSourcePath);
                    doBasicTest({
                        queryInfo:       {query: "\\b([a-z]{3})\\b", isRegexp: true},
                        numMatches:      33,
                        replaceText:     "[$1]",
                        knownGoodFolder: "regexp-dollar-replace"
                    });
                });

                it("should replace instances of a regexp with a $-substitution in in-memory files", function () {
                    // This test case is necessary because the in-memory case goes through a separate code path before it deals with
                    // the replace text.
                    openTestProjectCopy(defaultSourcePath);

                    doInMemoryTest({
                        queryInfo:       {query: "\\b([a-z]{3})\\b", isRegexp: true},
                        numMatches:      33,
                        replaceText:     "[$1]",
                        knownGoodFolder:   "unchanged",
                        forceFilesOpen:    true,
                        inMemoryFiles:     ["/css/foo.css", "/foo.html", "/foo.js"],
                        inMemoryKGFolder:  "regexp-dollar-replace"
                    });
                });

                it("should replace instances of regexp with 0-length matches on disk", function () {
                    openTestProjectCopy(defaultSourcePath);
                    doBasicTest({
                        queryInfo:       {query: "^", isRegexp: true},
                        numMatches:      55,
                        replaceText:     "CHANGED",
                        knownGoodFolder: "regexp-zero-length"
                    });
                });

                it("should replace instances of regexp with 0-length matches in memory", function () {
                    openTestProjectCopy(defaultSourcePath);
                    doInMemoryTest({
                        queryInfo:       {query: "^", isRegexp: true},
                        numMatches:      55,
                        replaceText:     "CHANGED",
                        knownGoodFolder:   "unchanged",
                        forceFilesOpen:    true,
                        inMemoryFiles:     ["/css/foo.css", "/foo.html", "/foo.js"],
                        inMemoryKGFolder: "regexp-zero-length"
                    });
                });

                it("should replace instances of a string in a project respecting CRLF line endings", function () {
                    openTestProjectCopy(defaultSourcePath, FileUtils.LINE_ENDINGS_CRLF);
                    doBasicTest({
                        queryInfo:       {query: "foo"},
                        numMatches:      14,
                        replaceText:     "bar",
                        knownGoodFolder: "simple-case-insensitive",
                        lineEndings:     FileUtils.LINE_ENDINGS_CRLF
                    });
                });

                it("should replace instances of a string in a project respecting LF line endings", function () {
                    openTestProjectCopy(defaultSourcePath, FileUtils.LINE_ENDINGS_LF);
                    doBasicTest({
                        queryInfo:       {query: "foo"},
                        numMatches:      14,
                        replaceText:     "bar",
                        knownGoodFolder: "simple-case-insensitive",
                        lineEndings:     FileUtils.LINE_ENDINGS_LF
                    });
                });

                it("should not replace unchecked matches on disk", function () {
                    openTestProjectCopy(defaultSourcePath);

                    doBasicTest({
                        queryInfo:         {query: "foo"},
                        numMatches:        14,
                        uncheckMatches:    [{file: "/css/foo.css"}],
                        replaceText:       "bar",
                        knownGoodFolder:   "simple-case-insensitive-except-foo.css"
                    });
                });

                it("should do all in-memory replacements synchronously, so user can't accidentally edit document after start of replace process", function () {
                    openTestProjectCopy(defaultSourcePath);

                    // Open two of the documents we want to replace in memory.
                    runs(function () {
                        waitsForDone(CommandManager.execute(Commands.CMD_ADD_TO_WORKINGSET_AND_OPEN, { fullPath: testPath + "/css/foo.css" }), "opening document");
                    });
                    runs(function () {
                        waitsForDone(CommandManager.execute(Commands.CMD_ADD_TO_WORKINGSET_AND_OPEN, { fullPath: testPath + "/foo.js" }), "opening document");
                    });

                    // We can't use expectInMemoryFiles(), since this test requires everything to happen fully synchronously
                    // (no file reads) once the replace has started. So we read the files here.
                    var kgFileContents = {};
                    runs(function () {
                        var kgPath = SpecRunnerUtils.getTestPath("/spec/FindReplace-known-goods/simple-case-insensitive");
                        waitsForDone(visitAndProcessFiles(kgPath, function (contents, fullPath) {
                            // Translate line endings to in-memory document style (always LF)
                            kgFileContents[fullPath.slice(kgPath.length)] = FileUtils.translateLineEndings(contents, FileUtils.LINE_ENDINGS_LF);
                        }), "reading known good");
                    });

                    doSearch({
                        queryInfo:       {query: "foo"},
                        numMatches:      14,
                        replaceText:     "bar"
                    });

                    runs(function () {
                        // Start the replace, but don't wait for it to complete. Since the in-memory replacements should occur
                        // synchronously, the in-memory documents should have already been changed. This means we don't have to
                        // worry about detecting changes in documents once the replace starts. (If the user had  changed
                        // the document after the search but before the replace started, we would have already closed the panel,
                        // preventing the user from doing a replace.)
                        var promise = FindInFiles.doReplace(searchResults, "bar");

                        // Check the in-memory contents against the known goods.
                        ["/css/foo.css", "/foo.js"].forEach(function (filename) {
                            var fullPath = testPath + filename,
                                doc = DocumentManager.getOpenDocumentForPath(fullPath);
                            expect(doc).toBeTruthy();
                            expect(doc.isDirty).toBe(true);
                            expect(doc.getText()).toEqual(kgFileContents[filename]);
                        });

                        // Finish the replace operation, which should go ahead and do the file on disk.
                        waitsForDone(promise);
                    });

                    runs(function () {
                        // Now the file on disk should have been replaced too.
                        waitsForDone(promisify(FileSystem.getFileForPath(testPath + "/foo.html"), "read").then(function (contents) {
                            expect(FileUtils.translateLineEndings(contents, FileUtils.LINE_ENDINGS_LF)).toEqual(kgFileContents["/foo.html"]);
                        }), "checking known good");
                    });
                });

                it("should return an error and not do the replacement in files that have changed on disk since the search", function () {
                    openTestProjectCopy(defaultSourcePath);
                    doTestWithErrors({
                        queryInfo:       {query: "foo"},
                        numMatches:      14,
                        replaceText:     "bar",
                        knownGoodFolder: "changed-file",
                        test: function () {
                            // Wait for one second to make sure that the changed file gets an updated timestamp.
                            // TODO: this seems like a FileSystem issue - we don't get timestamp changes with a resolution
                            // of less than one second.
                            waits(1000);

                            runs(function () {
                                // Clone the results so we don't use the version that's auto-updated by FindInFiles when we modify the file
                                // on disk. This case might not usually come up in the real UI if we always guarantee that the results list will
                                // be auto-updated, but we want to make sure there's no edge case where we missed an update and still clobber the
                                // file on disk anyway.
                                searchResults = _.cloneDeep(searchResults);
                                waitsForDone(promisify(FileSystem.getFileForPath(testPath + "/css/foo.css"), "write", "/* changed content */"), "modify file");
                            });
                        },
                        errors:          [{item: testPath + "/css/foo.css", error: FindUtils.ERROR_FILE_CHANGED}]
                    });
                });

                it("should return an error if a write fails", function () {
                    openTestProjectCopy(defaultSourcePath);

                    // Return a fake error when we try to write to the CSS file. (Note that this is spying on the test window's File module.)
                    var writeSpy = spyOn(File.prototype, "write").andCallFake(function (data, options, callback) {
                        if (typeof options === "function") {
                            callback = options;
                        } else {
                            callback = callback || function () {};
                        }
                        if (this.fullPath === testPath + "/css/foo.css") {
                            callback(FileSystemError.NOT_WRITABLE);
                        } else {
                            return writeSpy.originalValue.apply(this, arguments);
                        }
                    });

                    doTestWithErrors({
                        queryInfo:       {query: "foo"},
                        numMatches:      14,
                        replaceText:     "bar",
                        knownGoodFolder: "simple-case-insensitive-except-foo.css",
                        errors:          [{item: testPath + "/css/foo.css", error: FileSystemError.NOT_WRITABLE}]
                    });
                });

                it("should return an error if a match timestamp doesn't match an in-memory document timestamp", function () {
                    openTestProjectCopy(defaultSourcePath);

                    runs(function () {
                        waitsForDone(CommandManager.execute(Commands.CMD_ADD_TO_WORKINGSET_AND_OPEN, { fullPath: testPath + "/css/foo.css" }), "opening document");
                    });

                    doTestWithErrors({
                        queryInfo:       {query: "foo"},
                        numMatches:      14,
                        replaceText:     "bar",
                        knownGoodFolder: "simple-case-insensitive-except-foo.css",
                        test: function () {
                            runs(function () {
                                // Clone the results so we don't use the version that's auto-updated by FindInFiles when we modify the file
                                // on disk. This case might not usually come up in the real UI if we always guarantee that the results list will
                                // be auto-updated, but we want to make sure there's no edge case where we missed an update and still clobber the
                                // file on disk anyway.
                                searchResults = _.cloneDeep(searchResults);
                                var oldTimestamp = searchResults[testPath + "/css/foo.css"].timestamp;
                                searchResults[testPath + "/css/foo.css"].timestamp = new Date(oldTimestamp.getTime() - 5000);
                            });
                        },
                        errors:          [{item: testPath + "/css/foo.css", error: FindUtils.ERROR_FILE_CHANGED}]
                    });
                });

                it("should do the replacement in memory for a file open in an Editor in the working set", function () {
                    openTestProjectCopy(defaultSourcePath);

                    runs(function () {
                        waitsForDone(CommandManager.execute(Commands.CMD_ADD_TO_WORKINGSET_AND_OPEN, {fullPath: testPath + "/css/foo.css"}), "add file to working set");
                    });

                    doInMemoryTest({
                        queryInfo:        {query: "foo"},
                        numMatches:       14,
                        replaceText:      "bar",
                        knownGoodFolder:  "simple-case-insensitive-except-foo.css",
                        inMemoryFiles:    ["/css/foo.css"],
                        inMemoryKGFolder: "simple-case-insensitive"
                    });
                });

                it("should do the search/replace in the current document content for a dirty in-memory document", function () {
                    openTestProjectCopy(defaultSourcePath);

                    var options = {
                        queryInfo:        {query: "foo"},
                        numMatches:       15,
                        replaceText:      "bar",
                        inMemoryFiles:    ["/css/foo.css"],
                        inMemoryKGFolder: "simple-case-insensitive-modified"
                    };

                    runs(function () {
                        waitsForDone(CommandManager.execute(Commands.CMD_ADD_TO_WORKINGSET_AND_OPEN, {fullPath: testPath + "/css/foo.css"}), "add file to working set");
                    });
                    runs(function () {
                        var doc = DocumentManager.getOpenDocumentForPath(testPath + "/css/foo.css");
                        expect(doc).toBeTruthy();
                        doc.replaceRange("/* added a foo line */\n", {line: 0, ch: 0});
                    });
                    doSearch(options);
                    runs(function () {
                        waitsForDone(doReplace(options), "replace done");
                    });
                    expectInMemoryFiles(options);
                    expectProjectToMatchKnownGood("simple-case-insensitive-modified", null, [testPath + "/css/foo.css"]);
                });

                it("should do the replacement in memory for a file open in an Editor that's not in the working set", function () {
                    openTestProjectCopy(defaultSourcePath);

                    runs(function () {
                        waitsForDone(CommandManager.execute(Commands.FILE_OPEN, {fullPath: testPath + "/css/foo.css"}), "open file");
                    });

                    doInMemoryTest({
                        queryInfo:        {query: "foo"},
                        numMatches:       14,
                        replaceText:      "bar",
                        knownGoodFolder:  "simple-case-insensitive-except-foo.css",
                        inMemoryFiles:    ["/css/foo.css"],
                        inMemoryKGFolder: "simple-case-insensitive"
                    });
                });

                it("should do the replacement in memory for a file that's in the working set but not yet open in an editor", function () {
                    openTestProjectCopy(defaultSourcePath);

                    runs(function () {
                        MainViewManager.addToWorkingSet(MainViewManager.ACTIVE_PANE, FileSystem.getFileForPath(testPath + "/css/foo.css"));
                    });

                    doInMemoryTest({
                        queryInfo:        {query: "foo"},
                        numMatches:       14,
                        replaceText:      "bar",
                        knownGoodFolder:  "simple-case-insensitive-except-foo.css",
                        inMemoryFiles:    ["/css/foo.css"],
                        inMemoryKGFolder: "simple-case-insensitive"
                    });
                });

                it("should open the document in an editor and do the replacement there if the document is open but not in an Editor", function () {
                    var doc, openFilePath;
                    openTestProjectCopy(defaultSourcePath);

                    runs(function () {
                        openFilePath = testPath + "/css/foo.css";
                        waitsForDone(DocumentManager.getDocumentForPath(openFilePath).done(function (d) {
                            doc = d;
                            doc.addRef();
                        }), "get document");
                    });

                    doInMemoryTest({
                        queryInfo:        {query: "foo"},
                        numMatches:       14,
                        replaceText:      "bar",
                        knownGoodFolder:  "simple-case-insensitive-except-foo.css",
                        inMemoryFiles:    ["/css/foo.css"],
                        inMemoryKGFolder: "simple-case-insensitive"
                    });

                    runs(function () {
                        var workingSet = MainViewManager.getWorkingSet(MainViewManager.ALL_PANES);
                        expect(workingSet.some(function (file) { return file.fullPath === openFilePath; })).toBe(true);
                        doc.releaseRef();
                    });
                });

                it("should open files and do all replacements in memory if forceFilesOpen is true", function () {
                    openTestProjectCopy(defaultSourcePath);

                    doInMemoryTest({
                        queryInfo:         {query: "foo"},
                        numMatches:        14,
                        replaceText:       "bar",
                        knownGoodFolder:   "unchanged",
                        forceFilesOpen:    true,
                        inMemoryFiles:     ["/css/foo.css", "/foo.html", "/foo.js"],
                        inMemoryKGFolder:  "simple-case-insensitive"
                    });
                });

                it("should not perform unchecked matches in memory", function () {
                    openTestProjectCopy(defaultSourcePath);

                    doInMemoryTest({
                        queryInfo:         {query: "foo"},
                        numMatches:        14,
                        uncheckMatches:    [{file: "/css/foo.css", index: 1}, {file: "/foo.html", index: 3}],
                        replaceText:       "bar",
                        knownGoodFolder:   "unchanged",
                        forceFilesOpen:    true,
                        inMemoryFiles:     ["/css/foo.css", "/foo.html", "/foo.js"],
                        inMemoryKGFolder:  "simple-case-insensitive-unchecked"
                    });
                });

                it("should not perform unchecked matches on disk", function () {
                    openTestProjectCopy(defaultSourcePath);

                    doBasicTest({
                        queryInfo:         {query: "foo"},
                        numMatches:        14,
                        uncheckMatches:    [{file: "/css/foo.css", index: 1}, {file: "/foo.html", index: 3}],
                        replaceText:       "bar",
                        knownGoodFolder:   "simple-case-insensitive-unchecked"
                    });
                });

                it("should select the first modified file in the working set if replacements are done in memory and current editor wasn't affected", function () {
                    openTestProjectCopy(defaultSourcePath);

                    runs(function () {
                        waitsForDone(CommandManager.execute(Commands.CMD_ADD_TO_WORKINGSET_AND_OPEN, {fullPath: testPath + "/bar.txt"}), "open file");
                    });

                    doInMemoryTest({
                        queryInfo:         {query: "foo"},
                        numMatches:        14,
                        replaceText:       "bar",
                        knownGoodFolder:   "unchanged",
                        forceFilesOpen:    true,
                        inMemoryFiles:     ["/css/foo.css", "/foo.html", "/foo.js"],
                        inMemoryKGFolder:  "simple-case-insensitive"
                    });

                    runs(function () {
                        var expectedFile = testPath + "/foo.html";
                        expect(DocumentManager.getCurrentDocument().file.fullPath).toBe(expectedFile);
                        expect(MainViewManager.findInWorkingSet(MainViewManager.ACTIVE_PANE, expectedFile)).not.toBe(-1);
                    });
                });

                it("should select the first modified file in the working set if replacements are done in memory and no editor was open", function () {
                    openTestProjectCopy(defaultSourcePath);

                    var testFiles = ["/css/foo.css", "/foo.html", "/foo.js"];

                    doInMemoryTest({
                        queryInfo:         {query: "foo"},
                        numMatches:        14,
                        replaceText:       "bar",
                        knownGoodFolder:   "unchanged",
                        forceFilesOpen:    true,
                        inMemoryFiles:     testFiles,
                        inMemoryKGFolder:  "simple-case-insensitive"
                    });


                    runs(function () {
                        // since nothing was opened prior to doing the
                        //  replacements then the first file modified will be opened.
                        // This may not be the first item in the array above
                        //  since the files are sorted differently in performReplacements
                        //  and the replace is performed asynchronously.
                        // So, just ensure that *something* was opened
                        expect(DocumentManager.getCurrentDocument().file.fullPath).toBeTruthy();

                        testFiles.forEach(function (relPath) {
                            expect(MainViewManager.findInWorkingSet(MainViewManager.ACTIVE_PANE, testPath + relPath)).not.toBe(-1);
                        });
                    });
                });

                it("should select the first modified file in the working set if replacements are done in memory and there were no matches checked for current editor", function () {
                    openTestProjectCopy(defaultSourcePath);

                    runs(function () {
                        waitsForDone(CommandManager.execute(Commands.CMD_ADD_TO_WORKINGSET_AND_OPEN, {fullPath: testPath + "/css/foo.css"}), "open file");
                    });

                    doInMemoryTest({
                        queryInfo:         {query: "foo"},
                        numMatches:        14,
                        uncheckMatches:    [{file: "/css/foo.css"}],
                        replaceText:       "bar",
                        knownGoodFolder:   "unchanged",
                        forceFilesOpen:    true,
                        inMemoryFiles:     ["/foo.html", "/foo.js"],
                        inMemoryKGFolder:  "simple-case-insensitive-except-foo.css"
                    });

                    runs(function () {
                        expect(DocumentManager.getCurrentDocument().file.fullPath).toEqual(testPath + "/foo.html");
                    });
                });
            });

            describe("UI", function () {
                function executeReplace(findText, replaceText, fromKeyboard) {
                    runs(function () {
                        FindInFiles._searchDone = false;
                        FindInFiles._replaceDone = false;
                        $("#find-what").val(findText).trigger("input");
                        $("#replace-with").val(replaceText).trigger("input");
                        if (fromKeyboard) {
                            SpecRunnerUtils.simulateKeyEvent(KeyEvent.DOM_VK_RETURN, "keydown", $("#replace-with").get(0));
                        } else {
                            $("#replace-batch").click();
                        }
                    });
                }

                function showSearchResults(findText, replaceText, fromKeyboard) {
                    openTestProjectCopy(defaultSourcePath);
                    openSearchBar(null, true);
                    executeReplace(findText, replaceText, fromKeyboard);
                    waitsFor(function () {
                        return FindInFiles._searchDone;
                    }, "search finished");
                }

                afterEach(function () {
                    closeSearchBar();
                });

                describe("Replace in Files Bar", function () {
                    it("should only show a Replace All button", function () {
                        openTestProjectCopy(defaultSourcePath);
                        openSearchBar(null, true);
                        runs(function () {
                            expect($("#replace-yes").length).toBe(0);
                            expect($("#replace-batch").length).toBe(1);
                        });
                    });

                    it("should disable the Replace button if query is empty", function () {
                        openTestProjectCopy(defaultSourcePath);
                        openSearchBar(null, true);
                        runs(function () {
<<<<<<< HEAD
                            expect($("#replace-batch").is(":disabled")).toBe(true);
=======
                            $("#find-what").val("").trigger("input");
                            expect($("#replace-all").is(":disabled")).toBe(true);
>>>>>>> 75406e8c
                        });
                    });

                    it("should enable the Replace button if the query is a non-empty string", function () {
                        openTestProjectCopy(defaultSourcePath);
                        openSearchBar(null, true);
                        runs(function () {
                            $("#find-what").val("my query").trigger("input");
                            expect($("#replace-batch").is(":disabled")).toBe(false);
                        });
                    });

                    it("should disable the Replace button if query is an invalid regexp", function () {
                        openTestProjectCopy(defaultSourcePath);
                        openSearchBar(null, true);
                        runs(function () {
                            $("#find-regexp").click();
                            $("#find-what").val("[invalid").trigger("input");
                            expect($("#replace-batch").is(":disabled")).toBe(true);
                        });
                    });

                    it("should enable the Replace button if query is a valid regexp", function () {
                        openTestProjectCopy(defaultSourcePath);
                        openSearchBar(null, true);
                        runs(function () {
                            $("#find-regexp").click();
                            $("#find-what").val("[valid]").trigger("input");
                            expect($("#replace-batch").is(":disabled")).toBe(false);
                        });
                    });

                    it("should start with focus in Find, and set focus to the Replace field when the user hits enter in the Find field", function () {
                        openTestProjectCopy(defaultSourcePath);
                        openSearchBar(null, true);
                        runs(function () {
                            // For some reason using $().is(":focus") here is flaky.
                            expect(testWindow.document.activeElement).toBe($("#find-what").get(0));
                            SpecRunnerUtils.simulateKeyEvent(KeyEvent.DOM_VK_RETURN, "keydown", $("#find-what").get(0));
                            expect(testWindow.document.activeElement).toBe($("#replace-with").get(0));
                        });
                    });
                });

                describe("Full workflow", function () {
                    it("should prepopulate the find bar with selected text", function () {
                        var doc, editor;

                        openTestProjectCopy(defaultSourcePath);
                        runs(function () {
                            waitsForDone(CommandManager.execute(Commands.CMD_ADD_TO_WORKINGSET_AND_OPEN, { fullPath: testPath + "/foo.html" }), "open file");
                        });
                        runs(function () {
                            doc = DocumentManager.getOpenDocumentForPath(testPath + "/foo.html");
                            expect(doc).toBeTruthy();
                            MainViewManager._edit(MainViewManager.ACTIVE_PANE, doc);
                            editor = doc._masterEditor;
                            expect(editor).toBeTruthy();
                            editor.setSelection({line: 4, ch: 7}, {line: 4, ch: 10});
                        });

                        openSearchBar(null);
                        runs(function () {
                            expect($("#find-what").val()).toBe("Foo");
                        });
                        waitsForDone(CommandManager.execute(Commands.FILE_CLOSE_ALL), "closing all files");
                    });

                    it("should prepopulate the find bar with only first line of selected text", function () {
                        var doc, editor;

                        openTestProjectCopy(defaultSourcePath);
                        runs(function () {
                            waitsForDone(CommandManager.execute(Commands.CMD_ADD_TO_WORKINGSET_AND_OPEN, { fullPath: testPath + "/foo.html" }), "open file");
                        });
                        runs(function () {
                            doc = DocumentManager.getOpenDocumentForPath(testPath + "/foo.html");
                            expect(doc).toBeTruthy();
                            MainViewManager._edit(MainViewManager.ACTIVE_PANE, doc);
                            editor = doc._masterEditor;
                            expect(editor).toBeTruthy();
                            editor.setSelection({line: 4, ch: 7}, {line: 6, ch: 10});
                        });

                        openSearchBar(null);
                        runs(function () {
                            expect($("#find-what").val()).toBe("Foo</title>");
                        });
                        waitsForDone(CommandManager.execute(Commands.FILE_CLOSE_ALL), "closing all files");
                    });

                    it("should show results from the search with all checkboxes checked", function () {
                        showSearchResults("foo", "bar");
                        runs(function () {
                            expect($("#find-in-files-results").length).toBe(1);
                            expect($("#find-in-files-results .check-one").length).toBe(14);
                            expect($("#find-in-files-results .check-one:checked").length).toBe(14);
                        });
                    });

                    it("should do a simple search/replace all from find bar, opening results in memory, when user clicks on Replace... button", function () {
                        showSearchResults("foo", "bar");
                        // Click the "Replace" button in the search panel - this should kick off the replace
                        runs(function () {
                            $(".replace-checked").click();
                        });

                        waitsFor(function () {
                            return FindInFiles._replaceDone;
                        }, "replace finished");
                        expectInMemoryFiles({
                            inMemoryFiles: ["/css/foo.css", "/foo.html", "/foo.js"],
                            inMemoryKGFolder: "simple-case-insensitive"
                        });
                    });

                    it("should do a simple search/replace all from find bar, opening results in memory, when user hits Enter in Replace field", function () {
                        showSearchResults("foo", "bar");
                        // Click the "Replace" button in the search panel - this should kick off the replace
                        runs(function () {
                            $(".replace-checked").click();
                        });

                        waitsFor(function () {
                            return FindInFiles._replaceDone;
                        }, "replace finished");
                        expectInMemoryFiles({
                            inMemoryFiles: ["/css/foo.css", "/foo.html", "/foo.js"],
                            inMemoryKGFolder: "simple-case-insensitive"
                        });
                    });

                    it("should do a search in folder, replace all from find bar", function () {
                        openTestProjectCopy(defaultSourcePath);
                        var dirEntry = FileSystem.getDirectoryForPath(testPath + "/css/");
                        openSearchBar(dirEntry, true);
                        executeReplace("foo", "bar", true);

                        waitsFor(function () {
                            return FindInFiles._searchDone;
                        }, "search finished");

                        // Click the "Replace" button in the search panel - this should kick off the replace
                        runs(function () {
                            $(".replace-checked").click();
                        });

                        waitsFor(function () {
                            return FindInFiles._replaceDone;
                        }, "replace finished");
                        expectInMemoryFiles({
                            inMemoryFiles: ["/css/foo.css"],
                            inMemoryKGFolder: "simple-case-insensitive-only-foo.css"
                        });
                    });

                    it("should do a search in file, replace all from find bar", function () {
                        openTestProjectCopy(defaultSourcePath);
                        var fileEntry = FileSystem.getFileForPath(testPath + "/css/foo.css");
                        openSearchBar(fileEntry, true);
                        executeReplace("foo", "bar", true);

                        waitsFor(function () {
                            return FindInFiles._searchDone;
                        }, "search finished");

                        // Click the "Replace" button in the search panel - this should kick off the replace
                        runs(function () {
                            $(".replace-checked").click();
                        });

                        waitsFor(function () {
                            return FindInFiles._replaceDone;
                        }, "replace finished");
                        expectInMemoryFiles({
                            inMemoryFiles: ["/css/foo.css"],
                            inMemoryKGFolder: "simple-case-insensitive-only-foo.css"
                        });
                    });

                    it("should do a regexp search/replace from find bar", function () {
                        openTestProjectCopy(defaultSourcePath);
                        openSearchBar(null, true);
                        runs(function () {
                            $("#find-regexp").click();
                        });
                        executeReplace("\\b([a-z]{3})\\b", "[$1]", true);

                        waitsFor(function () {
                            return FindInFiles._searchDone;
                        }, "search finished");

                        // Click the "Replace" button in the search panel - this should kick off the replace
                        runs(function () {
                            $(".replace-checked").click();
                        });

                        waitsFor(function () {
                            return FindInFiles._replaceDone;
                        }, "replace finished");
                        expectInMemoryFiles({
                            inMemoryFiles: ["/css/foo.css", "/foo.html", "/foo.js"],
                            inMemoryKGFolder: "regexp-dollar-replace"
                        });
                    });

                    it("should do a case-sensitive search/replace from find bar", function () {
                        openTestProjectCopy(defaultSourcePath);
                        openSearchBar(null, true);
                        runs(function () {
                            $("#find-case-sensitive").click();
                        });
                        executeReplace("foo", "bar", true);

                        waitsFor(function () {
                            return FindInFiles._searchDone;
                        }, "search finished");

                        // Click the "Replace" button in the search panel - this should kick off the replace
                        runs(function () {
                            $(".replace-checked").click();
                        });

                        waitsFor(function () {
                            return FindInFiles._replaceDone;
                        }, "replace finished");
                        expectInMemoryFiles({
                            inMemoryFiles: ["/css/foo.css", "/foo.html", "/foo.js"],
                            inMemoryKGFolder: "simple-case-sensitive"
                        });
                    });

                    it("should warn and do changes on disk if there are changes in >20 files", function () {
                        openTestProjectCopy(SpecRunnerUtils.getTestPath("/spec/FindReplace-test-files-large"));
                        openSearchBar(null, true);
                        executeReplace("foo", "bar");

                        waitsFor(function () {
                            return FindInFiles._searchDone;
                        }, "search finished");

                        // Click the "Replace" button in the search panel - this should cause the dialog to appear
                        runs(function () {
                            $(".replace-checked").click();
                        });

                        runs(function () {
                            expect(FindInFiles._replaceDone).toBeFalsy();
                        });

                        var $okButton;
                        waitsFor(function () {
                            $okButton = $(".dialog-button[data-button-id='ok']");
                            return !!$okButton.length;
                        }, "dialog appearing");
                        runs(function () {
                            expect($okButton.length).toBe(1);
                            expect($okButton.text()).toBe(Strings.BUTTON_REPLACE_WITHOUT_UNDO);
                            $okButton.click();
                        });

                        waitsFor(function () {
                            return FindInFiles._replaceDone;
                        }, "replace finished");
                        expectProjectToMatchKnownGood("simple-case-insensitive-large");
                    });

                    it("should not do changes on disk if Cancel is clicked in 'too many files' dialog", function () {
                        spyOn(FindInFiles, "doReplace").andCallThrough();
                        openTestProjectCopy(SpecRunnerUtils.getTestPath("/spec/FindReplace-test-files-large"));
                        openSearchBar(null, true);
                        executeReplace("foo", "bar");

                        waitsFor(function () {
                            return FindInFiles._searchDone;
                        }, "search finished");

                        // Click the "Replace" button in the search panel - this should cause the dialog to appear
                        runs(function () {
                            $(".replace-checked").click();
                        });

                        runs(function () {
                            expect(FindInFiles._replaceDone).toBeFalsy();
                        });

                        var $cancelButton;
                        waitsFor(function () {
                            $cancelButton = $(".dialog-button[data-button-id='cancel']");
                            return !!$cancelButton.length;
                        });
                        runs(function () {
                            expect($cancelButton.length).toBe(1);
                            $cancelButton.click();
                        });

                        waitsFor(function () {
                            return $(".dialog-button[data-button-id='cancel']").length === 0;
                        }, "dialog dismissed");
                        runs(function () {
                            expect(FindInFiles.doReplace).not.toHaveBeenCalled();
                            // Panel should be left open.
                            expect($("#find-in-files-results").is(":visible")).toBeTruthy();
                        });
                    });

                    it("should do single-file Replace All in an open file in the project", function () {
                        openTestProjectCopy(defaultSourcePath);
                        runs(function () {
                            waitsForDone(CommandManager.execute(Commands.CMD_ADD_TO_WORKINGSET_AND_OPEN, { fullPath: testPath + "/foo.js" }), "open file");
                        });
                        runs(function () {
                            waitsForDone(CommandManager.execute(Commands.CMD_REPLACE), "open single-file replace bar");
                        });
                        waitsFor(function () {
                            return $(".modal-bar").length === 1;
                        }, "search bar open");

                        executeReplace("foo", "bar");
                        waitsFor(function () {
                            return FindInFiles._searchDone;
                        }, "search finished");

                        // Click the "Replace" button in the search panel - this should kick off the replace
                        runs(function () {
                            $(".replace-checked").click();
                        });

                        waitsFor(function () {
                            return FindInFiles._replaceDone;
                        }, "replace finished");

                        expectInMemoryFiles({
                            inMemoryFiles: ["/foo.js"],
                            inMemoryKGFolder: "simple-case-insensitive"
                        });
                    });

                    it("should do single-file Replace All in a non-project file", function () {
                        // Open an empty project.
                        var blankProject = SpecRunnerUtils.getTempDirectory() + "/blank-project",
                            externalFilePath = defaultSourcePath + "/foo.js";
                        runs(function () {
                            var dirEntry = FileSystem.getDirectoryForPath(blankProject);
                            waitsForDone(promisify(dirEntry, "create"));
                        });
                        SpecRunnerUtils.loadProjectInTestWindow(blankProject);
                        runs(function () {
                            waitsForDone(CommandManager.execute(Commands.CMD_ADD_TO_WORKINGSET_AND_OPEN, { fullPath: externalFilePath }), "open external file");
                        });
                        runs(function () {
                            waitsForDone(CommandManager.execute(Commands.CMD_REPLACE), "open single-file replace bar");
                        });
                        waitsFor(function () {
                            return $(".modal-bar").length === 1;
                        }, "search bar open");

                        executeReplace("foo", "bar");
                        waitsFor(function () {
                            return FindInFiles._searchDone;
                        }, "search finished");

                        // Click the "Replace" button in the search panel - this should kick off the replace
                        runs(function () {
                            $(".replace-checked").click();
                        });

                        waitsFor(function () {
                            return FindInFiles._replaceDone;
                        }, "replace finished");

                        expectInMemoryFiles({
                            inMemoryFiles: [{fullPath: externalFilePath}], // pass a full file path since this is an external file
                            inMemoryKGFolder: "simple-case-insensitive"
                        });
                    });

                    it("should show an error dialog if errors occurred during the replacement", function () {
                        showSearchResults("foo", "bar");
                        runs(function () {
                            spyOn(FindInFiles, "doReplace").andCallFake(function () {
                                return new $.Deferred().reject([
                                    {item: testPath + "/css/foo.css", error: FindUtils.ERROR_FILE_CHANGED},
                                    {item: testPath + "/foo.html", error: FileSystemError.NOT_WRITABLE}
                                ]);
                            });
                        });
                        runs(function () {
                            // This will call our mock doReplace
                            $(".replace-checked").click();
                        });

                        var $dlg;
                        waitsFor(function () {
                            $dlg = $(".error-dialog");
                            return !!$dlg.length;
                        }, "dialog appearing");
                        runs(function () {
                            expect($dlg.length).toBe(1);

                            // Both files should be mentioned in the dialog.
                            var text = $dlg.find(".dialog-message").text();
                            // Have to check this in a funny way because breakableUrl() adds a special character after the slash.
                            expect(text.match(/css\/.*foo.css/)).not.toBe(-1);
                            expect(text.indexOf(StringUtils.breakableUrl("foo.html"))).not.toBe(-1);
                            $dlg.find(".dialog-button[data-button-id='ok']").click();
                            expect($(".error-dialog").length).toBe(0);
                        });
                    });
                });

                // TODO: these could be split out into unit tests, but would need to be able to instantiate
                // a SearchResultsView in the test runner window.
                describe("Checkbox interactions", function () {
                    it("should uncheck all checkboxes and update model when Check All is clicked while checked", function () {
                        showSearchResults("foo", "bar");
                        runs(function () {
                            expect($(".check-all").is(":checked")).toBeTruthy();
                            $(".check-all").click();
                            expect($(".check-all").is(":checked")).toBeFalsy();
                            expect($(".check-one:checked").length).toBe(0);
                            expect(_.find(FindInFiles.searchModel.results, function (result) {
                                return _.find(result.matches, function (match) { return match.isChecked; });
                            })).toBeFalsy();
                        });
                    });

                    it("should uncheck one checkbox and update model, unchecking the Check All checkbox", function () {
                        showSearchResults("foo", "bar");
                        runs(function () {
                            $(".check-one").eq(1).click();
                            expect($(".check-one").eq(1).is(":checked")).toBeFalsy();
                            expect($(".check-all").is(":checked")).toBeFalsy();
                            // In the sorting, this item should be the second match in the first file, which is foo.html
                            var uncheckedMatch = FindInFiles.searchModel.results[testPath + "/foo.html"].matches[1];
                            expect(uncheckedMatch.isChecked).toBe(false);
                            // Check that all items in the model besides the unchecked one to be checked.
                            expect(_.every(FindInFiles.searchModel.results, function (result) {
                                return _.every(result.matches, function (match) {
                                    if (match === uncheckedMatch) {
                                        // This one is already expected to be unchecked.
                                        return true;
                                    }
                                    return match.isChecked;
                                });
                            })).toBeTruthy();
                        });
                    });

                    it("should re-check unchecked checkbox and update model after clicking Check All again", function () {
                        showSearchResults("foo", "bar");
                        runs(function () {
                            $(".check-one").eq(1).click();
                            expect($(".check-one").eq(1).is(":checked")).toBeFalsy();
                            expect($(".check-all").is(":checked")).toBeFalsy();
                            $(".check-all").click();
                            expect($(".check-all").is(":checked")).toBeTruthy();
                            expect($(".check-one:checked").length).toEqual($(".check-one").length);
                            expect(_.every(FindInFiles.searchModel.results, function (result) {
                                return _.every(result.matches, function (match) { return match.isChecked; });
                            })).toBeTruthy();
                        });
                    });

                    // TODO: checkboxes with paging
                });
                // Untitled documents are covered in the "Search -> Replace All in untitled document" cases above.

                describe("Panel closure on changes", function () {
                    it("should close the panel and detach listeners if a file is modified on disk", function () {
                        showSearchResults("foo", "bar");
                        runs(function () {
                            expect($("#find-in-files-results").is(":visible")).toBe(true);
                            waitsForDone(promisify(FileSystem.getFileForPath(testPath + "/foo.html"), "write", "changed content"));
                        });
                        runs(function () {
                            expect($("#find-in-files-results").is(":visible")).toBe(false);
                        });
                    });

                    it("should close the panel if a file is modified in memory", function () {
                        openTestProjectCopy(defaultSourcePath);
                        runs(function () {
                            waitsForDone(CommandManager.execute(Commands.CMD_ADD_TO_WORKINGSET_AND_OPEN, { fullPath: testPath + "/foo.html" }), "open file");
                        });
                        openSearchBar(null, true);
                        executeReplace("foo", "bar");
                        waitsFor(function () {
                            return FindInFiles._searchDone;
                        }, "search finished");
                        runs(function () {
                            expect($("#find-in-files-results").is(":visible")).toBe(true);

                            var doc = DocumentManager.getOpenDocumentForPath(testPath + "/foo.html");
                            expect(doc).toBeTruthy();
                            doc.replaceRange("", {line: 0, ch: 0}, {line: 1, ch: 0});

                            expect($("#find-in-files-results").is(":visible")).toBe(false);
                        });
                    });

                    it("should close the panel if a document was open and modified before the search, but then the file was closed and changes dropped", function () {
                        var doc;

                        openTestProjectCopy(defaultSourcePath);
                        runs(function () {
                            waitsForDone(CommandManager.execute(Commands.CMD_ADD_TO_WORKINGSET_AND_OPEN, { fullPath: testPath + "/foo.html" }), "open file");
                        });
                        runs(function () {
                            doc = DocumentManager.getOpenDocumentForPath(testPath + "/foo.html");
                            expect(doc).toBeTruthy();
                            doc.replaceRange("", {line: 0, ch: 0}, {line: 1, ch: 0});
                        });
                        openSearchBar(null, true);
                        executeReplace("foo", "bar");
                        waitsFor(function () {
                            return FindInFiles._searchDone;
                        }, "search finished");
                        runs(function () {
                            expect($("#find-in-files-results").is(":visible")).toBe(true);

                            // We have to go through the dialog workflow for closing the file without saving changes,
                            // because the "revert" behavior only happens in that workflow (it doesn't happen if you
                            // do forceClose, since that's only intended as a shortcut for the end of a unit test).
                            var closePromise = CommandManager.execute(Commands.FILE_CLOSE, { file: doc.file }),
                                $dontSaveButton = $(".dialog-button[data-button-id='dontsave']");
                            expect($dontSaveButton.length).toBe(1);
                            $dontSaveButton.click();
                            waitsForDone(closePromise);
                        });
                        runs(function () {
                            expect($("#find-in-files-results").is(":visible")).toBe(false);
                        });
                    });
                });
                
                describe("Disclosure Arrows", function () {
               
                    it("should expand/collapse items when clicked", function () {
                        showSearchResults("foo", "bar");
                        runs(function () {
                            $(".disclosure-triangle").click();
                            expect($(".disclosure-triangle").hasClass("expanded")).toBeFalsy();
                            // Check that all results are hidden
                            expect($(".bottom-panel-table tr[data-file-index=0][data-match-index]:hidden").length).toEqual(7);
                            expect($(".bottom-panel-table tr[data-file-index=1][data-match-index]:hidden").length).toEqual(4);
                            $(".disclosure-triangle").click();
                            expect($(".disclosure-triangle").hasClass("expanded")).toBeTruthy();
                            expect($(".bottom-panel-table tr[data-file-index=0][data-match-index]:visible").length).toEqual(7);
                            expect($(".bottom-panel-table tr[data-file-index=1][data-match-index]:visible").length).toEqual(4);
                        });
                    });
                });
            });
        });
    });
});<|MERGE_RESOLUTION|>--- conflicted
+++ resolved
@@ -1748,12 +1748,8 @@
                         openTestProjectCopy(defaultSourcePath);
                         openSearchBar(null, true);
                         runs(function () {
-<<<<<<< HEAD
+                            $("#find-what").val("").trigger("input");
                             expect($("#replace-batch").is(":disabled")).toBe(true);
-=======
-                            $("#find-what").val("").trigger("input");
-                            expect($("#replace-all").is(":disabled")).toBe(true);
->>>>>>> 75406e8c
                         });
                     });
 
@@ -2289,9 +2285,9 @@
                         });
                     });
                 });
-                
+
                 describe("Disclosure Arrows", function () {
-               
+
                     it("should expand/collapse items when clicked", function () {
                         showSearchResults("foo", "bar");
                         runs(function () {
