--- conflicted
+++ resolved
@@ -1137,11 +1137,7 @@
                     });
                     
                     // Fire a whole-sale change event
-<<<<<<< HEAD
-                    fileSystem._handleWatchResult(null);
-=======
                     fileSystem._handleExternalChange(null);
->>>>>>> f3d831be
                 });
                 waitsFor(function () { return fileChanged; });
                 
