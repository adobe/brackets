/*
 * Copyright (c) 2012 - present Adobe Systems Incorporated. All rights reserved.
 *
 * Permission is hereby granted, free of charge, to any person obtaining a
 * copy of this software and associated documentation files (the "Software"),
 * to deal in the Software without restriction, including without limitation
 * the rights to use, copy, modify, merge, publish, distribute, sublicense,
 * and/or sell copies of the Software, and to permit persons to whom the
 * Software is furnished to do so, subject to the following conditions:
 *
 * The above copyright notice and this permission notice shall be included in
 * all copies or substantial portions of the Software.
 *
 * THE SOFTWARE IS PROVIDED "AS IS", WITHOUT WARRANTY OF ANY KIND, EXPRESS OR
 * IMPLIED, INCLUDING BUT NOT LIMITED TO THE WARRANTIES OF MERCHANTABILITY,
 * FITNESS FOR A PARTICULAR PURPOSE AND NONINFRINGEMENT. IN NO EVENT SHALL THE
 * AUTHORS OR COPYRIGHT HOLDERS BE LIABLE FOR ANY CLAIM, DAMAGES OR OTHER
 * LIABILITY, WHETHER IN AN ACTION OF CONTRACT, TORT OR OTHERWISE, ARISING
 * FROM, OUT OF OR IN CONNECTION WITH THE SOFTWARE OR THE USE OR OTHER
 * DEALINGS IN THE SOFTWARE.
 *
 */

define(function (require, exports, module) {
    "use strict";

    require("spec/Async-test");
    require("spec/CodeHint-test");
    require("spec/CodeHintUtils-test");
    require("spec/CodeInspection-test");
    require("spec/CommandManager-test");
    require("spec/CSSUtils-test");
    require("spec/CSSInlineEdit-test");
    require("spec/JSUtils-test");
    require("spec/Document-test");
    require("spec/DocumentCommandHandlers-test");
    require("spec/DocumentManager-test");
    require("spec/DragAndDrop-test");
    require("spec/Editor-test");
    require("spec/EditorRedraw-test");
    require("spec/EditorCommandHandlers-test");
    require("spec/EditorOptionHandlers-test");
    require("spec/EditorManager-test");
    require("spec/EventDispatcher-test");
    require("spec/ExtensionInstallation-test");
    require("spec/ExtensionLoader-test");
    require("spec/ExtensionManager-test");
    require("spec/ExtensionUtils-test");
    require("spec/FileFilters-test");
    require("spec/FileSystem-test");
    require("spec/FileTreeView-test");
    require("spec/FileTreeViewModel-test");
    require("spec/FileUtils-test");
    require("spec/FindInFiles-test");
    require("spec/FindReplace-test");
    require("spec/HTMLInstrumentation-test");
    require("spec/HTMLSimpleDOM-test");
    require("spec/HTMLTokenizer-test");
    require("spec/InlineEditorProviders-test");
    require("spec/InstallExtensionDialog-test");
    require("spec/JSONUtils-test");
    require("spec/KeyBindingManager-test");
    require("spec/LanguageManager-test");
    require("spec/LiveDevelopment-test");
    require("spec/LiveDevelopmentMultiBrowser-test");
    require("spec/LowLevelFileIO-test");
    require("spec/MainViewFactory-test");
    require("spec/MainViewManager-test");
    require("spec/Menu-test");
    require("spec/MultiRangeInlineEditor-test");
    require("spec/NativeMenu-test");
    require("spec/NodeConnection-test");
    require("spec/Pane-test");
    require("spec/PreferencesBase-test");
    require("spec/PreferencesManager-test");
    require("spec/ProjectManager-test");
    require("spec/ProjectModel-test");
    require("spec/QuickOpen-test");
    require("spec/QuickSearchField-test");
    require("spec/RemoteFunctions-test");
<<<<<<< HEAD
    require("spec/SearchCursor-test");
=======
    require("spec/SpecRunnerUtils-test");
>>>>>>> 370113b5
    require("spec/StringMatch-test");
    require("spec/StringUtils-test");
    require("spec/TextRange-test");
    require("spec/ThemeManager-test");
    require("spec/UpdateNotification-test");
    require("spec/UrlParams-test");
    require("spec/ValidationUtils-test");
    require("spec/ViewFactory-test");
    require("spec/ViewCommandHandlers-test");
    require("spec/ViewUtils-test");
    require("spec/WorkingSetView-test");
    require("spec/WorkingSetSort-test");
    require("spec/XMLUtils-test");
});<|MERGE_RESOLUTION|>--- conflicted
+++ resolved
@@ -78,11 +78,8 @@
     require("spec/QuickOpen-test");
     require("spec/QuickSearchField-test");
     require("spec/RemoteFunctions-test");
-<<<<<<< HEAD
     require("spec/SearchCursor-test");
-=======
     require("spec/SpecRunnerUtils-test");
->>>>>>> 370113b5
     require("spec/StringMatch-test");
     require("spec/StringUtils-test");
     require("spec/TextRange-test");
