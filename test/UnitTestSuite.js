/*
 * Copyright (c) 2012 Adobe Systems Incorporated. All rights reserved.
 *
 * Permission is hereby granted, free of charge, to any person obtaining a
 * copy of this software and associated documentation files (the "Software"),
 * to deal in the Software without restriction, including without limitation
 * the rights to use, copy, modify, merge, publish, distribute, sublicense,
 * and/or sell copies of the Software, and to permit persons to whom the
 * Software is furnished to do so, subject to the following conditions:
 *
 * The above copyright notice and this permission notice shall be included in
 * all copies or substantial portions of the Software.
 *
 * THE SOFTWARE IS PROVIDED "AS IS", WITHOUT WARRANTY OF ANY KIND, EXPRESS OR
 * IMPLIED, INCLUDING BUT NOT LIMITED TO THE WARRANTIES OF MERCHANTABILITY,
 * FITNESS FOR A PARTICULAR PURPOSE AND NONINFRINGEMENT. IN NO EVENT SHALL THE
 * AUTHORS OR COPYRIGHT HOLDERS BE LIABLE FOR ANY CLAIM, DAMAGES OR OTHER
 * LIABILITY, WHETHER IN AN ACTION OF CONTRACT, TORT OR OTHERWISE, ARISING
 * FROM, OUT OF OR IN CONNECTION WITH THE SOFTWARE OR THE USE OR OTHER
 * DEALINGS IN THE SOFTWARE.
 *
 */

/*jslint vars: true, plusplus: true, devel: true, browser: true, nomen: true, indent: 4, maxerr: 50 */
/*global define */
define(function (require, exports, module) {
    "use strict";

    require("spec/Async-test");
    require("spec/CodeHint-test");
    require("spec/CodeHintUtils-test");
    require("spec/CodeInspection-test");
    require("spec/CommandManager-test");
    require("spec/CSSUtils-test");
    require("spec/CSSInlineEdit-test");
    require("spec/JSUtils-test");
    require("spec/Document-test");
    require("spec/DocumentCommandHandlers-test");
    require("spec/DocumentManager-test");
    require("spec/DragAndDrop-test");
    require("spec/Editor-test");
    require("spec/EditorRedraw-test");
    require("spec/EditorCommandHandlers-test");
    require("spec/EditorOptionHandlers-test");
    require("spec/EditorManager-test");
    require("spec/ExtensionInstallation-test");
    require("spec/ExtensionLoader-test");
    require("spec/ExtensionManager-test");
    require("spec/ExtensionUtils-test");
    require("spec/FileFilters-test");
    require("spec/FileSystem-test");
    require("spec/FileTreeView-test");
    require("spec/FileTreeViewModel-test");
    require("spec/FileUtils-test");
    require("spec/FindInFiles-test");
    require("spec/FindReplace-test");
    require("spec/HTMLInstrumentation-test");
    require("spec/HTMLSimpleDOM-test");
    require("spec/HTMLTokenizer-test");
    require("spec/InlineEditorProviders-test");
    require("spec/InstallExtensionDialog-test");
    require("spec/KeyBindingManager-test");
    require("spec/LanguageManager-test");
    require("spec/LiveDevelopment-test");
    require("spec/LowLevelFileIO-test");
    require("spec/MainViewFactory-test");
    require("spec/MainViewManager-test");
    require("spec/Menu-test");
    require("spec/MultiRangeInlineEditor-test");
    require("spec/NativeMenu-test");
    require("spec/NodeConnection-test");
    require("spec/Pane-test");
    require("spec/PreferencesBase-test");
    require("spec/PreferencesManager-test");
    require("spec/ProjectManager-test");
<<<<<<< HEAD
    require("spec/PromiseShim-test");
=======
    require("spec/ProjectModel-test");
>>>>>>> 21b8ef4e
    require("spec/QuickOpen-test");
    require("spec/RemoteFunctions-test");
    require("spec/StringMatch-test");
    require("spec/StringUtils-test");
    require("spec/TextRange-test");
    require("spec/ThemeManager-test");
    require("spec/UpdateNotification-test");
    require("spec/UrlParams-test");
    require("spec/ValidationUtils-test");
    require("spec/ViewFactory-test");
    //require("spec/ViewCommandHandlers-test");
    require("spec/ViewUtils-test");
    require("spec/WorkingSetView-test");
    require("spec/WorkingSetSort-test");
});<|MERGE_RESOLUTION|>--- conflicted
+++ resolved
@@ -73,11 +73,7 @@
     require("spec/PreferencesBase-test");
     require("spec/PreferencesManager-test");
     require("spec/ProjectManager-test");
-<<<<<<< HEAD
-    require("spec/PromiseShim-test");
-=======
     require("spec/ProjectModel-test");
->>>>>>> 21b8ef4e
     require("spec/QuickOpen-test");
     require("spec/RemoteFunctions-test");
     require("spec/StringMatch-test");
