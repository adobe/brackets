--- conflicted
+++ resolved
@@ -340,11 +340,13 @@
     });
 
     // task: install
-<<<<<<< HEAD
-    grunt.registerTask('install', ['write-config', 'less', 'npm-download-default-extensions', 'npm-install-source']);
-=======
-    grunt.registerTask('install', ['write-config:dev', 'less', 'npm-install-source', 'pack-web-dependencies']);
->>>>>>> 03ab9bb4
+    grunt.registerTask('install', [
+        'write-config:dev',
+        'less',
+        'npm-download-default-extensions',
+        'npm-install-source',
+        'pack-web-dependencies'
+    ]);
 
     // task: test
     grunt.registerTask('test', ['eslint', 'jasmine', 'nls-check']);
