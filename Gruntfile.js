--- conflicted
+++ resolved
@@ -143,7 +143,6 @@
                     },
                     {
                         expand: true,
-<<<<<<< HEAD
                         flatten: true,
                         dest: 'src/thirdparty/preact-compat',
                         cwd: 'src/node_modules/preact-compat',
@@ -168,13 +167,15 @@
                         src: [
                             'mutable.js',
                             'immutable.js'
-=======
+                        ]
+                    },
+                    {
+                        expand: true,
                         dest: 'src/thirdparty/acorn',
                         cwd: 'src/node_modules/acorn',
                         src: [
                             'dist/{,*/}*'
->>>>>>> 92819092
-                        ]
+                          ]
                     }
                 ]
             }
