/*
 * Copyright (c) 2013 Adobe Systems Incorporated. All rights reserved.
 *  
 * Permission is hereby granted, free of charge, to any person obtaining a
 * copy of this software and associated documentation files (the "Software"), 
 * to deal in the Software without restriction, including without limitation 
 * the rights to use, copy, modify, merge, publish, distribute, sublicense, 
 * and/or sell copies of the Software, and to permit persons to whom the 
 * Software is furnished to do so, subject to the following conditions:
 *  
 * The above copyright notice and this permission notice shall be included in
 * all copies or substantial portions of the Software.
 *  
 * THE SOFTWARE IS PROVIDED "AS IS", WITHOUT WARRANTY OF ANY KIND, EXPRESS OR
 * IMPLIED, INCLUDING BUT NOT LIMITED TO THE WARRANTIES OF MERCHANTABILITY, 
 * FITNESS FOR A PARTICULAR PURPOSE AND NONINFRINGEMENT. IN NO EVENT SHALL THE
 * AUTHORS OR COPYRIGHT HOLDERS BE LIABLE FOR ANY CLAIM, DAMAGES OR OTHER 
 * LIABILITY, WHETHER IN AN ACTION OF CONTRACT, TORT OR OTHERWISE, ARISING 
 * FROM, OUT OF OR IN CONNECTION WITH THE SOFTWARE OR THE USE OR OTHER 
 * DEALINGS IN THE SOFTWARE.
 * 
 */
/*jslint regexp:true*/
/*global module, require, process*/

module.exports = function (grunt) {
    "use strict";

<<<<<<< HEAD
    var child_process   = require("child_process"),
        http            = require("http"),
        https           = require("https"),
=======
    var build           = {},
        child_process   = require("child_process"),
        path            = require("path"),
>>>>>>> e169aee9
        q               = require("q"),
        querystring     = require("querystring"),
        qexec           = q.denodeify(child_process.exec);

    function getGitInfo(cwd) {
        var opts = { cwd: cwd, maxBuffer: 1024 * 1024 },
            json = {};

        // count the number of commits for our version number
        //     <major>.<sprint>.<patch>-<number of commits>
        return qexec("git log --format=%h", opts).then(function (stdout) {
            json.commits = stdout.toString().match(/[0-9a-f]\n/g).length;
            
            // get the hash for the current commit (HEAD)
            return qexec("git rev-parse HEAD", opts);
        }).then(function (stdout) {
            json.sha = /([a-f0-9]+)/.exec(stdout.toString())[1];
            
            // compare HEAD to the HEADs on the remote
            return qexec("git ls-remote --heads origin", opts);
        }).then(function (stdout) {
            var log = stdout.toString(),
                re = new RegExp(json.sha + "\\srefs/heads/(\\S+)\\s"),
                match = re.exec(log),
                reflog;
            
            // if HEAD matches to a remote branch HEAD, grab the branch name
            if (match) {
                json.branch = match[1];
                return json;
            }
            
            // else, try match HEAD using reflog
            reflog = qexec("git reflog show --no-abbrev-commit --all", opts);
            
            return reflog.then(function (stdout) {
                var log = stdout.toString(),
                    re = new RegExp(json.sha + "\\srefs/(remotes/origin|heads)/(\\S+)@"),
                    match = re.exec(log);

                json.branch = (match && match[2]) || "(no branch)";
    
                return json;
            });
        });
    }

    function toProperties(prefix, json) {
        var out = "";

        Object.keys(json).forEach(function (key) {
            out += prefix + key + "=" + json[key] + "\n";
        });

        return out;
    }
    
    // task: build-num
    grunt.registerTask("build-prop", "Write build.prop properties file for Jenkins", function () {
<<<<<<< HEAD
        var done = this.async(),
            out  = "",
            num,
            branch,
            sha,
            opts = { cwd: process.cwd(), maxBuffer: 1024 * 1024 },
            version = grunt.config("pkg").version;
        
        qexec("git log --format=%h", opts).then(function (stdout, stderr) {
            num = stdout.toString().match(/[0-9a-f]\n/g).length;
            return qexec("git status", opts);
        }).then(function (stdout, stderr) {
            branch = /On branch (.*)/.exec(stdout.toString().trim())[1];
            return qexec("git log -1", opts);
        }).then(function (stdout, stderr) {
            sha = /commit (.*)/.exec(stdout.toString().trim())[1];
=======
        var done        = this.async(),
            json        = {},
            out         = "",
            opts        = { cwd: process.cwd(), maxBuffer: 1024 * 1024 },
            version     = grunt.config("pkg").version,
            www_repo    = process.cwd(),
            shell_repo  = path.resolve(www_repo, grunt.config("shell.repo")),
            www_git,
            shell_git;
>>>>>>> e169aee9

        getGitInfo(www_repo).then(function (json) {
            www_git = json;
            return getGitInfo(shell_repo);
        }).then(function (json) {
            shell_git = json;
        }, function (err) {
            // shell git info is optional
            grunt.log.writeln(err);
        }).finally(function () {
            out += "brackets_build_version=" + version.substr(0, version.lastIndexOf("-") + 1) + www_git.commits + "\n";
            out += toProperties("brackets_www_", www_git);
            
            if (shell_git) {
                out += toProperties("brackets_shell_", shell_git);
            }

            grunt.log.write(out);
            grunt.file.write("build.prop", out);

            done();
        });
    });
    
<<<<<<< HEAD
    // task: cla-check-pull
    grunt.registerTask("cla-check-pull", "Check if a given GitHub user has signed the CLA", function () {
        var done    = this.async(),
            body    = "",
            travis  = process.env.TRAVIS === "true",
            pull    = travis ? process.env.TRAVIS_PULL_REQUEST : (grunt.option("pull") || false),
            url     = "https://api.github.com/repos/adobe/brackets/issues/" + pull;
        
        if (!pull) {
            grunt.log.writeln(JSON.stringify(process.env));
            
            if (travis) {
                // Kicked off a travis build without a pull request, skip CLA check
                grunt.log.writeln("Travis build without pull request");
                done();
            } else {
                // Grunt command-line option missing, fail CLA check
                grunt.log.writeln("Missing pull request number. Use 'grunt cla-check-pull --pull=<NUMBER>'.");
                done(false);
            }
            
            return;
        }
            
        https.get(url, function (res) {
            res.on("data", function (chunk) {
                body += chunk;
            });
            
            res.on("end", function () {
                var json = JSON.parse(body);
                grunt.log.write(body);
                grunt.option("user", json.user.login);
                grunt.task.run("cla-check");
                done();
            });
            
            res.on("error", function (err) {
                grunt.log.writeln(err);
                done(false);
            });
        });
    });

    // task: cla-check
    grunt.registerTask("cla-check", "Check if a given GitHub user has signed the CLA", function () {
        var done    = this.async(),
            user    = grunt.option("user") || "",
            body    = "",
            options = {},
            postdata = querystring.stringify({contributor: user}),
            request;
        
        if (!user) {
            grunt.log.writeln("Missing user name. Use 'grunt cla-check --user=<GITHUB USER NAME>'.");
            done(false);
            return;
        }
        
        options.host    = "dev.brackets.io";
        options.path    = "/cla/brackets/check.cfm";
        options.method  = "POST";
        options.headers = {
            "Content-Type"      : "application/x-www-form-urlencoded",
            "Content-Length"    : postdata.length
        };
        
        request = http.request(options, function (res) {
            res.on("data", function (chunk) {
                body += chunk;
            });
            
            res.on("end", function () {
                if (body.match(/.*REJECTED.*/)) {
                    grunt.log.error(user + " has NOT submitted the contributor license agreement");
                    done(false);
                } else {
                    grunt.log.writeln(user + " has submitted the contributor license agreement");
                    done();
                }
            });
            
            res.on("error", function (err) {
                grunt.log.writeln(err);
                done(false);
            });
        });
        
        request.write(postdata);
    });
=======
    build.getGitInfo = getGitInfo;
    
    return build;
>>>>>>> e169aee9
};<|MERGE_RESOLUTION|>--- conflicted
+++ resolved
@@ -26,15 +26,11 @@
 module.exports = function (grunt) {
     "use strict";
 
-<<<<<<< HEAD
     var child_process   = require("child_process"),
         http            = require("http"),
         https           = require("https"),
-=======
-    var build           = {},
-        child_process   = require("child_process"),
+        build           = {},
         path            = require("path"),
->>>>>>> e169aee9
         q               = require("q"),
         querystring     = require("querystring"),
         qexec           = q.denodeify(child_process.exec);
@@ -94,24 +90,6 @@
     
     // task: build-num
     grunt.registerTask("build-prop", "Write build.prop properties file for Jenkins", function () {
-<<<<<<< HEAD
-        var done = this.async(),
-            out  = "",
-            num,
-            branch,
-            sha,
-            opts = { cwd: process.cwd(), maxBuffer: 1024 * 1024 },
-            version = grunt.config("pkg").version;
-        
-        qexec("git log --format=%h", opts).then(function (stdout, stderr) {
-            num = stdout.toString().match(/[0-9a-f]\n/g).length;
-            return qexec("git status", opts);
-        }).then(function (stdout, stderr) {
-            branch = /On branch (.*)/.exec(stdout.toString().trim())[1];
-            return qexec("git log -1", opts);
-        }).then(function (stdout, stderr) {
-            sha = /commit (.*)/.exec(stdout.toString().trim())[1];
-=======
         var done        = this.async(),
             json        = {},
             out         = "",
@@ -121,7 +99,6 @@
             shell_repo  = path.resolve(www_repo, grunt.config("shell.repo")),
             www_git,
             shell_git;
->>>>>>> e169aee9
 
         getGitInfo(www_repo).then(function (json) {
             www_git = json;
@@ -146,14 +123,14 @@
         });
     });
     
-<<<<<<< HEAD
     // task: cla-check-pull
     grunt.registerTask("cla-check-pull", "Check if a given GitHub user has signed the CLA", function () {
         var done    = this.async(),
             body    = "",
+            options = {},
             travis  = process.env.TRAVIS === "true",
             pull    = travis ? process.env.TRAVIS_PULL_REQUEST : (grunt.option("pull") || false),
-            url     = "https://api.github.com/repos/adobe/brackets/issues/" + pull;
+            request;
         
         if (!pull) {
             grunt.log.writeln(JSON.stringify(process.env));
@@ -170,15 +147,21 @@
             
             return;
         }
-            
-        https.get(url, function (res) {
+        
+        options.host    = "api.github.com";
+        options.path    = "/repos/adobe/brackets/issues/" + pull;
+        options.method  = "GET";
+        options.headers = {
+            "User-Agent" : "Node.js"
+        };
+            
+        request = https.request(options, function (res) {
             res.on("data", function (chunk) {
                 body += chunk;
             });
             
             res.on("end", function () {
                 var json = JSON.parse(body);
-                grunt.log.write(body);
                 grunt.option("user", json.user.login);
                 grunt.task.run("cla-check");
                 done();
@@ -189,6 +172,8 @@
                 done(false);
             });
         });
+        
+        request.end();
     });
 
     // task: cla-check
@@ -236,10 +221,10 @@
         });
         
         request.write(postdata);
+        request.end();
     });
-=======
+    
     build.getGitInfo = getGitInfo;
     
     return build;
->>>>>>> e169aee9
 };