/*
 * Copyright (c) 2016 - present Adobe Systems Incorporated. All rights reserved.
 *
 * Permission is hereby granted, free of charge, to any person obtaining a
 * copy of this software and associated documentation files (the "Software"),
 * to deal in the Software without restriction, including without limitation
 * the rights to use, copy, modify, merge, publish, distribute, sublicense,
 * and/or sell copies of the Software, and to permit persons to whom the
 * Software is furnished to do so, subject to the following conditions:
 *
 * The above copyright notice and this permission notice shall be included in
 * all copies or substantial portions of the Software.
 *
 * THE SOFTWARE IS PROVIDED "AS IS", WITHOUT WARRANTY OF ANY KIND, EXPRESS OR
 * IMPLIED, INCLUDING BUT NOT LIMITED TO THE WARRANTIES OF MERCHANTABILITY,
 * FITNESS FOR A PARTICULAR PURPOSE AND NONINFRINGEMENT. IN NO EVENT SHALL THE
 * AUTHORS OR COPYRIGHT HOLDERS BE LIABLE FOR ANY CLAIM, DAMAGES OR OTHER
 * LIABILITY, WHETHER IN AN ACTION OF CONTRACT, TORT OR OTHERWISE, ARISING
 * FROM, OUT OF OR IN CONNECTION WITH THE SOFTWARE OR THE USE OR OTHER
 * DEALINGS IN THE SOFTWARE.
 *
 */

/*eslint-env node */
/*jslint node: true */
"use strict";

module.exports = function (grunt) {
<<<<<<< HEAD
    "use strict";

    var _       = require("lodash"),
        common  = require("./lib/common")(grunt),
        build   = require("./build")(grunt),
        glob    = require("glob"),
        path    = require("path"),
        exec    = require('child_process').exec;
    
    function runNpmInstall(where, callback) {
        grunt.log.writeln("running npm install --production in " + where);
        exec('npm install --production', { cwd: './' + where }, function (err, stdout, stderr) {
            if (err) {
                grunt.log.error(stderr);
            } else {
                grunt.log.writeln(stdout || "finished npm install in " + where);
            }
            return err ? callback(stderr) : callback(null, stdout);
        });
    }
=======
    var exec    = require("child_process").exec,
        common  = require("./lib/common")(grunt),
        build   = require("./build")(grunt);
>>>>>>> 8cce5ece

    grunt.registerTask("npm-install", "Install node_modules to the dist folder so it gets bundled with release", function () {
        var npmShrinkwrapJSON = grunt.file.readJSON("npm-shrinkwrap.json");
        common.writeJSON(grunt, "dist/npm-shrinkwrap.json", npmShrinkwrapJSON);

        var packageJSON = grunt.file.readJSON("package.json");
        delete packageJSON.devDependencies;
        delete packageJSON.scripts; // we don't want to run post-install scripts in dist folder
        common.writeJSON(grunt, "dist/package.json", packageJSON);

        var done = this.async();
<<<<<<< HEAD
        runNpmInstall("dist", function (err) {
            return err ? done(false) : done();
        });
    });
    
    grunt.registerTask("npm-install-extensions", "Install node_modules for default extensions which have package.json defined", function () {
        var _done = this.async();
        glob("src/extensions/**/package.json", function (err, files) {
=======
        exec("npm install --production", { cwd: "./dist" }, function (err, stdout, stderr) {
>>>>>>> 8cce5ece
            if (err) {
                grunt.log.error(err);
                return _done(false);
            }
            files = files.filter(function (path) {
                return path.indexOf("node_modules") === -1;
            });
            var done = _.after(files.length, _done);
            files.forEach(function (file) {
                runNpmInstall(path.dirname(file), function (err) {
                    return err ? _done(false) : done();
                });
            });
        });
    });

};<|MERGE_RESOLUTION|>--- conflicted
+++ resolved
@@ -1,5 +1,5 @@
 /*
- * Copyright (c) 2016 - present Adobe Systems Incorporated. All rights reserved.
+ * Copyright (c) 2013 - present Adobe Systems Incorporated. All rights reserved.
  *
  * Permission is hereby granted, free of charge, to any person obtaining a
  * copy of this software and associated documentation files (the "Software"),
@@ -26,15 +26,13 @@
 "use strict";
 
 module.exports = function (grunt) {
-<<<<<<< HEAD
-    "use strict";
 
     var _       = require("lodash"),
         common  = require("./lib/common")(grunt),
         build   = require("./build")(grunt),
         glob    = require("glob"),
         path    = require("path"),
-        exec    = require('child_process').exec;
+        exec    = require("child_process").exec;
     
     function runNpmInstall(where, callback) {
         grunt.log.writeln("running npm install --production in " + where);
@@ -47,11 +45,6 @@
             return err ? callback(stderr) : callback(null, stdout);
         });
     }
-=======
-    var exec    = require("child_process").exec,
-        common  = require("./lib/common")(grunt),
-        build   = require("./build")(grunt);
->>>>>>> 8cce5ece
 
     grunt.registerTask("npm-install", "Install node_modules to the dist folder so it gets bundled with release", function () {
         var npmShrinkwrapJSON = grunt.file.readJSON("npm-shrinkwrap.json");
@@ -63,7 +56,6 @@
         common.writeJSON(grunt, "dist/package.json", packageJSON);
 
         var done = this.async();
-<<<<<<< HEAD
         runNpmInstall("dist", function (err) {
             return err ? done(false) : done();
         });
@@ -72,9 +64,6 @@
     grunt.registerTask("npm-install-extensions", "Install node_modules for default extensions which have package.json defined", function () {
         var _done = this.async();
         glob("src/extensions/**/package.json", function (err, files) {
-=======
-        exec("npm install --production", { cwd: "./dist" }, function (err, stdout, stderr) {
->>>>>>> 8cce5ece
             if (err) {
                 grunt.log.error(err);
                 return _done(false);
