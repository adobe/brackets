{
  "name": "Brackets",
  "version": "1.11.0-0",
  "dependencies": {
    "abbrev": {
      "version": "1.1.0",
      "from": "abbrev@>=1.0.0 <2.0.0",
      "resolved": "https://registry.npmjs.org/abbrev/-/abbrev-1.1.0.tgz"
    },
    "acorn": {
<<<<<<< HEAD
      "version": "5.0.3",
      "from": "acorn@>=5.0.1 <6.0.0",
      "resolved": "https://registry.npmjs.org/acorn/-/acorn-5.0.3.tgz",
=======
      "version": "5.1.1",
      "from": "acorn@>=5.0.1 <6.0.0",
      "resolved": "https://registry.npmjs.org/acorn/-/acorn-5.1.1.tgz",
>>>>>>> 90335e41
      "dev": true
    },
    "acorn-dynamic-import": {
      "version": "2.0.2",
      "from": "acorn-dynamic-import@>=2.0.0 <3.0.0",
      "resolved": "https://registry.npmjs.org/acorn-dynamic-import/-/acorn-dynamic-import-2.0.2.tgz",
      "dev": true,
      "dependencies": {
        "acorn": {
<<<<<<< HEAD
          "version": "4.0.11",
          "from": "acorn@>=4.0.3 <5.0.0",
          "resolved": "https://registry.npmjs.org/acorn/-/acorn-4.0.11.tgz",
=======
          "version": "4.0.13",
          "from": "acorn@>=4.0.3 <5.0.0",
          "resolved": "https://registry.npmjs.org/acorn/-/acorn-4.0.13.tgz",
>>>>>>> 90335e41
          "dev": true
        }
      }
    },
    "acorn-jsx": {
      "version": "3.0.1",
      "from": "acorn-jsx@>=3.0.0 <4.0.0",
      "resolved": "https://registry.npmjs.org/acorn-jsx/-/acorn-jsx-3.0.1.tgz",
      "dev": true,
      "dependencies": {
        "acorn": {
          "version": "3.3.0",
          "from": "acorn@>=3.0.4 <4.0.0",
          "resolved": "https://registry.npmjs.org/acorn/-/acorn-3.3.0.tgz",
          "dev": true
        }
      }
    },
    "adm-zip": {
      "version": "0.4.4",
      "from": "adm-zip@0.4.4",
      "resolved": "https://registry.npmjs.org/adm-zip/-/adm-zip-0.4.4.tgz",
      "dev": true
    },
    "ajv": {
<<<<<<< HEAD
      "version": "4.11.6",
      "from": "ajv@>=4.7.0 <5.0.0",
      "resolved": "https://registry.npmjs.org/ajv/-/ajv-4.11.6.tgz",
=======
      "version": "4.11.8",
      "from": "ajv@>=4.7.0 <5.0.0",
      "resolved": "https://registry.npmjs.org/ajv/-/ajv-4.11.8.tgz",
>>>>>>> 90335e41
      "dev": true
    },
    "ajv-keywords": {
      "version": "1.5.1",
      "from": "ajv-keywords@>=1.0.0 <2.0.0",
      "resolved": "https://registry.npmjs.org/ajv-keywords/-/ajv-keywords-1.5.1.tgz",
      "dev": true
    },
    "align-text": {
      "version": "0.1.4",
      "from": "align-text@>=0.1.3 <0.2.0",
      "resolved": "https://registry.npmjs.org/align-text/-/align-text-0.1.4.tgz",
      "dev": true
    },
    "amdefine": {
      "version": "1.0.1",
      "from": "amdefine@>=0.0.4",
      "resolved": "https://registry.npmjs.org/amdefine/-/amdefine-1.0.1.tgz",
      "dev": true
    },
    "ansi-escapes": {
      "version": "1.4.0",
      "from": "ansi-escapes@>=1.1.0 <2.0.0",
      "resolved": "https://registry.npmjs.org/ansi-escapes/-/ansi-escapes-1.4.0.tgz",
      "dev": true
    },
    "ansi-regex": {
      "version": "2.1.1",
      "from": "ansi-regex@>=2.0.0 <3.0.0",
      "resolved": "https://registry.npmjs.org/ansi-regex/-/ansi-regex-2.1.1.tgz"
    },
    "ansi-styles": {
      "version": "2.2.1",
      "from": "ansi-styles@>=2.2.1 <3.0.0",
      "resolved": "https://registry.npmjs.org/ansi-styles/-/ansi-styles-2.2.1.tgz"
    },
    "anymatch": {
      "version": "1.3.0",
      "from": "anymatch@1.3.0",
      "resolved": "https://registry.npmjs.org/anymatch/-/anymatch-1.3.0.tgz"
    },
    "argparse": {
      "version": "0.1.16",
      "from": "argparse@>=0.1.11 <0.2.0",
      "resolved": "https://registry.npmjs.org/argparse/-/argparse-0.1.16.tgz",
      "dev": true,
      "dependencies": {
        "underscore.string": {
          "version": "2.4.0",
          "from": "underscore.string@>=2.4.0 <2.5.0",
          "resolved": "https://registry.npmjs.org/underscore.string/-/underscore.string-2.4.0.tgz",
          "dev": true
        }
      }
    },
    "arr-diff": {
      "version": "2.0.0",
      "from": "arr-diff@>=2.0.0 <3.0.0",
      "resolved": "https://registry.npmjs.org/arr-diff/-/arr-diff-2.0.0.tgz"
    },
    "arr-flatten": {
      "version": "1.1.0",
      "from": "arr-flatten@>=1.0.1 <2.0.0",
      "resolved": "https://registry.npmjs.org/arr-flatten/-/arr-flatten-1.1.0.tgz"
    },
    "array-differ": {
      "version": "1.0.0",
      "from": "array-differ@>=1.0.0 <2.0.0",
      "resolved": "https://registry.npmjs.org/array-differ/-/array-differ-1.0.0.tgz",
      "dev": true
    },
    "array-union": {
      "version": "1.0.2",
      "from": "array-union@>=1.0.1 <2.0.0",
      "resolved": "https://registry.npmjs.org/array-union/-/array-union-1.0.2.tgz",
      "dev": true
    },
    "array-uniq": {
      "version": "1.0.3",
      "from": "array-uniq@>=1.0.1 <2.0.0",
      "resolved": "https://registry.npmjs.org/array-uniq/-/array-uniq-1.0.3.tgz",
      "dev": true
    },
    "array-unique": {
      "version": "0.2.1",
      "from": "array-unique@>=0.2.1 <0.3.0",
      "resolved": "https://registry.npmjs.org/array-unique/-/array-unique-0.2.1.tgz"
    },
    "arrify": {
      "version": "1.0.1",
      "from": "arrify@>=1.0.0 <2.0.0",
      "resolved": "https://registry.npmjs.org/arrify/-/arrify-1.0.1.tgz"
    },
    "asap": {
      "version": "2.0.6",
      "from": "asap@>=2.0.3 <2.1.0",
      "resolved": "https://registry.npmjs.org/asap/-/asap-2.0.6.tgz",
      "dev": true,
      "optional": true
    },
    "asn1": {
      "version": "0.2.3",
      "from": "asn1@>=0.2.3 <0.3.0",
      "resolved": "https://registry.npmjs.org/asn1/-/asn1-0.2.3.tgz"
    },
    "asn1.js": {
      "version": "4.9.1",
      "from": "asn1.js@>=4.0.0 <5.0.0",
      "resolved": "https://registry.npmjs.org/asn1.js/-/asn1.js-4.9.1.tgz",
      "dev": true
    },
    "assert": {
      "version": "1.4.1",
      "from": "assert@>=1.1.1 <2.0.0",
      "resolved": "https://registry.npmjs.org/assert/-/assert-1.4.1.tgz",
      "dev": true
    },
    "assert-plus": {
      "version": "0.2.0",
      "from": "assert-plus@>=0.2.0 <0.3.0",
      "resolved": "https://registry.npmjs.org/assert-plus/-/assert-plus-0.2.0.tgz"
    },
    "async": {
      "version": "2.1.4",
      "from": "async@2.1.4",
      "resolved": "https://registry.npmjs.org/async/-/async-2.1.4.tgz"
    },
    "async-each": {
      "version": "1.0.1",
      "from": "async-each@>=1.0.0 <2.0.0",
      "resolved": "https://registry.npmjs.org/async-each/-/async-each-1.0.1.tgz"
    },
    "asynckit": {
      "version": "0.4.0",
      "from": "asynckit@>=0.4.0 <0.5.0",
      "resolved": "https://registry.npmjs.org/asynckit/-/asynckit-0.4.0.tgz"
    },
    "aws-sign2": {
      "version": "0.6.0",
      "from": "aws-sign2@>=0.6.0 <0.7.0",
      "resolved": "https://registry.npmjs.org/aws-sign2/-/aws-sign2-0.6.0.tgz"
    },
    "aws4": {
      "version": "1.6.0",
      "from": "aws4@>=1.2.1 <2.0.0",
      "resolved": "https://registry.npmjs.org/aws4/-/aws4-1.6.0.tgz"
    },
    "babel-code-frame": {
      "version": "6.22.0",
      "from": "babel-code-frame@>=6.16.0 <7.0.0",
      "resolved": "https://registry.npmjs.org/babel-code-frame/-/babel-code-frame-6.22.0.tgz",
      "dev": true
    },
    "balanced-match": {
      "version": "1.0.0",
      "from": "balanced-match@>=1.0.0 <2.0.0",
      "resolved": "https://registry.npmjs.org/balanced-match/-/balanced-match-1.0.0.tgz"
    },
    "base64-js": {
      "version": "1.2.1",
      "from": "base64-js@>=1.0.2 <2.0.0",
      "resolved": "https://registry.npmjs.org/base64-js/-/base64-js-1.2.1.tgz",
      "dev": true
    },
    "bcrypt-pbkdf": {
      "version": "1.0.1",
      "from": "bcrypt-pbkdf@>=1.0.0 <2.0.0",
      "resolved": "https://registry.npmjs.org/bcrypt-pbkdf/-/bcrypt-pbkdf-1.0.1.tgz",
      "optional": true
    },
    "big.js": {
      "version": "3.1.3",
      "from": "big.js@>=3.1.3 <4.0.0",
      "resolved": "https://registry.npmjs.org/big.js/-/big.js-3.1.3.tgz",
      "dev": true
    },
    "binary": {
      "version": "0.3.0",
      "from": "binary@>=0.3.0 <0.4.0",
      "resolved": "https://registry.npmjs.org/binary/-/binary-0.3.0.tgz"
    },
    "binary-extensions": {
      "version": "1.9.0",
      "from": "binary-extensions@>=1.0.0 <2.0.0",
      "resolved": "https://registry.npmjs.org/binary-extensions/-/binary-extensions-1.9.0.tgz"
    },
    "bl": {
      "version": "0.9.5",
      "from": "bl@>=0.9.0 <0.10.0",
      "resolved": "https://registry.npmjs.org/bl/-/bl-0.9.5.tgz",
      "dev": true,
      "dependencies": {
        "isarray": {
          "version": "0.0.1",
          "from": "isarray@0.0.1",
          "resolved": "https://registry.npmjs.org/isarray/-/isarray-0.0.1.tgz",
          "dev": true
        },
        "readable-stream": {
          "version": "1.0.34",
          "from": "readable-stream@>=1.0.26 <1.1.0",
          "resolved": "https://registry.npmjs.org/readable-stream/-/readable-stream-1.0.34.tgz",
          "dev": true
        },
        "string_decoder": {
          "version": "0.10.31",
          "from": "string_decoder@>=0.10.0 <0.11.0",
          "resolved": "https://registry.npmjs.org/string_decoder/-/string_decoder-0.10.31.tgz",
          "dev": true
        }
      }
    },
    "block-stream": {
      "version": "0.0.9",
      "from": "block-stream@*",
      "resolved": "https://registry.npmjs.org/block-stream/-/block-stream-0.0.9.tgz",
      "dev": true
    },
    "bn.js": {
      "version": "4.11.7",
      "from": "bn.js@>=4.1.1 <5.0.0",
      "resolved": "https://registry.npmjs.org/bn.js/-/bn.js-4.11.7.tgz",
      "dev": true
    },
    "body-parser": {
      "version": "1.14.2",
      "from": "body-parser@>=1.14.0 <1.15.0",
      "resolved": "https://registry.npmjs.org/body-parser/-/body-parser-1.14.2.tgz",
      "dev": true,
      "dependencies": {
        "iconv-lite": {
          "version": "0.4.13",
          "from": "iconv-lite@0.4.13",
          "resolved": "https://registry.npmjs.org/iconv-lite/-/iconv-lite-0.4.13.tgz",
          "dev": true
        },
        "qs": {
          "version": "5.2.0",
          "from": "qs@5.2.0",
          "resolved": "https://registry.npmjs.org/qs/-/qs-5.2.0.tgz",
          "dev": true
        }
      }
    },
    "boom": {
      "version": "2.10.1",
      "from": "boom@>=2.0.0 <3.0.0",
      "resolved": "https://registry.npmjs.org/boom/-/boom-2.10.1.tgz"
    },
    "brace-expansion": {
<<<<<<< HEAD
      "version": "1.1.7",
      "from": "brace-expansion@>=1.0.0 <2.0.0",
      "resolved": "https://registry.npmjs.org/brace-expansion/-/brace-expansion-1.1.7.tgz"
=======
      "version": "1.1.8",
      "from": "brace-expansion@>=1.1.7 <2.0.0",
      "resolved": "https://registry.npmjs.org/brace-expansion/-/brace-expansion-1.1.8.tgz"
>>>>>>> 90335e41
    },
    "braces": {
      "version": "1.8.5",
      "from": "braces@>=1.8.2 <2.0.0",
      "resolved": "https://registry.npmjs.org/braces/-/braces-1.8.5.tgz"
    },
    "brorand": {
      "version": "1.1.0",
      "from": "brorand@>=1.0.1 <2.0.0",
      "resolved": "https://registry.npmjs.org/brorand/-/brorand-1.1.0.tgz",
      "dev": true
    },
    "browserify-aes": {
      "version": "1.0.6",
      "from": "browserify-aes@>=1.0.4 <2.0.0",
      "resolved": "https://registry.npmjs.org/browserify-aes/-/browserify-aes-1.0.6.tgz",
      "dev": true
    },
    "browserify-cipher": {
      "version": "1.0.0",
      "from": "browserify-cipher@>=1.0.0 <2.0.0",
      "resolved": "https://registry.npmjs.org/browserify-cipher/-/browserify-cipher-1.0.0.tgz",
      "dev": true
    },
    "browserify-des": {
      "version": "1.0.0",
      "from": "browserify-des@>=1.0.0 <2.0.0",
      "resolved": "https://registry.npmjs.org/browserify-des/-/browserify-des-1.0.0.tgz",
      "dev": true
    },
    "browserify-rsa": {
      "version": "4.0.1",
      "from": "browserify-rsa@>=4.0.0 <5.0.0",
      "resolved": "https://registry.npmjs.org/browserify-rsa/-/browserify-rsa-4.0.1.tgz",
      "dev": true
    },
    "browserify-sign": {
      "version": "4.0.4",
      "from": "browserify-sign@>=4.0.0 <5.0.0",
      "resolved": "https://registry.npmjs.org/browserify-sign/-/browserify-sign-4.0.4.tgz",
      "dev": true
    },
    "browserify-zlib": {
      "version": "0.1.4",
      "from": "browserify-zlib@>=0.1.4 <0.2.0",
      "resolved": "https://registry.npmjs.org/browserify-zlib/-/browserify-zlib-0.1.4.tgz",
      "dev": true
    },
    "buffer": {
      "version": "4.9.1",
      "from": "buffer@>=4.3.0 <5.0.0",
      "resolved": "https://registry.npmjs.org/buffer/-/buffer-4.9.1.tgz",
      "dev": true
    },
<<<<<<< HEAD
    "buffer-shims": {
      "version": "1.0.0",
      "from": "buffer-shims@>=1.0.0 <1.1.0",
      "resolved": "https://registry.npmjs.org/buffer-shims/-/buffer-shims-1.0.0.tgz"
    },
=======
>>>>>>> 90335e41
    "buffer-xor": {
      "version": "1.0.3",
      "from": "buffer-xor@>=1.0.2 <2.0.0",
      "resolved": "https://registry.npmjs.org/buffer-xor/-/buffer-xor-1.0.3.tgz",
      "dev": true
    },
    "buffers": {
      "version": "0.1.1",
      "from": "buffers@>=0.1.1 <0.2.0",
      "resolved": "https://registry.npmjs.org/buffers/-/buffers-0.1.1.tgz"
    },
    "builtin-modules": {
      "version": "1.1.1",
      "from": "builtin-modules@>=1.0.0 <2.0.0",
      "resolved": "https://registry.npmjs.org/builtin-modules/-/builtin-modules-1.1.1.tgz",
      "dev": true
    },
    "builtin-status-codes": {
      "version": "3.0.0",
      "from": "builtin-status-codes@>=3.0.0 <4.0.0",
      "resolved": "https://registry.npmjs.org/builtin-status-codes/-/builtin-status-codes-3.0.0.tgz",
      "dev": true
    },
    "bytes": {
      "version": "2.2.0",
      "from": "bytes@2.2.0",
      "resolved": "https://registry.npmjs.org/bytes/-/bytes-2.2.0.tgz",
      "dev": true
    },
    "caller-path": {
      "version": "0.1.0",
      "from": "caller-path@>=0.1.0 <0.2.0",
      "resolved": "https://registry.npmjs.org/caller-path/-/caller-path-0.1.0.tgz",
      "dev": true
    },
    "callsites": {
      "version": "0.2.0",
      "from": "callsites@>=0.2.0 <0.3.0",
      "resolved": "https://registry.npmjs.org/callsites/-/callsites-0.2.0.tgz",
      "dev": true
    },
    "camelcase": {
      "version": "1.2.1",
      "from": "camelcase@>=1.0.2 <2.0.0",
      "resolved": "https://registry.npmjs.org/camelcase/-/camelcase-1.2.1.tgz",
      "dev": true
    },
    "caseless": {
      "version": "0.11.0",
      "from": "caseless@>=0.11.0 <0.12.0",
      "resolved": "https://registry.npmjs.org/caseless/-/caseless-0.11.0.tgz"
    },
    "center-align": {
      "version": "0.1.3",
      "from": "center-align@>=0.1.1 <0.2.0",
      "resolved": "https://registry.npmjs.org/center-align/-/center-align-0.1.3.tgz",
      "dev": true
    },
    "chainsaw": {
      "version": "0.1.0",
      "from": "chainsaw@>=0.1.0 <0.2.0",
      "resolved": "https://registry.npmjs.org/chainsaw/-/chainsaw-0.1.0.tgz"
    },
    "chalk": {
      "version": "1.1.3",
      "from": "chalk@>=1.1.1 <2.0.0",
      "resolved": "https://registry.npmjs.org/chalk/-/chalk-1.1.3.tgz"
    },
    "chokidar": {
      "version": "1.6.1",
      "from": "chokidar@1.6.1",
      "resolved": "https://registry.npmjs.org/chokidar/-/chokidar-1.6.1.tgz"
    },
    "ci-info": {
      "version": "1.0.0",
      "from": "ci-info@>=1.0.0 <2.0.0",
      "resolved": "https://registry.npmjs.org/ci-info/-/ci-info-1.0.0.tgz",
      "dev": true
    },
    "cipher-base": {
      "version": "1.0.4",
      "from": "cipher-base@>=1.0.0 <2.0.0",
      "resolved": "https://registry.npmjs.org/cipher-base/-/cipher-base-1.0.4.tgz",
      "dev": true
    },
    "circular-json": {
      "version": "0.3.3",
      "from": "circular-json@>=0.3.1 <0.4.0",
      "resolved": "https://registry.npmjs.org/circular-json/-/circular-json-0.3.3.tgz",
      "dev": true
    },
    "clean-css": {
      "version": "1.0.12",
      "from": "clean-css@>=1.0.0 <1.1.0",
      "resolved": "https://registry.npmjs.org/clean-css/-/clean-css-1.0.12.tgz",
      "dev": true,
      "dependencies": {
        "commander": {
          "version": "1.3.2",
          "from": "commander@>=1.3.0 <1.4.0",
          "resolved": "https://registry.npmjs.org/commander/-/commander-1.3.2.tgz",
          "dev": true
        }
      }
    },
    "cli-cursor": {
      "version": "1.0.2",
      "from": "cli-cursor@>=1.0.1 <2.0.0",
      "resolved": "https://registry.npmjs.org/cli-cursor/-/cli-cursor-1.0.2.tgz",
      "dev": true
    },
    "cli-width": {
      "version": "2.1.0",
      "from": "cli-width@>=2.0.0 <3.0.0",
      "resolved": "https://registry.npmjs.org/cli-width/-/cli-width-2.1.0.tgz",
      "dev": true
    },
    "cliui": {
      "version": "2.1.0",
      "from": "cliui@>=2.1.0 <3.0.0",
      "resolved": "https://registry.npmjs.org/cliui/-/cliui-2.1.0.tgz",
      "dev": true,
      "dependencies": {
        "wordwrap": {
          "version": "0.0.2",
          "from": "wordwrap@0.0.2",
          "resolved": "https://registry.npmjs.org/wordwrap/-/wordwrap-0.0.2.tgz",
          "dev": true
        }
      }
    },
    "co": {
      "version": "4.6.0",
      "from": "co@>=4.6.0 <5.0.0",
      "resolved": "https://registry.npmjs.org/co/-/co-4.6.0.tgz",
      "dev": true
    },
    "code-point-at": {
      "version": "1.1.0",
      "from": "code-point-at@>=1.0.0 <2.0.0",
      "resolved": "https://registry.npmjs.org/code-point-at/-/code-point-at-1.1.0.tgz",
      "dev": true
    },
    "coffee-script": {
      "version": "1.3.3",
      "from": "coffee-script@>=1.3.3 <1.4.0",
      "resolved": "https://registry.npmjs.org/coffee-script/-/coffee-script-1.3.3.tgz",
      "dev": true
    },
    "colors": {
      "version": "0.6.2",
      "from": "colors@>=0.6.2 <0.7.0",
      "resolved": "https://registry.npmjs.org/colors/-/colors-0.6.2.tgz",
      "dev": true
    },
    "combined-stream": {
      "version": "1.0.5",
      "from": "combined-stream@>=1.0.5 <1.1.0",
      "resolved": "https://registry.npmjs.org/combined-stream/-/combined-stream-1.0.5.tgz"
    },
    "commander": {
      "version": "2.11.0",
      "from": "commander@>=2.9.0 <3.0.0",
      "resolved": "https://registry.npmjs.org/commander/-/commander-2.11.0.tgz"
    },
    "concat-map": {
      "version": "0.0.1",
      "from": "concat-map@0.0.1",
      "resolved": "https://registry.npmjs.org/concat-map/-/concat-map-0.0.1.tgz"
    },
    "concat-stream": {
      "version": "1.6.0",
      "from": "concat-stream@>=1.5.2 <2.0.0",
      "resolved": "https://registry.npmjs.org/concat-stream/-/concat-stream-1.6.0.tgz",
      "dev": true
    },
    "config-chain": {
      "version": "1.1.11",
      "from": "config-chain@>=1.1.8 <1.2.0",
      "resolved": "https://registry.npmjs.org/config-chain/-/config-chain-1.1.11.tgz",
      "dev": true
    },
    "console-browserify": {
      "version": "1.1.0",
      "from": "console-browserify@>=1.1.0 <2.0.0",
      "resolved": "https://registry.npmjs.org/console-browserify/-/console-browserify-1.1.0.tgz",
      "dev": true
    },
    "constants-browserify": {
      "version": "1.0.0",
      "from": "constants-browserify@>=1.0.0 <2.0.0",
      "resolved": "https://registry.npmjs.org/constants-browserify/-/constants-browserify-1.0.0.tgz",
      "dev": true
    },
    "content-type": {
      "version": "1.0.2",
      "from": "content-type@>=1.0.1 <1.1.0",
      "resolved": "https://registry.npmjs.org/content-type/-/content-type-1.0.2.tgz",
      "dev": true
    },
    "core-util-is": {
      "version": "1.0.2",
      "from": "core-util-is@>=1.0.0 <1.1.0",
      "resolved": "https://registry.npmjs.org/core-util-is/-/core-util-is-1.0.2.tgz"
    },
    "create-ecdh": {
      "version": "4.0.0",
      "from": "create-ecdh@>=4.0.0 <5.0.0",
      "resolved": "https://registry.npmjs.org/create-ecdh/-/create-ecdh-4.0.0.tgz",
      "dev": true
    },
    "create-hash": {
      "version": "1.1.3",
      "from": "create-hash@>=1.1.0 <2.0.0",
      "resolved": "https://registry.npmjs.org/create-hash/-/create-hash-1.1.3.tgz",
      "dev": true
    },
    "create-hmac": {
      "version": "1.1.6",
      "from": "create-hmac@>=1.1.0 <2.0.0",
      "resolved": "https://registry.npmjs.org/create-hmac/-/create-hmac-1.1.6.tgz",
      "dev": true
    },
    "cryptiles": {
      "version": "2.0.5",
      "from": "cryptiles@>=2.0.0 <3.0.0",
      "resolved": "https://registry.npmjs.org/cryptiles/-/cryptiles-2.0.5.tgz"
    },
    "crypto-browserify": {
      "version": "3.11.1",
      "from": "crypto-browserify@>=3.11.0 <4.0.0",
      "resolved": "https://registry.npmjs.org/crypto-browserify/-/crypto-browserify-3.11.1.tgz",
      "dev": true
    },
    "ctype": {
      "version": "0.5.3",
      "from": "ctype@0.5.3",
      "resolved": "https://registry.npmjs.org/ctype/-/ctype-0.5.3.tgz",
      "dev": true,
      "optional": true
    },
    "d": {
      "version": "1.0.0",
      "from": "d@>=1.0.0 <2.0.0",
      "resolved": "https://registry.npmjs.org/d/-/d-1.0.0.tgz",
      "dev": true
    },
    "dashdash": {
      "version": "1.14.1",
      "from": "dashdash@>=1.12.0 <2.0.0",
      "resolved": "https://registry.npmjs.org/dashdash/-/dashdash-1.14.1.tgz",
      "dependencies": {
        "assert-plus": {
          "version": "1.0.0",
          "from": "assert-plus@>=1.0.0 <2.0.0",
          "resolved": "https://registry.npmjs.org/assert-plus/-/assert-plus-1.0.0.tgz"
        }
      }
    },
    "date-now": {
      "version": "0.1.4",
      "from": "date-now@>=0.1.4 <0.2.0",
      "resolved": "https://registry.npmjs.org/date-now/-/date-now-0.1.4.tgz",
      "dev": true
    },
    "dateformat": {
      "version": "1.0.2-1.2.3",
      "from": "dateformat@1.0.2-1.2.3",
      "resolved": "https://registry.npmjs.org/dateformat/-/dateformat-1.0.2-1.2.3.tgz",
      "dev": true
    },
    "debug": {
      "version": "2.2.0",
      "from": "debug@>=2.2.0 <2.3.0",
      "resolved": "https://registry.npmjs.org/debug/-/debug-2.2.0.tgz",
      "dev": true
    },
    "decamelize": {
      "version": "1.2.0",
      "from": "decamelize@>=1.0.0 <2.0.0",
      "resolved": "https://registry.npmjs.org/decamelize/-/decamelize-1.2.0.tgz",
      "dev": true
    },
    "decompress-zip": {
      "version": "0.3.0",
      "from": "decompress-zip@0.3.0",
      "resolved": "https://registry.npmjs.org/decompress-zip/-/decompress-zip-0.3.0.tgz",
      "dependencies": {
        "isarray": {
          "version": "0.0.1",
          "from": "isarray@0.0.1",
          "resolved": "https://registry.npmjs.org/isarray/-/isarray-0.0.1.tgz"
        },
        "q": {
          "version": "1.5.0",
          "from": "q@>=1.1.2 <2.0.0",
          "resolved": "https://registry.npmjs.org/q/-/q-1.5.0.tgz"
        },
        "readable-stream": {
          "version": "1.1.14",
          "from": "readable-stream@>=1.1.8 <2.0.0",
          "resolved": "https://registry.npmjs.org/readable-stream/-/readable-stream-1.1.14.tgz"
        },
        "string_decoder": {
          "version": "0.10.31",
          "from": "string_decoder@>=0.10.0 <0.11.0",
          "resolved": "https://registry.npmjs.org/string_decoder/-/string_decoder-0.10.31.tgz"
        }
      }
    },
    "deep-is": {
      "version": "0.1.3",
      "from": "deep-is@>=0.1.3 <0.2.0",
      "resolved": "https://registry.npmjs.org/deep-is/-/deep-is-0.1.3.tgz",
      "dev": true
    },
    "del": {
      "version": "2.2.2",
      "from": "del@>=2.0.2 <3.0.0",
      "resolved": "https://registry.npmjs.org/del/-/del-2.2.2.tgz",
      "dev": true
    },
    "delayed-stream": {
      "version": "1.0.0",
      "from": "delayed-stream@>=1.0.0 <1.1.0",
      "resolved": "https://registry.npmjs.org/delayed-stream/-/delayed-stream-1.0.0.tgz"
    },
    "depd": {
      "version": "1.1.1",
      "from": "depd@>=1.1.0 <1.2.0",
      "resolved": "https://registry.npmjs.org/depd/-/depd-1.1.1.tgz",
      "dev": true
    },
    "des.js": {
      "version": "1.0.0",
      "from": "des.js@>=1.0.0 <2.0.0",
      "resolved": "https://registry.npmjs.org/des.js/-/des.js-1.0.0.tgz",
      "dev": true
    },
    "diffie-hellman": {
      "version": "5.0.2",
      "from": "diffie-hellman@>=5.0.0 <6.0.0",
      "resolved": "https://registry.npmjs.org/diffie-hellman/-/diffie-hellman-5.0.2.tgz",
      "dev": true
    },
    "doctrine": {
      "version": "2.0.0",
      "from": "doctrine@>=2.0.0 <3.0.0",
      "resolved": "https://registry.npmjs.org/doctrine/-/doctrine-2.0.0.tgz",
      "dev": true
    },
    "dom-walk": {
      "version": "0.1.1",
      "from": "dom-walk@>=0.1.0 <0.2.0",
      "resolved": "https://registry.npmjs.org/dom-walk/-/dom-walk-0.1.1.tgz",
      "dev": true
    },
    "domain-browser": {
      "version": "1.1.7",
      "from": "domain-browser@>=1.1.1 <2.0.0",
      "resolved": "https://registry.npmjs.org/domain-browser/-/domain-browser-1.1.7.tgz",
      "dev": true
    },
    "ecc-jsbn": {
      "version": "0.1.1",
      "from": "ecc-jsbn@>=0.1.1 <0.2.0",
      "resolved": "https://registry.npmjs.org/ecc-jsbn/-/ecc-jsbn-0.1.1.tgz",
      "optional": true
    },
    "ee-first": {
      "version": "1.1.1",
      "from": "ee-first@1.1.1",
      "resolved": "https://registry.npmjs.org/ee-first/-/ee-first-1.1.1.tgz",
      "dev": true
    },
    "elliptic": {
      "version": "6.4.0",
      "from": "elliptic@>=6.0.0 <7.0.0",
      "resolved": "https://registry.npmjs.org/elliptic/-/elliptic-6.4.0.tgz",
      "dev": true
    },
    "emojis-list": {
      "version": "2.1.0",
      "from": "emojis-list@>=2.0.0 <3.0.0",
      "resolved": "https://registry.npmjs.org/emojis-list/-/emojis-list-2.1.0.tgz",
      "dev": true
    },
    "enhanced-resolve": {
      "version": "3.4.1",
      "from": "enhanced-resolve@>=3.0.0 <4.0.0",
      "resolved": "https://registry.npmjs.org/enhanced-resolve/-/enhanced-resolve-3.4.1.tgz",
      "dev": true
    },
    "errno": {
      "version": "0.1.4",
      "from": "errno@>=0.1.1 <0.2.0",
      "resolved": "https://registry.npmjs.org/errno/-/errno-0.1.4.tgz",
      "dev": true
    },
    "error-ex": {
      "version": "1.3.1",
      "from": "error-ex@>=1.2.0 <2.0.0",
      "resolved": "https://registry.npmjs.org/error-ex/-/error-ex-1.3.1.tgz",
      "dev": true
    },
    "es5-ext": {
<<<<<<< HEAD
      "version": "0.10.15",
      "from": "es5-ext@>=0.10.14 <0.11.0",
      "resolved": "https://registry.npmjs.org/es5-ext/-/es5-ext-0.10.15.tgz",
=======
      "version": "0.10.24",
      "from": "es5-ext@>=0.10.14 <0.11.0",
      "resolved": "https://registry.npmjs.org/es5-ext/-/es5-ext-0.10.24.tgz",
>>>>>>> 90335e41
      "dev": true
    },
    "es6-iterator": {
      "version": "2.0.1",
      "from": "es6-iterator@>=2.0.1 <2.1.0",
      "resolved": "https://registry.npmjs.org/es6-iterator/-/es6-iterator-2.0.1.tgz",
      "dev": true
    },
    "es6-map": {
      "version": "0.1.5",
      "from": "es6-map@>=0.1.3 <0.2.0",
      "resolved": "https://registry.npmjs.org/es6-map/-/es6-map-0.1.5.tgz",
      "dev": true
    },
    "es6-set": {
      "version": "0.1.5",
      "from": "es6-set@>=0.1.5 <0.2.0",
      "resolved": "https://registry.npmjs.org/es6-set/-/es6-set-0.1.5.tgz",
      "dev": true
    },
    "es6-symbol": {
      "version": "3.1.1",
      "from": "es6-symbol@>=3.1.1 <3.2.0",
      "resolved": "https://registry.npmjs.org/es6-symbol/-/es6-symbol-3.1.1.tgz",
      "dev": true
    },
    "es6-weak-map": {
      "version": "2.0.2",
      "from": "es6-weak-map@>=2.0.1 <3.0.0",
      "resolved": "https://registry.npmjs.org/es6-weak-map/-/es6-weak-map-2.0.2.tgz",
      "dev": true
    },
    "escape-string-regexp": {
      "version": "1.0.5",
      "from": "escape-string-regexp@>=1.0.2 <2.0.0",
      "resolved": "https://registry.npmjs.org/escape-string-regexp/-/escape-string-regexp-1.0.5.tgz"
    },
    "escope": {
      "version": "3.6.0",
      "from": "escope@>=3.6.0 <4.0.0",
      "resolved": "https://registry.npmjs.org/escope/-/escope-3.6.0.tgz",
      "dev": true
    },
    "eslint": {
      "version": "3.19.0",
      "from": "eslint@>=3.0.0 <4.0.0",
      "resolved": "https://registry.npmjs.org/eslint/-/eslint-3.19.0.tgz",
      "dev": true,
      "dependencies": {
        "argparse": {
          "version": "1.0.9",
          "from": "argparse@>=1.0.7 <2.0.0",
          "resolved": "https://registry.npmjs.org/argparse/-/argparse-1.0.9.tgz",
          "dev": true
        },
        "esprima": {
          "version": "4.0.0",
          "from": "esprima@>=4.0.0 <5.0.0",
          "resolved": "https://registry.npmjs.org/esprima/-/esprima-4.0.0.tgz",
          "dev": true
        },
        "js-yaml": {
<<<<<<< HEAD
          "version": "3.8.3",
          "from": "js-yaml@>=3.5.1 <4.0.0",
          "resolved": "https://registry.npmjs.org/js-yaml/-/js-yaml-3.8.3.tgz",
=======
          "version": "3.9.1",
          "from": "js-yaml@>=3.5.1 <4.0.0",
          "resolved": "https://registry.npmjs.org/js-yaml/-/js-yaml-3.9.1.tgz",
>>>>>>> 90335e41
          "dev": true
        }
      }
    },
    "espree": {
<<<<<<< HEAD
      "version": "3.4.1",
      "from": "espree@>=3.4.0 <4.0.0",
      "resolved": "https://registry.npmjs.org/espree/-/espree-3.4.1.tgz",
=======
      "version": "3.4.3",
      "from": "espree@>=3.4.0 <4.0.0",
      "resolved": "https://registry.npmjs.org/espree/-/espree-3.4.3.tgz",
>>>>>>> 90335e41
      "dev": true
    },
    "esprima": {
      "version": "1.0.4",
      "from": "esprima@>=1.0.2 <1.1.0",
      "resolved": "https://registry.npmjs.org/esprima/-/esprima-1.0.4.tgz",
      "dev": true
    },
    "esquery": {
      "version": "1.0.0",
      "from": "esquery@>=1.0.0 <2.0.0",
      "resolved": "https://registry.npmjs.org/esquery/-/esquery-1.0.0.tgz",
      "dev": true
    },
    "esrecurse": {
      "version": "4.2.0",
      "from": "esrecurse@>=4.1.0 <5.0.0",
      "resolved": "https://registry.npmjs.org/esrecurse/-/esrecurse-4.2.0.tgz",
      "dev": true
    },
    "estraverse": {
      "version": "4.2.0",
      "from": "estraverse@>=4.2.0 <5.0.0",
      "resolved": "https://registry.npmjs.org/estraverse/-/estraverse-4.2.0.tgz",
      "dev": true
    },
    "esutils": {
      "version": "2.0.2",
      "from": "esutils@>=2.0.2 <3.0.0",
      "resolved": "https://registry.npmjs.org/esutils/-/esutils-2.0.2.tgz",
      "dev": true
    },
    "event-emitter": {
      "version": "0.3.5",
      "from": "event-emitter@>=0.3.5 <0.4.0",
      "resolved": "https://registry.npmjs.org/event-emitter/-/event-emitter-0.3.5.tgz",
      "dev": true
    },
    "eventemitter2": {
      "version": "0.4.14",
      "from": "eventemitter2@>=0.4.13 <0.5.0",
      "resolved": "https://registry.npmjs.org/eventemitter2/-/eventemitter2-0.4.14.tgz",
      "dev": true
    },
    "events": {
      "version": "1.1.1",
      "from": "events@>=1.0.0 <2.0.0",
      "resolved": "https://registry.npmjs.org/events/-/events-1.1.1.tgz",
      "dev": true
    },
    "evp_bytestokey": {
      "version": "1.0.0",
      "from": "evp_bytestokey@>=1.0.0 <2.0.0",
      "resolved": "https://registry.npmjs.org/evp_bytestokey/-/evp_bytestokey-1.0.0.tgz",
      "dev": true
    },
    "exit": {
      "version": "0.1.2",
      "from": "exit@>=0.1.1 <0.2.0",
      "resolved": "https://registry.npmjs.org/exit/-/exit-0.1.2.tgz",
      "dev": true
    },
    "exit-hook": {
      "version": "1.1.1",
      "from": "exit-hook@>=1.0.0 <2.0.0",
      "resolved": "https://registry.npmjs.org/exit-hook/-/exit-hook-1.1.1.tgz",
      "dev": true
    },
    "expand-brackets": {
      "version": "0.1.5",
      "from": "expand-brackets@>=0.1.4 <0.2.0",
      "resolved": "https://registry.npmjs.org/expand-brackets/-/expand-brackets-0.1.5.tgz"
    },
    "expand-range": {
      "version": "1.8.2",
      "from": "expand-range@>=1.8.1 <2.0.0",
      "resolved": "https://registry.npmjs.org/expand-range/-/expand-range-1.8.2.tgz"
    },
    "extend": {
      "version": "3.0.1",
      "from": "extend@>=3.0.0 <3.1.0",
      "resolved": "https://registry.npmjs.org/extend/-/extend-3.0.1.tgz"
    },
    "extglob": {
      "version": "0.3.2",
      "from": "extglob@>=0.3.1 <0.4.0",
      "resolved": "https://registry.npmjs.org/extglob/-/extglob-0.3.2.tgz"
    },
    "extsprintf": {
      "version": "1.0.2",
      "from": "extsprintf@1.0.2",
      "resolved": "https://registry.npmjs.org/extsprintf/-/extsprintf-1.0.2.tgz"
    },
    "fast-levenshtein": {
      "version": "2.0.6",
      "from": "fast-levenshtein@>=2.0.4 <2.1.0",
      "resolved": "https://registry.npmjs.org/fast-levenshtein/-/fast-levenshtein-2.0.6.tgz",
      "dev": true
    },
    "faye-websocket": {
      "version": "0.10.0",
      "from": "faye-websocket@>=0.10.0 <0.11.0",
      "resolved": "https://registry.npmjs.org/faye-websocket/-/faye-websocket-0.10.0.tgz",
      "dev": true
    },
    "figures": {
      "version": "1.7.0",
      "from": "figures@>=1.3.5 <2.0.0",
      "resolved": "https://registry.npmjs.org/figures/-/figures-1.7.0.tgz",
      "dev": true
    },
    "file-entry-cache": {
      "version": "2.0.0",
      "from": "file-entry-cache@>=2.0.0 <3.0.0",
      "resolved": "https://registry.npmjs.org/file-entry-cache/-/file-entry-cache-2.0.0.tgz",
      "dev": true
    },
    "filename-regex": {
      "version": "2.0.1",
      "from": "filename-regex@>=2.0.0 <3.0.0",
      "resolved": "https://registry.npmjs.org/filename-regex/-/filename-regex-2.0.1.tgz"
    },
    "fileset": {
      "version": "0.1.8",
      "from": "fileset@>=0.1.5 <0.2.0",
      "resolved": "https://registry.npmjs.org/fileset/-/fileset-0.1.8.tgz",
      "dev": true,
      "dependencies": {
        "glob": {
          "version": "3.2.11",
          "from": "glob@>=3.0.0 <4.0.0",
          "resolved": "https://registry.npmjs.org/glob/-/glob-3.2.11.tgz",
          "dev": true,
          "dependencies": {
            "minimatch": {
              "version": "0.3.0",
              "from": "minimatch@>=0.3.0 <0.4.0",
              "resolved": "https://registry.npmjs.org/minimatch/-/minimatch-0.3.0.tgz",
              "dev": true
            }
          }
        },
        "minimatch": {
          "version": "0.4.0",
          "from": "minimatch@>=0.0.0 <1.0.0",
          "resolved": "https://registry.npmjs.org/minimatch/-/minimatch-0.4.0.tgz",
          "dev": true
        }
      }
    },
    "fill-range": {
      "version": "2.2.3",
      "from": "fill-range@>=2.1.0 <3.0.0",
      "resolved": "https://registry.npmjs.org/fill-range/-/fill-range-2.2.3.tgz"
    },
    "find-parent-dir": {
      "version": "0.3.0",
      "from": "find-parent-dir@>=0.3.0 <0.4.0",
      "resolved": "https://registry.npmjs.org/find-parent-dir/-/find-parent-dir-0.3.0.tgz",
      "dev": true
    },
    "find-up": {
      "version": "1.1.2",
      "from": "find-up@>=1.0.0 <2.0.0",
      "resolved": "https://registry.npmjs.org/find-up/-/find-up-1.1.2.tgz",
      "dev": true
    },
    "findup-sync": {
      "version": "0.1.3",
      "from": "findup-sync@>=0.1.2 <0.2.0",
      "resolved": "https://registry.npmjs.org/findup-sync/-/findup-sync-0.1.3.tgz",
      "dev": true,
      "dependencies": {
        "glob": {
          "version": "3.2.11",
          "from": "glob@>=3.2.9 <3.3.0",
          "resolved": "https://registry.npmjs.org/glob/-/glob-3.2.11.tgz",
          "dev": true
        },
        "lodash": {
          "version": "2.4.2",
          "from": "lodash@>=2.4.1 <2.5.0",
          "resolved": "https://registry.npmjs.org/lodash/-/lodash-2.4.2.tgz",
          "dev": true
        },
        "minimatch": {
          "version": "0.3.0",
          "from": "minimatch@>=0.3.0 <0.4.0",
          "resolved": "https://registry.npmjs.org/minimatch/-/minimatch-0.3.0.tgz",
          "dev": true
        }
      }
    },
    "flat-cache": {
      "version": "1.2.2",
      "from": "flat-cache@>=1.2.1 <2.0.0",
      "resolved": "https://registry.npmjs.org/flat-cache/-/flat-cache-1.2.2.tgz",
      "dev": true
    },
    "for-in": {
      "version": "1.0.2",
      "from": "for-in@>=1.0.1 <2.0.0",
      "resolved": "https://registry.npmjs.org/for-in/-/for-in-1.0.2.tgz"
    },
    "for-own": {
      "version": "0.1.5",
      "from": "for-own@>=0.1.4 <0.2.0",
      "resolved": "https://registry.npmjs.org/for-own/-/for-own-0.1.5.tgz"
    },
    "forever-agent": {
      "version": "0.6.1",
      "from": "forever-agent@>=0.6.1 <0.7.0",
      "resolved": "https://registry.npmjs.org/forever-agent/-/forever-agent-0.6.1.tgz"
    },
    "form-data": {
      "version": "2.1.4",
      "from": "form-data@>=2.1.1 <2.2.0",
      "resolved": "https://registry.npmjs.org/form-data/-/form-data-2.1.4.tgz"
    },
    "fs-extra": {
      "version": "2.0.0",
      "from": "fs-extra@2.0.0",
      "resolved": "https://registry.npmjs.org/fs-extra/-/fs-extra-2.0.0.tgz"
    },
    "fs.realpath": {
      "version": "1.0.0",
      "from": "fs.realpath@>=1.0.0 <2.0.0",
      "resolved": "https://registry.npmjs.org/fs.realpath/-/fs.realpath-1.0.0.tgz",
      "dev": true
    },
    "fstream": {
      "version": "1.0.11",
      "from": "fstream@>=1.0.2 <2.0.0",
      "resolved": "https://registry.npmjs.org/fstream/-/fstream-1.0.11.tgz",
      "dev": true
    },
    "gaze": {
      "version": "1.1.2",
      "from": "gaze@>=1.0.0 <2.0.0",
      "resolved": "https://registry.npmjs.org/gaze/-/gaze-1.1.2.tgz",
      "dev": true
    },
    "generate-function": {
      "version": "2.0.0",
      "from": "generate-function@>=2.0.0 <3.0.0",
      "resolved": "https://registry.npmjs.org/generate-function/-/generate-function-2.0.0.tgz"
    },
    "generate-object-property": {
      "version": "1.2.0",
      "from": "generate-object-property@>=1.1.0 <2.0.0",
      "resolved": "https://registry.npmjs.org/generate-object-property/-/generate-object-property-1.2.0.tgz"
    },
    "get-caller-file": {
      "version": "1.0.2",
      "from": "get-caller-file@>=1.0.1 <2.0.0",
      "resolved": "https://registry.npmjs.org/get-caller-file/-/get-caller-file-1.0.2.tgz",
      "dev": true
    },
    "getobject": {
      "version": "0.1.0",
      "from": "getobject@>=0.1.0 <0.2.0",
      "resolved": "https://registry.npmjs.org/getobject/-/getobject-0.1.0.tgz",
      "dev": true
    },
    "getpass": {
      "version": "0.1.7",
      "from": "getpass@>=0.1.1 <0.2.0",
      "resolved": "https://registry.npmjs.org/getpass/-/getpass-0.1.7.tgz",
      "dependencies": {
        "assert-plus": {
          "version": "1.0.0",
          "from": "assert-plus@>=1.0.0 <2.0.0",
          "resolved": "https://registry.npmjs.org/assert-plus/-/assert-plus-1.0.0.tgz"
        }
      }
    },
    "glob": {
      "version": "7.1.1",
      "from": "glob@7.1.1",
      "resolved": "https://registry.npmjs.org/glob/-/glob-7.1.1.tgz",
      "dev": true
    },
    "glob-base": {
      "version": "0.3.0",
      "from": "glob-base@>=0.3.0 <0.4.0",
      "resolved": "https://registry.npmjs.org/glob-base/-/glob-base-0.3.0.tgz"
    },
    "glob-parent": {
      "version": "2.0.0",
      "from": "glob-parent@>=2.0.0 <3.0.0",
      "resolved": "https://registry.npmjs.org/glob-parent/-/glob-parent-2.0.0.tgz"
    },
    "global": {
      "version": "4.3.2",
      "from": "global@>=4.3.2 <5.0.0",
      "resolved": "https://registry.npmjs.org/global/-/global-4.3.2.tgz",
      "dev": true,
      "dependencies": {
        "process": {
          "version": "0.5.2",
          "from": "process@>=0.5.1 <0.6.0",
          "resolved": "https://registry.npmjs.org/process/-/process-0.5.2.tgz",
          "dev": true
        }
      }
    },
    "globals": {
<<<<<<< HEAD
      "version": "9.17.0",
      "from": "globals@>=9.14.0 <10.0.0",
      "resolved": "https://registry.npmjs.org/globals/-/globals-9.17.0.tgz",
=======
      "version": "9.18.0",
      "from": "globals@>=9.14.0 <10.0.0",
      "resolved": "https://registry.npmjs.org/globals/-/globals-9.18.0.tgz",
>>>>>>> 90335e41
      "dev": true
    },
    "globby": {
      "version": "5.0.0",
      "from": "globby@>=5.0.0 <6.0.0",
      "resolved": "https://registry.npmjs.org/globby/-/globby-5.0.0.tgz",
      "dev": true
    },
    "globule": {
      "version": "1.2.0",
      "from": "globule@>=1.0.0 <2.0.0",
      "resolved": "https://registry.npmjs.org/globule/-/globule-1.2.0.tgz",
      "dev": true
    },
    "graceful-fs": {
      "version": "4.1.11",
      "from": "graceful-fs@>=4.1.2 <5.0.0",
      "resolved": "https://registry.npmjs.org/graceful-fs/-/graceful-fs-4.1.11.tgz"
    },
    "growl": {
      "version": "1.7.0",
      "from": "growl@>=1.7.0 <1.8.0",
      "resolved": "https://registry.npmjs.org/growl/-/growl-1.7.0.tgz",
      "dev": true
    },
    "grunt": {
      "version": "0.4.5",
      "from": "grunt@0.4.5",
      "resolved": "https://registry.npmjs.org/grunt/-/grunt-0.4.5.tgz",
      "dev": true,
      "dependencies": {
        "async": {
          "version": "0.1.22",
          "from": "async@>=0.1.22 <0.2.0",
          "resolved": "https://registry.npmjs.org/async/-/async-0.1.22.tgz",
          "dev": true
        },
        "glob": {
          "version": "3.1.21",
          "from": "glob@>=3.1.21 <3.2.0",
          "resolved": "https://registry.npmjs.org/glob/-/glob-3.1.21.tgz",
          "dev": true
        },
        "graceful-fs": {
          "version": "1.2.3",
          "from": "graceful-fs@>=1.2.0 <1.3.0",
          "resolved": "https://registry.npmjs.org/graceful-fs/-/graceful-fs-1.2.3.tgz",
          "dev": true
        },
        "inherits": {
          "version": "1.0.2",
          "from": "inherits@>=1.0.0 <2.0.0",
          "resolved": "https://registry.npmjs.org/inherits/-/inherits-1.0.2.tgz",
          "dev": true
        },
        "lodash": {
          "version": "0.9.2",
          "from": "lodash@>=0.9.2 <0.10.0",
          "resolved": "https://registry.npmjs.org/lodash/-/lodash-0.9.2.tgz",
          "dev": true
        },
        "minimatch": {
          "version": "0.2.14",
          "from": "minimatch@>=0.2.12 <0.3.0",
          "resolved": "https://registry.npmjs.org/minimatch/-/minimatch-0.2.14.tgz",
          "dev": true
        },
        "nopt": {
          "version": "1.0.10",
          "from": "nopt@>=1.0.10 <1.1.0",
          "resolved": "https://registry.npmjs.org/nopt/-/nopt-1.0.10.tgz",
          "dev": true
        }
      }
    },
    "grunt-cleanempty": {
      "version": "1.0.3",
      "from": "grunt-cleanempty@1.0.3",
      "resolved": "https://registry.npmjs.org/grunt-cleanempty/-/grunt-cleanempty-1.0.3.tgz",
      "dev": true
    },
    "grunt-cli": {
      "version": "0.1.9",
      "from": "grunt-cli@0.1.9",
      "resolved": "https://registry.npmjs.org/grunt-cli/-/grunt-cli-0.1.9.tgz",
      "dev": true,
      "dependencies": {
        "nopt": {
          "version": "1.0.10",
          "from": "nopt@~1.0.10",
          "resolved": "https://registry.npmjs.org/nopt/-/nopt-1.0.10.tgz",
          "dev": true
        }
      }
    },
    "grunt-contrib-clean": {
      "version": "0.4.1",
      "from": "grunt-contrib-clean@0.4.1",
      "resolved": "https://registry.npmjs.org/grunt-contrib-clean/-/grunt-contrib-clean-0.4.1.tgz",
      "dev": true
    },
    "grunt-contrib-concat": {
      "version": "0.3.0",
      "from": "grunt-contrib-concat@0.3.0",
      "resolved": "https://registry.npmjs.org/grunt-contrib-concat/-/grunt-contrib-concat-0.3.0.tgz",
      "dev": true
    },
    "grunt-contrib-copy": {
      "version": "0.4.1",
      "from": "grunt-contrib-copy@0.4.1",
      "resolved": "https://registry.npmjs.org/grunt-contrib-copy/-/grunt-contrib-copy-0.4.1.tgz",
      "dev": true
    },
    "grunt-contrib-cssmin": {
      "version": "0.6.0",
      "from": "grunt-contrib-cssmin@0.6.0",
      "resolved": "https://registry.npmjs.org/grunt-contrib-cssmin/-/grunt-contrib-cssmin-0.6.0.tgz",
      "dev": true
    },
    "grunt-contrib-htmlmin": {
      "version": "0.1.3",
      "from": "grunt-contrib-htmlmin@0.1.3",
      "resolved": "https://registry.npmjs.org/grunt-contrib-htmlmin/-/grunt-contrib-htmlmin-0.1.3.tgz",
      "dev": true
    },
    "grunt-contrib-jasmine": {
      "version": "0.4.2",
      "from": "grunt-contrib-jasmine@0.4.2",
      "resolved": "https://registry.npmjs.org/grunt-contrib-jasmine/-/grunt-contrib-jasmine-0.4.2.tgz",
      "dev": true,
      "dependencies": {
        "graceful-fs": {
          "version": "1.1.14",
          "from": "graceful-fs@>=1.1.0 <1.2.0",
          "resolved": "https://registry.npmjs.org/graceful-fs/-/graceful-fs-1.1.14.tgz",
          "dev": true,
          "optional": true
        },
        "rimraf": {
          "version": "2.0.3",
          "from": "rimraf@>=2.0.3 <2.1.0",
          "resolved": "https://registry.npmjs.org/rimraf/-/rimraf-2.0.3.tgz",
          "dev": true
        }
      }
    },
    "grunt-contrib-less": {
      "version": "1.4.0",
      "from": "grunt-contrib-less@1.4.0",
      "resolved": "https://registry.npmjs.org/grunt-contrib-less/-/grunt-contrib-less-1.4.0.tgz",
      "dev": true
    },
    "grunt-contrib-requirejs": {
      "version": "0.4.1",
      "from": "grunt-contrib-requirejs@0.4.1",
      "resolved": "https://registry.npmjs.org/grunt-contrib-requirejs/-/grunt-contrib-requirejs-0.4.1.tgz",
      "dev": true
    },
    "grunt-contrib-uglify": {
      "version": "0.2.0",
      "from": "grunt-contrib-uglify@0.2.0",
      "resolved": "https://registry.npmjs.org/grunt-contrib-uglify/-/grunt-contrib-uglify-0.2.0.tgz",
      "dev": true
    },
    "grunt-contrib-watch": {
      "version": "1.0.0",
      "from": "grunt-contrib-watch@1.0.0",
      "resolved": "https://registry.npmjs.org/grunt-contrib-watch/-/grunt-contrib-watch-1.0.0.tgz",
      "dev": true,
      "dependencies": {
        "async": {
          "version": "1.5.2",
          "from": "async@>=1.5.0 <2.0.0",
          "resolved": "https://registry.npmjs.org/async/-/async-1.5.2.tgz",
          "dev": true
        },
        "lodash": {
          "version": "3.10.1",
          "from": "lodash@>=3.10.1 <4.0.0",
          "resolved": "https://registry.npmjs.org/lodash/-/lodash-3.10.1.tgz",
          "dev": true
        }
      }
    },
    "grunt-eslint": {
      "version": "19.0.0",
      "from": "grunt-eslint@19.0.0",
      "resolved": "https://registry.npmjs.org/grunt-eslint/-/grunt-eslint-19.0.0.tgz",
      "dev": true
    },
    "grunt-jasmine-node": {
      "version": "0.1.0",
      "from": "grunt-jasmine-node@0.1.0",
      "resolved": "https://registry.npmjs.org/grunt-jasmine-node/-/grunt-jasmine-node-0.1.0.tgz",
      "dev": true
    },
    "grunt-legacy-log": {
      "version": "0.1.3",
      "from": "grunt-legacy-log@>=0.1.0 <0.2.0",
      "resolved": "https://registry.npmjs.org/grunt-legacy-log/-/grunt-legacy-log-0.1.3.tgz",
      "dev": true,
      "dependencies": {
        "lodash": {
          "version": "2.4.2",
          "from": "lodash@>=2.4.1 <2.5.0",
          "resolved": "https://registry.npmjs.org/lodash/-/lodash-2.4.2.tgz",
          "dev": true
        },
        "underscore.string": {
          "version": "2.3.3",
          "from": "underscore.string@>=2.3.3 <2.4.0",
          "resolved": "https://registry.npmjs.org/underscore.string/-/underscore.string-2.3.3.tgz",
          "dev": true
        }
      }
    },
    "grunt-legacy-log-utils": {
      "version": "0.1.1",
      "from": "grunt-legacy-log-utils@>=0.1.1 <0.2.0",
      "resolved": "https://registry.npmjs.org/grunt-legacy-log-utils/-/grunt-legacy-log-utils-0.1.1.tgz",
      "dev": true,
      "dependencies": {
        "lodash": {
          "version": "2.4.2",
          "from": "lodash@>=2.4.1 <2.5.0",
          "resolved": "https://registry.npmjs.org/lodash/-/lodash-2.4.2.tgz",
          "dev": true
        },
        "underscore.string": {
          "version": "2.3.3",
          "from": "underscore.string@>=2.3.3 <2.4.0",
          "resolved": "https://registry.npmjs.org/underscore.string/-/underscore.string-2.3.3.tgz",
          "dev": true
        }
      }
    },
    "grunt-legacy-util": {
      "version": "0.2.0",
      "from": "grunt-legacy-util@>=0.2.0 <0.3.0",
      "resolved": "https://registry.npmjs.org/grunt-legacy-util/-/grunt-legacy-util-0.2.0.tgz",
      "dev": true,
      "dependencies": {
        "async": {
          "version": "0.1.22",
          "from": "async@>=0.1.22 <0.2.0",
          "resolved": "https://registry.npmjs.org/async/-/async-0.1.22.tgz",
          "dev": true
        },
        "lodash": {
          "version": "0.9.2",
          "from": "lodash@>=0.9.2 <0.10.0",
          "resolved": "https://registry.npmjs.org/lodash/-/lodash-0.9.2.tgz",
          "dev": true
        }
      }
    },
    "grunt-lib-contrib": {
      "version": "0.6.1",
      "from": "grunt-lib-contrib@>=0.6.0 <0.7.0",
      "resolved": "https://registry.npmjs.org/grunt-lib-contrib/-/grunt-lib-contrib-0.6.1.tgz",
      "dev": true
    },
    "grunt-lib-phantomjs": {
      "version": "0.3.0",
      "from": "grunt-lib-phantomjs@0.3.0",
      "resolved": "https://registry.npmjs.org/grunt-lib-phantomjs/-/grunt-lib-phantomjs-0.3.0.tgz",
      "dev": true,
      "dependencies": {
        "semver": {
          "version": "1.0.14",
          "from": "semver@>=1.0.14 <1.1.0",
          "resolved": "https://registry.npmjs.org/semver/-/semver-1.0.14.tgz",
          "dev": true
        }
      }
    },
    "grunt-targethtml": {
      "version": "0.2.6",
      "from": "grunt-targethtml@0.2.6",
      "resolved": "https://registry.npmjs.org/grunt-targethtml/-/grunt-targethtml-0.2.6.tgz",
      "dev": true
    },
    "grunt-template-jasmine-requirejs": {
      "version": "0.1.0",
      "from": "grunt-template-jasmine-requirejs@0.1.0",
      "resolved": "https://registry.npmjs.org/grunt-template-jasmine-requirejs/-/grunt-template-jasmine-requirejs-0.1.0.tgz",
      "dev": true
    },
    "grunt-usemin": {
      "version": "0.1.11",
      "from": "grunt-usemin@0.1.11",
      "resolved": "https://registry.npmjs.org/grunt-usemin/-/grunt-usemin-0.1.11.tgz",
      "dev": true
    },
    "har-validator": {
      "version": "2.0.6",
      "from": "har-validator@>=2.0.6 <2.1.0",
      "resolved": "https://registry.npmjs.org/har-validator/-/har-validator-2.0.6.tgz"
    },
    "has-ansi": {
      "version": "2.0.0",
      "from": "has-ansi@>=2.0.0 <3.0.0",
      "resolved": "https://registry.npmjs.org/has-ansi/-/has-ansi-2.0.0.tgz"
    },
    "has-flag": {
      "version": "1.0.0",
      "from": "has-flag@>=1.0.0 <2.0.0",
      "resolved": "https://registry.npmjs.org/has-flag/-/has-flag-1.0.0.tgz",
      "dev": true
    },
    "hash-base": {
      "version": "2.0.2",
      "from": "hash-base@>=2.0.0 <3.0.0",
      "resolved": "https://registry.npmjs.org/hash-base/-/hash-base-2.0.2.tgz",
      "dev": true
    },
    "hash.js": {
      "version": "1.1.3",
      "from": "hash.js@>=1.0.0 <2.0.0",
      "resolved": "https://registry.npmjs.org/hash.js/-/hash.js-1.1.3.tgz",
      "dev": true
    },
    "hawk": {
      "version": "3.1.3",
      "from": "hawk@>=3.1.3 <3.2.0",
      "resolved": "https://registry.npmjs.org/hawk/-/hawk-3.1.3.tgz"
    },
    "hmac-drbg": {
      "version": "1.0.1",
      "from": "hmac-drbg@>=1.0.0 <2.0.0",
      "resolved": "https://registry.npmjs.org/hmac-drbg/-/hmac-drbg-1.0.1.tgz",
      "dev": true
    },
    "hoek": {
      "version": "2.16.3",
      "from": "hoek@>=2.0.0 <3.0.0",
      "resolved": "https://registry.npmjs.org/hoek/-/hoek-2.16.3.tgz"
    },
    "hooker": {
      "version": "0.2.3",
      "from": "hooker@>=0.2.3 <0.3.0",
      "resolved": "https://registry.npmjs.org/hooker/-/hooker-0.2.3.tgz",
      "dev": true
    },
    "hosted-git-info": {
<<<<<<< HEAD
      "version": "2.4.1",
      "from": "hosted-git-info@>=2.1.4 <3.0.0",
      "resolved": "https://registry.npmjs.org/hosted-git-info/-/hosted-git-info-2.4.1.tgz",
=======
      "version": "2.5.0",
      "from": "hosted-git-info@>=2.1.4 <3.0.0",
      "resolved": "https://registry.npmjs.org/hosted-git-info/-/hosted-git-info-2.5.0.tgz",
>>>>>>> 90335e41
      "dev": true
    },
    "html-minifier": {
      "version": "0.5.6",
      "from": "html-minifier@>=0.5.0 <0.6.0",
      "resolved": "https://registry.npmjs.org/html-minifier/-/html-minifier-0.5.6.tgz",
      "dev": true
    },
    "http-errors": {
      "version": "1.3.1",
      "from": "http-errors@>=1.3.1 <1.4.0",
      "resolved": "https://registry.npmjs.org/http-errors/-/http-errors-1.3.1.tgz",
      "dev": true
    },
    "http-signature": {
      "version": "1.1.1",
      "from": "http-signature@>=1.1.0 <1.2.0",
      "resolved": "https://registry.npmjs.org/http-signature/-/http-signature-1.1.1.tgz"
    },
    "https-browserify": {
      "version": "0.0.1",
      "from": "https-browserify@0.0.1",
      "resolved": "https://registry.npmjs.org/https-browserify/-/https-browserify-0.0.1.tgz",
      "dev": true
    },
    "husky": {
      "version": "0.13.2",
      "from": "husky@0.13.2",
      "resolved": "https://registry.npmjs.org/husky/-/husky-0.13.2.tgz",
      "dev": true,
      "dependencies": {
        "normalize-path": {
          "version": "1.0.0",
          "from": "normalize-path@>=1.0.0 <2.0.0",
          "resolved": "https://registry.npmjs.org/normalize-path/-/normalize-path-1.0.0.tgz",
          "dev": true
        }
      }
    },
    "iconv-lite": {
      "version": "0.2.11",
      "from": "iconv-lite@>=0.2.11 <0.3.0",
      "resolved": "https://registry.npmjs.org/iconv-lite/-/iconv-lite-0.2.11.tgz",
      "dev": true
    },
    "ieee754": {
      "version": "1.1.8",
      "from": "ieee754@>=1.1.4 <2.0.0",
      "resolved": "https://registry.npmjs.org/ieee754/-/ieee754-1.1.8.tgz",
      "dev": true
    },
    "ignore": {
<<<<<<< HEAD
      "version": "3.2.7",
      "from": "ignore@>=3.2.0 <4.0.0",
      "resolved": "https://registry.npmjs.org/ignore/-/ignore-3.2.7.tgz",
=======
      "version": "3.3.3",
      "from": "ignore@>=3.2.0 <4.0.0",
      "resolved": "https://registry.npmjs.org/ignore/-/ignore-3.3.3.tgz",
>>>>>>> 90335e41
      "dev": true
    },
    "image-size": {
      "version": "0.5.5",
      "from": "image-size@>=0.5.0 <0.6.0",
      "resolved": "https://registry.npmjs.org/image-size/-/image-size-0.5.5.tgz",
      "dev": true,
      "optional": true
    },
    "imurmurhash": {
      "version": "0.1.4",
      "from": "imurmurhash@>=0.1.4 <0.2.0",
      "resolved": "https://registry.npmjs.org/imurmurhash/-/imurmurhash-0.1.4.tgz",
      "dev": true
    },
    "indexof": {
      "version": "0.0.1",
      "from": "indexof@0.0.1",
      "resolved": "https://registry.npmjs.org/indexof/-/indexof-0.0.1.tgz",
      "dev": true
    },
    "inflight": {
      "version": "1.0.6",
      "from": "inflight@>=1.0.4 <2.0.0",
      "resolved": "https://registry.npmjs.org/inflight/-/inflight-1.0.6.tgz",
      "dev": true
    },
    "inherits": {
      "version": "2.0.3",
      "from": "inherits@>=2.0.1 <3.0.0",
      "resolved": "https://registry.npmjs.org/inherits/-/inherits-2.0.3.tgz"
    },
    "ini": {
      "version": "1.3.4",
      "from": "ini@>=1.2.0 <2.0.0",
      "resolved": "https://registry.npmjs.org/ini/-/ini-1.3.4.tgz",
      "dev": true
    },
    "inquirer": {
      "version": "0.12.0",
      "from": "inquirer@>=0.12.0 <0.13.0",
      "resolved": "https://registry.npmjs.org/inquirer/-/inquirer-0.12.0.tgz",
      "dev": true
    },
    "interpret": {
<<<<<<< HEAD
      "version": "1.0.2",
      "from": "interpret@>=1.0.0 <2.0.0",
      "resolved": "https://registry.npmjs.org/interpret/-/interpret-1.0.2.tgz",
=======
      "version": "1.0.3",
      "from": "interpret@>=1.0.0 <2.0.0",
      "resolved": "https://registry.npmjs.org/interpret/-/interpret-1.0.3.tgz",
>>>>>>> 90335e41
      "dev": true
    },
    "invert-kv": {
      "version": "1.0.0",
      "from": "invert-kv@>=1.0.0 <2.0.0",
      "resolved": "https://registry.npmjs.org/invert-kv/-/invert-kv-1.0.0.tgz",
      "dev": true
    },
    "is-arrayish": {
      "version": "0.2.1",
      "from": "is-arrayish@>=0.2.1 <0.3.0",
      "resolved": "https://registry.npmjs.org/is-arrayish/-/is-arrayish-0.2.1.tgz",
      "dev": true
    },
    "is-binary-path": {
      "version": "1.0.1",
      "from": "is-binary-path@>=1.0.0 <2.0.0",
      "resolved": "https://registry.npmjs.org/is-binary-path/-/is-binary-path-1.0.1.tgz"
    },
    "is-buffer": {
      "version": "1.1.5",
      "from": "is-buffer@>=1.1.5 <2.0.0",
      "resolved": "https://registry.npmjs.org/is-buffer/-/is-buffer-1.1.5.tgz"
    },
    "is-builtin-module": {
      "version": "1.0.0",
      "from": "is-builtin-module@>=1.0.0 <2.0.0",
      "resolved": "https://registry.npmjs.org/is-builtin-module/-/is-builtin-module-1.0.0.tgz",
      "dev": true
    },
    "is-ci": {
      "version": "1.0.10",
      "from": "is-ci@>=1.0.9 <2.0.0",
      "resolved": "https://registry.npmjs.org/is-ci/-/is-ci-1.0.10.tgz",
      "dev": true
    },
    "is-dotfile": {
      "version": "1.0.3",
      "from": "is-dotfile@>=1.0.0 <2.0.0",
      "resolved": "https://registry.npmjs.org/is-dotfile/-/is-dotfile-1.0.3.tgz"
    },
    "is-equal-shallow": {
      "version": "0.1.3",
      "from": "is-equal-shallow@>=0.1.3 <0.2.0",
      "resolved": "https://registry.npmjs.org/is-equal-shallow/-/is-equal-shallow-0.1.3.tgz"
    },
    "is-extendable": {
      "version": "0.1.1",
      "from": "is-extendable@>=0.1.1 <0.2.0",
      "resolved": "https://registry.npmjs.org/is-extendable/-/is-extendable-0.1.1.tgz"
    },
    "is-extglob": {
      "version": "1.0.0",
      "from": "is-extglob@>=1.0.0 <2.0.0",
      "resolved": "https://registry.npmjs.org/is-extglob/-/is-extglob-1.0.0.tgz"
    },
    "is-fullwidth-code-point": {
      "version": "1.0.0",
      "from": "is-fullwidth-code-point@>=1.0.0 <2.0.0",
      "resolved": "https://registry.npmjs.org/is-fullwidth-code-point/-/is-fullwidth-code-point-1.0.0.tgz",
      "dev": true
    },
    "is-glob": {
      "version": "2.0.1",
      "from": "is-glob@>=2.0.1 <3.0.0",
      "resolved": "https://registry.npmjs.org/is-glob/-/is-glob-2.0.1.tgz"
    },
    "is-my-json-valid": {
      "version": "2.16.0",
      "from": "is-my-json-valid@>=2.12.4 <3.0.0",
      "resolved": "https://registry.npmjs.org/is-my-json-valid/-/is-my-json-valid-2.16.0.tgz"
    },
    "is-number": {
      "version": "2.1.0",
      "from": "is-number@>=2.1.0 <3.0.0",
      "resolved": "https://registry.npmjs.org/is-number/-/is-number-2.1.0.tgz"
    },
    "is-path-cwd": {
      "version": "1.0.0",
      "from": "is-path-cwd@>=1.0.0 <2.0.0",
      "resolved": "https://registry.npmjs.org/is-path-cwd/-/is-path-cwd-1.0.0.tgz",
      "dev": true
    },
    "is-path-in-cwd": {
      "version": "1.0.0",
      "from": "is-path-in-cwd@>=1.0.0 <2.0.0",
      "resolved": "https://registry.npmjs.org/is-path-in-cwd/-/is-path-in-cwd-1.0.0.tgz",
      "dev": true
    },
    "is-path-inside": {
      "version": "1.0.0",
      "from": "is-path-inside@>=1.0.0 <2.0.0",
      "resolved": "https://registry.npmjs.org/is-path-inside/-/is-path-inside-1.0.0.tgz",
      "dev": true
    },
    "is-posix-bracket": {
      "version": "0.1.1",
      "from": "is-posix-bracket@>=0.1.0 <0.2.0",
      "resolved": "https://registry.npmjs.org/is-posix-bracket/-/is-posix-bracket-0.1.1.tgz"
    },
    "is-primitive": {
      "version": "2.0.0",
      "from": "is-primitive@>=2.0.0 <3.0.0",
      "resolved": "https://registry.npmjs.org/is-primitive/-/is-primitive-2.0.0.tgz"
    },
    "is-property": {
      "version": "1.0.2",
      "from": "is-property@>=1.0.0 <2.0.0",
      "resolved": "https://registry.npmjs.org/is-property/-/is-property-1.0.2.tgz"
    },
    "is-resolvable": {
      "version": "1.0.0",
      "from": "is-resolvable@>=1.0.0 <2.0.0",
      "resolved": "https://registry.npmjs.org/is-resolvable/-/is-resolvable-1.0.0.tgz",
      "dev": true
    },
    "is-typedarray": {
      "version": "1.0.0",
      "from": "is-typedarray@>=1.0.0 <1.1.0",
      "resolved": "https://registry.npmjs.org/is-typedarray/-/is-typedarray-1.0.0.tgz"
    },
    "is-utf8": {
      "version": "0.2.1",
      "from": "is-utf8@>=0.2.0 <0.3.0",
      "resolved": "https://registry.npmjs.org/is-utf8/-/is-utf8-0.2.1.tgz",
      "dev": true
    },
    "isarray": {
      "version": "1.0.0",
      "from": "isarray@1.0.0",
      "resolved": "https://registry.npmjs.org/isarray/-/isarray-1.0.0.tgz"
    },
    "isobject": {
      "version": "2.1.0",
      "from": "isobject@>=2.0.0 <3.0.0",
      "resolved": "https://registry.npmjs.org/isobject/-/isobject-2.1.0.tgz"
    },
    "isstream": {
      "version": "0.1.2",
      "from": "isstream@>=0.1.2 <0.2.0",
      "resolved": "https://registry.npmjs.org/isstream/-/isstream-0.1.2.tgz"
    },
    "jasmine-growl-reporter": {
      "version": "0.0.3",
      "from": "jasmine-growl-reporter@>=0.0.2 <0.1.0",
      "resolved": "https://registry.npmjs.org/jasmine-growl-reporter/-/jasmine-growl-reporter-0.0.3.tgz",
      "dev": true
    },
    "jasmine-node": {
      "version": "1.11.0",
      "from": "jasmine-node@1.11.0",
      "resolved": "https://registry.npmjs.org/jasmine-node/-/jasmine-node-1.11.0.tgz",
      "dev": true,
      "dependencies": {
        "gaze": {
          "version": "0.3.4",
          "from": "gaze@>=0.3.2 <0.4.0",
          "resolved": "https://registry.npmjs.org/gaze/-/gaze-0.3.4.tgz",
          "dev": true
        },
        "minimatch": {
          "version": "0.2.14",
          "from": "minimatch@>=0.2.9 <0.3.0",
          "resolved": "https://registry.npmjs.org/minimatch/-/minimatch-0.2.14.tgz",
          "dev": true
        },
        "mkdirp": {
          "version": "0.3.5",
          "from": "mkdirp@>=0.3.5 <0.4.0",
          "resolved": "https://registry.npmjs.org/mkdirp/-/mkdirp-0.3.5.tgz",
          "dev": true
        }
      }
    },
    "jasmine-reporters": {
      "version": "2.2.1",
      "from": "jasmine-reporters@>=0.2.0",
      "resolved": "https://registry.npmjs.org/jasmine-reporters/-/jasmine-reporters-2.2.1.tgz",
      "dev": true
    },
    "js-tokens": {
      "version": "3.0.2",
      "from": "js-tokens@>=3.0.0 <4.0.0",
      "resolved": "https://registry.npmjs.org/js-tokens/-/js-tokens-3.0.2.tgz",
      "dev": true
    },
    "js-yaml": {
      "version": "2.0.5",
      "from": "js-yaml@>=2.0.5 <2.1.0",
      "resolved": "https://registry.npmjs.org/js-yaml/-/js-yaml-2.0.5.tgz",
      "dev": true
    },
    "jsbn": {
      "version": "0.1.1",
      "from": "jsbn@>=0.1.0 <0.2.0",
      "resolved": "https://registry.npmjs.org/jsbn/-/jsbn-0.1.1.tgz",
      "optional": true
    },
    "json-loader": {
      "version": "0.5.7",
      "from": "json-loader@>=0.5.4 <0.6.0",
      "resolved": "https://registry.npmjs.org/json-loader/-/json-loader-0.5.7.tgz",
      "dev": true
    },
    "json-schema": {
      "version": "0.2.3",
      "from": "json-schema@0.2.3",
      "resolved": "https://registry.npmjs.org/json-schema/-/json-schema-0.2.3.tgz"
    },
    "json-stable-stringify": {
      "version": "1.0.1",
      "from": "json-stable-stringify@>=1.0.0 <2.0.0",
      "resolved": "https://registry.npmjs.org/json-stable-stringify/-/json-stable-stringify-1.0.1.tgz",
      "dev": true
    },
    "json-stringify-safe": {
      "version": "5.0.1",
      "from": "json-stringify-safe@>=5.0.1 <5.1.0",
      "resolved": "https://registry.npmjs.org/json-stringify-safe/-/json-stringify-safe-5.0.1.tgz"
    },
    "json5": {
      "version": "0.5.1",
      "from": "json5@>=0.5.0 <0.6.0",
      "resolved": "https://registry.npmjs.org/json5/-/json5-0.5.1.tgz",
      "dev": true
    },
    "jsonfile": {
      "version": "2.4.0",
      "from": "jsonfile@>=2.1.0 <3.0.0",
      "resolved": "https://registry.npmjs.org/jsonfile/-/jsonfile-2.4.0.tgz"
    },
    "jsonify": {
      "version": "0.0.0",
      "from": "jsonify@>=0.0.0 <0.1.0",
      "resolved": "https://registry.npmjs.org/jsonify/-/jsonify-0.0.0.tgz",
      "dev": true
    },
    "jsonpointer": {
      "version": "4.0.1",
      "from": "jsonpointer@>=4.0.0 <5.0.0",
      "resolved": "https://registry.npmjs.org/jsonpointer/-/jsonpointer-4.0.1.tgz"
    },
    "jsprim": {
      "version": "1.4.0",
      "from": "jsprim@>=1.2.2 <2.0.0",
      "resolved": "https://registry.npmjs.org/jsprim/-/jsprim-1.4.0.tgz",
      "dependencies": {
        "assert-plus": {
          "version": "1.0.0",
          "from": "assert-plus@1.0.0",
          "resolved": "https://registry.npmjs.org/assert-plus/-/assert-plus-1.0.0.tgz"
        }
      }
    },
    "junk": {
      "version": "1.0.3",
      "from": "junk@>=1.0.0 <2.0.0",
      "resolved": "https://registry.npmjs.org/junk/-/junk-1.0.3.tgz",
      "dev": true
    },
    "kew": {
      "version": "0.4.0",
      "from": "kew@0.4.0",
      "resolved": "https://registry.npmjs.org/kew/-/kew-0.4.0.tgz",
      "dev": true
    },
    "keypress": {
      "version": "0.1.0",
      "from": "keypress@>=0.1.0 <0.2.0",
      "resolved": "https://registry.npmjs.org/keypress/-/keypress-0.1.0.tgz",
      "dev": true
    },
    "kind-of": {
      "version": "3.2.2",
      "from": "kind-of@>=3.0.2 <4.0.0",
      "resolved": "https://registry.npmjs.org/kind-of/-/kind-of-3.2.2.tgz"
    },
    "lazy-cache": {
      "version": "1.0.4",
      "from": "lazy-cache@>=1.0.3 <2.0.0",
      "resolved": "https://registry.npmjs.org/lazy-cache/-/lazy-cache-1.0.4.tgz",
      "dev": true
    },
    "lcid": {
      "version": "1.0.0",
      "from": "lcid@>=1.0.0 <2.0.0",
      "resolved": "https://registry.npmjs.org/lcid/-/lcid-1.0.0.tgz",
      "dev": true
    },
    "less": {
      "version": "2.7.2",
      "from": "less@>=2.7.1 <2.8.0",
      "resolved": "https://registry.npmjs.org/less/-/less-2.7.2.tgz",
      "dev": true
    },
    "levn": {
      "version": "0.3.0",
      "from": "levn@>=0.3.0 <0.4.0",
      "resolved": "https://registry.npmjs.org/levn/-/levn-0.3.0.tgz",
      "dev": true
    },
    "livereload-js": {
      "version": "2.2.2",
      "from": "livereload-js@>=2.2.0 <3.0.0",
      "resolved": "https://registry.npmjs.org/livereload-js/-/livereload-js-2.2.2.tgz",
      "dev": true
    },
    "load-grunt-tasks": {
      "version": "3.5.0",
      "from": "load-grunt-tasks@3.5.0",
      "resolved": "https://registry.npmjs.org/load-grunt-tasks/-/load-grunt-tasks-3.5.0.tgz",
      "dev": true
    },
    "load-json-file": {
      "version": "1.1.0",
      "from": "load-json-file@>=1.0.0 <2.0.0",
      "resolved": "https://registry.npmjs.org/load-json-file/-/load-json-file-1.1.0.tgz",
      "dev": true,
      "dependencies": {
        "strip-bom": {
          "version": "2.0.0",
          "from": "strip-bom@>=2.0.0 <3.0.0",
          "resolved": "https://registry.npmjs.org/strip-bom/-/strip-bom-2.0.0.tgz",
          "dev": true
        }
      }
    },
    "loader-runner": {
      "version": "2.3.0",
      "from": "loader-runner@>=2.3.0 <3.0.0",
      "resolved": "https://registry.npmjs.org/loader-runner/-/loader-runner-2.3.0.tgz",
      "dev": true
    },
    "loader-utils": {
      "version": "0.2.17",
      "from": "loader-utils@>=0.2.16 <0.3.0",
      "resolved": "https://registry.npmjs.org/loader-utils/-/loader-utils-0.2.17.tgz",
      "dev": true
    },
    "lodash": {
      "version": "4.17.4",
      "from": "lodash@4.17.4",
      "resolved": "https://registry.npmjs.org/lodash/-/lodash-4.17.4.tgz"
    },
    "longest": {
      "version": "1.0.1",
      "from": "longest@>=1.0.1 <2.0.0",
      "resolved": "https://registry.npmjs.org/longest/-/longest-1.0.1.tgz",
      "dev": true
    },
    "lru-cache": {
      "version": "2.7.3",
      "from": "lru-cache@>=2.0.0 <3.0.0",
      "resolved": "https://registry.npmjs.org/lru-cache/-/lru-cache-2.7.3.tgz",
      "dev": true
    },
    "media-typer": {
      "version": "0.3.0",
      "from": "media-typer@0.3.0",
      "resolved": "https://registry.npmjs.org/media-typer/-/media-typer-0.3.0.tgz",
      "dev": true
    },
    "memory-fs": {
      "version": "0.4.1",
      "from": "memory-fs@>=0.4.1 <0.5.0",
      "resolved": "https://registry.npmjs.org/memory-fs/-/memory-fs-0.4.1.tgz",
      "dev": true
    },
    "micromatch": {
      "version": "2.3.11",
      "from": "micromatch@>=2.1.5 <3.0.0",
      "resolved": "https://registry.npmjs.org/micromatch/-/micromatch-2.3.11.tgz"
    },
    "miller-rabin": {
      "version": "4.0.0",
      "from": "miller-rabin@>=4.0.0 <5.0.0",
      "resolved": "https://registry.npmjs.org/miller-rabin/-/miller-rabin-4.0.0.tgz",
      "dev": true
    },
    "mime": {
      "version": "1.2.11",
      "from": "mime@>=1.2.11 <1.3.0",
      "resolved": "https://registry.npmjs.org/mime/-/mime-1.2.11.tgz",
      "dev": true,
      "optional": true
    },
    "mime-db": {
<<<<<<< HEAD
      "version": "1.27.0",
      "from": "mime-db@>=1.27.0 <1.28.0",
      "resolved": "https://registry.npmjs.org/mime-db/-/mime-db-1.27.0.tgz"
    },
    "mime-types": {
      "version": "2.1.15",
      "from": "mime-types@>=2.1.7 <2.2.0",
      "resolved": "https://registry.npmjs.org/mime-types/-/mime-types-2.1.15.tgz"
=======
      "version": "1.29.0",
      "from": "mime-db@>=1.29.0 <1.30.0",
      "resolved": "https://registry.npmjs.org/mime-db/-/mime-db-1.29.0.tgz"
    },
    "mime-types": {
      "version": "2.1.16",
      "from": "mime-types@>=2.1.7 <2.2.0",
      "resolved": "https://registry.npmjs.org/mime-types/-/mime-types-2.1.16.tgz"
    },
    "min-document": {
      "version": "2.19.0",
      "from": "min-document@>=2.19.0 <3.0.0",
      "resolved": "https://registry.npmjs.org/min-document/-/min-document-2.19.0.tgz",
      "dev": true
>>>>>>> 90335e41
    },
    "minimalistic-assert": {
      "version": "1.0.0",
      "from": "minimalistic-assert@>=1.0.0 <2.0.0",
      "resolved": "https://registry.npmjs.org/minimalistic-assert/-/minimalistic-assert-1.0.0.tgz",
      "dev": true
    },
    "minimalistic-crypto-utils": {
      "version": "1.0.1",
      "from": "minimalistic-crypto-utils@>=1.0.0 <2.0.0",
      "resolved": "https://registry.npmjs.org/minimalistic-crypto-utils/-/minimalistic-crypto-utils-1.0.1.tgz",
      "dev": true
    },
    "minimatch": {
      "version": "3.0.4",
      "from": "minimatch@>=3.0.2 <4.0.0",
      "resolved": "https://registry.npmjs.org/minimatch/-/minimatch-3.0.4.tgz"
    },
    "minimist": {
      "version": "0.0.8",
      "from": "minimist@0.0.8",
      "resolved": "https://registry.npmjs.org/minimist/-/minimist-0.0.8.tgz",
      "dev": true
    },
    "mkdirp": {
      "version": "0.5.1",
      "from": "mkdirp@>=0.5.0 <0.6.0",
      "resolved": "https://registry.npmjs.org/mkdirp/-/mkdirp-0.5.1.tgz",
      "dev": true
    },
    "mkpath": {
      "version": "0.1.0",
      "from": "mkpath@>=0.1.0 <0.2.0",
      "resolved": "https://registry.npmjs.org/mkpath/-/mkpath-0.1.0.tgz"
    },
    "ms": {
      "version": "0.7.1",
      "from": "ms@0.7.1",
      "resolved": "https://registry.npmjs.org/ms/-/ms-0.7.1.tgz",
      "dev": true
    },
    "multimatch": {
      "version": "2.1.0",
      "from": "multimatch@>=2.0.0 <3.0.0",
      "resolved": "https://registry.npmjs.org/multimatch/-/multimatch-2.1.0.tgz",
      "dev": true
    },
    "mute-stream": {
      "version": "0.0.5",
      "from": "mute-stream@0.0.5",
      "resolved": "https://registry.npmjs.org/mute-stream/-/mute-stream-0.0.5.tgz",
      "dev": true
    },
    "nan": {
      "version": "1.0.0",
      "from": "nan@>=1.0.0 <1.1.0",
      "resolved": "https://registry.npmjs.org/nan/-/nan-1.0.0.tgz"
    },
    "natural-compare": {
      "version": "1.4.0",
      "from": "natural-compare@>=1.4.0 <2.0.0",
      "resolved": "https://registry.npmjs.org/natural-compare/-/natural-compare-1.4.0.tgz",
      "dev": true
    },
    "node-libs-browser": {
      "version": "2.0.0",
      "from": "node-libs-browser@>=2.0.0 <3.0.0",
      "resolved": "https://registry.npmjs.org/node-libs-browser/-/node-libs-browser-2.0.0.tgz",
      "dev": true,
      "dependencies": {
        "string_decoder": {
          "version": "0.10.31",
<<<<<<< HEAD
          "from": "string_decoder@>=0.10.25 <0.11.0",
=======
          "from": "string_decoder@^0.10.25",
>>>>>>> 90335e41
          "resolved": "https://registry.npmjs.org/string_decoder/-/string_decoder-0.10.31.tgz",
          "dev": true
        }
      }
    },
    "nopt": {
      "version": "3.0.6",
      "from": "nopt@>=3.0.1 <4.0.0",
      "resolved": "https://registry.npmjs.org/nopt/-/nopt-3.0.6.tgz"
    },
    "normalize-package-data": {
      "version": "2.4.0",
      "from": "normalize-package-data@>=2.3.2 <3.0.0",
      "resolved": "https://registry.npmjs.org/normalize-package-data/-/normalize-package-data-2.4.0.tgz",
      "dev": true
    },
    "normalize-path": {
      "version": "2.1.1",
      "from": "normalize-path@>=2.0.1 <3.0.0",
      "resolved": "https://registry.npmjs.org/normalize-path/-/normalize-path-2.1.1.tgz"
    },
    "npm": {
      "version": "3.10.10",
      "from": "npm@3.10.10",
      "resolved": "https://registry.npmjs.org/npm/-/npm-3.10.10.tgz",
      "dependencies": {
        "abbrev": {
          "version": "1.0.9",
          "from": "abbrev@1.0.9",
          "resolved": "https://registry.npmjs.org/abbrev/-/abbrev-1.0.9.tgz"
        },
        "ansi-regex": {
          "version": "2.0.0",
          "from": "ansi-regex@2.0.0",
          "resolved": "https://registry.npmjs.org/ansi-regex/-/ansi-regex-2.0.0.tgz"
        },
        "ansicolors": {
          "version": "0.3.2",
          "from": "ansicolors@>=0.3.2 <0.4.0",
          "resolved": "https://registry.npmjs.org/ansicolors/-/ansicolors-0.3.2.tgz"
        },
        "ansistyles": {
          "version": "0.1.3",
          "from": "ansistyles@>=0.1.3 <0.2.0",
          "resolved": "https://registry.npmjs.org/ansistyles/-/ansistyles-0.1.3.tgz"
        },
        "aproba": {
          "version": "1.0.4",
          "from": "aproba@>=1.0.3 <1.1.0",
          "resolved": "https://registry.npmjs.org/aproba/-/aproba-1.0.4.tgz"
        },
        "archy": {
          "version": "1.0.0",
          "from": "archy@>=1.0.0 <1.1.0",
          "resolved": "https://registry.npmjs.org/archy/-/archy-1.0.0.tgz"
        },
        "asap": {
          "version": "2.0.5",
          "from": "asap@2.0.5",
          "resolved": "https://registry.npmjs.org/asap/-/asap-2.0.5.tgz"
        },
        "chownr": {
          "version": "1.0.1",
          "from": "chownr@>=1.0.1 <1.1.0",
          "resolved": "https://registry.npmjs.org/chownr/-/chownr-1.0.1.tgz"
        },
        "cmd-shim": {
          "version": "2.0.2",
          "from": "cmd-shim@2.0.2",
          "resolved": "https://registry.npmjs.org/cmd-shim/-/cmd-shim-2.0.2.tgz"
        },
        "columnify": {
          "version": "1.5.4",
          "from": "columnify@1.5.4",
          "resolved": "https://registry.npmjs.org/columnify/-/columnify-1.5.4.tgz",
          "dependencies": {
            "wcwidth": {
              "version": "1.0.0",
              "from": "wcwidth@>=1.0.0 <2.0.0",
              "resolved": "https://registry.npmjs.org/wcwidth/-/wcwidth-1.0.0.tgz",
              "dependencies": {
                "defaults": {
                  "version": "1.0.3",
                  "from": "defaults@>=1.0.0 <2.0.0",
                  "resolved": "https://registry.npmjs.org/defaults/-/defaults-1.0.3.tgz",
                  "dependencies": {
                    "clone": {
                      "version": "1.0.2",
                      "from": "clone@>=1.0.2 <2.0.0",
                      "resolved": "https://registry.npmjs.org/clone/-/clone-1.0.2.tgz"
                    }
                  }
                }
              }
            }
          }
        },
        "config-chain": {
          "version": "1.1.11",
          "from": "config-chain@1.1.11",
          "resolved": "https://registry.npmjs.org/config-chain/-/config-chain-1.1.11.tgz",
          "dependencies": {
            "proto-list": {
              "version": "1.2.4",
              "from": "proto-list@>=1.2.1 <1.3.0",
              "resolved": "https://registry.npmjs.org/proto-list/-/proto-list-1.2.4.tgz"
            }
          }
        },
        "debuglog": {
          "version": "1.0.1",
          "from": "debuglog@1.0.1",
          "resolved": "https://registry.npmjs.org/debuglog/-/debuglog-1.0.1.tgz"
        },
        "dezalgo": {
          "version": "1.0.3",
          "from": "dezalgo@>=1.0.3 <1.1.0"
        },
        "editor": {
          "version": "1.0.0",
          "from": "editor@>=1.0.0 <1.1.0",
          "resolved": "https://registry.npmjs.org/editor/-/editor-1.0.0.tgz"
        },
        "fs-vacuum": {
          "version": "1.2.9",
          "from": "fs-vacuum@latest",
          "resolved": "https://registry.npmjs.org/fs-vacuum/-/fs-vacuum-1.2.9.tgz"
        },
        "fs-write-stream-atomic": {
          "version": "1.0.8",
          "from": "fs-write-stream-atomic@1.0.8"
        },
        "fstream": {
          "version": "1.0.10",
          "from": "fstream@>=1.0.10 <1.1.0",
          "resolved": "https://registry.npmjs.org/fstream/-/fstream-1.0.10.tgz"
        },
        "fstream-npm": {
          "version": "1.2.0",
          "from": "fstream-npm@latest",
          "resolved": "https://registry.npmjs.org/fstream-npm/-/fstream-npm-1.2.0.tgz",
          "dependencies": {
            "fstream-ignore": {
              "version": "1.0.5",
              "from": "fstream-ignore@>=1.0.0 <2.0.0",
              "resolved": "https://registry.npmjs.org/fstream-ignore/-/fstream-ignore-1.0.5.tgz",
              "dependencies": {
                "minimatch": {
                  "version": "3.0.3",
                  "from": "minimatch@>=3.0.0 <4.0.0",
                  "resolved": "https://registry.npmjs.org/minimatch/-/minimatch-3.0.3.tgz",
                  "dependencies": {
                    "brace-expansion": {
                      "version": "1.1.6",
                      "from": "brace-expansion@>=1.0.0 <2.0.0",
                      "resolved": "https://registry.npmjs.org/brace-expansion/-/brace-expansion-1.1.6.tgz",
                      "dependencies": {
                        "balanced-match": {
                          "version": "0.4.2",
                          "from": "balanced-match@>=0.4.1 <0.5.0",
                          "resolved": "https://registry.npmjs.org/balanced-match/-/balanced-match-0.4.2.tgz"
                        },
                        "concat-map": {
                          "version": "0.0.1",
                          "from": "concat-map@0.0.1",
                          "resolved": "https://registry.npmjs.org/concat-map/-/concat-map-0.0.1.tgz"
                        }
                      }
                    }
                  }
                }
              }
            }
          }
        },
        "glob": {
          "version": "7.1.0",
          "from": "glob@7.1.0",
          "resolved": "https://registry.npmjs.org/glob/-/glob-7.1.0.tgz",
          "dependencies": {
            "fs.realpath": {
              "version": "1.0.0",
              "from": "fs.realpath@>=1.0.0 <2.0.0",
              "resolved": "https://registry.npmjs.org/fs.realpath/-/fs.realpath-1.0.0.tgz"
            },
            "minimatch": {
              "version": "3.0.3",
              "from": "minimatch@>=3.0.2 <4.0.0",
              "resolved": "https://registry.npmjs.org/minimatch/-/minimatch-3.0.3.tgz",
              "dependencies": {
                "brace-expansion": {
                  "version": "1.1.6",
                  "from": "brace-expansion@>=1.0.0 <2.0.0",
                  "resolved": "https://registry.npmjs.org/brace-expansion/-/brace-expansion-1.1.6.tgz",
                  "dependencies": {
                    "balanced-match": {
                      "version": "0.4.2",
                      "from": "balanced-match@>=0.4.1 <0.5.0",
                      "resolved": "https://registry.npmjs.org/balanced-match/-/balanced-match-0.4.2.tgz"
                    },
                    "concat-map": {
                      "version": "0.0.1",
                      "from": "concat-map@0.0.1",
                      "resolved": "https://registry.npmjs.org/concat-map/-/concat-map-0.0.1.tgz"
                    }
                  }
                }
              }
            },
            "path-is-absolute": {
              "version": "1.0.1",
              "from": "path-is-absolute@>=1.0.0 <2.0.0",
              "resolved": "https://registry.npmjs.org/path-is-absolute/-/path-is-absolute-1.0.1.tgz"
            }
          }
        },
        "graceful-fs": {
          "version": "4.1.9",
          "from": "graceful-fs@4.1.9",
          "resolved": "https://registry.npmjs.org/graceful-fs/-/graceful-fs-4.1.9.tgz"
        },
        "has-unicode": {
          "version": "2.0.1",
          "from": "has-unicode@>=2.0.0 <2.1.0",
          "resolved": "https://registry.npmjs.org/has-unicode/-/has-unicode-2.0.1.tgz"
        },
        "hosted-git-info": {
          "version": "2.1.5",
          "from": "hosted-git-info@latest",
          "resolved": "https://registry.npmjs.org/hosted-git-info/-/hosted-git-info-2.1.5.tgz"
        },
        "iferr": {
          "version": "0.1.5",
          "from": "iferr@>=0.1.5 <0.2.0",
          "resolved": "https://registry.npmjs.org/iferr/-/iferr-0.1.5.tgz"
        },
        "imurmurhash": {
          "version": "0.1.4",
          "from": "imurmurhash@>=0.1.4 <0.2.0",
          "resolved": "https://registry.npmjs.org/imurmurhash/-/imurmurhash-0.1.4.tgz"
        },
        "inflight": {
          "version": "1.0.5",
          "from": "inflight@latest",
          "resolved": "https://registry.npmjs.org/inflight/-/inflight-1.0.5.tgz"
        },
        "inherits": {
          "version": "2.0.3",
          "from": "inherits@2.0.3",
          "resolved": "https://registry.npmjs.org/inherits/-/inherits-2.0.3.tgz"
        },
        "ini": {
          "version": "1.3.4",
          "from": "ini@>=1.3.4 <1.4.0",
          "resolved": "https://registry.npmjs.org/ini/-/ini-1.3.4.tgz"
        },
        "init-package-json": {
          "version": "1.9.4",
          "from": "init-package-json@latest",
          "resolved": "https://registry.npmjs.org/init-package-json/-/init-package-json-1.9.4.tgz",
          "dependencies": {
            "glob": {
              "version": "6.0.4",
              "from": "glob@>=6.0.0 <7.0.0",
              "resolved": "https://registry.npmjs.org/glob/-/glob-6.0.4.tgz",
              "dependencies": {
                "minimatch": {
                  "version": "3.0.3",
                  "from": "minimatch@>=2.0.0 <3.0.0||>=3.0.0 <4.0.0",
                  "resolved": "https://registry.npmjs.org/minimatch/-/minimatch-3.0.3.tgz",
                  "dependencies": {
                    "brace-expansion": {
                      "version": "1.1.6",
                      "from": "brace-expansion@>=1.0.0 <2.0.0",
                      "resolved": "https://registry.npmjs.org/brace-expansion/-/brace-expansion-1.1.6.tgz",
                      "dependencies": {
                        "balanced-match": {
                          "version": "0.4.2",
                          "from": "balanced-match@>=0.4.1 <0.5.0",
                          "resolved": "https://registry.npmjs.org/balanced-match/-/balanced-match-0.4.2.tgz"
                        },
                        "concat-map": {
                          "version": "0.0.1",
                          "from": "concat-map@0.0.1"
                        }
                      }
                    }
                  }
                },
                "path-is-absolute": {
                  "version": "1.0.0",
                  "from": "path-is-absolute@>=1.0.0 <2.0.0"
                }
              }
            },
            "promzard": {
              "version": "0.3.0",
              "from": "promzard@>=0.3.0 <0.4.0",
              "resolved": "https://registry.npmjs.org/promzard/-/promzard-0.3.0.tgz"
            }
          }
        },
        "lockfile": {
          "version": "1.0.2",
          "from": "lockfile@1.0.2",
          "resolved": "https://registry.npmjs.org/lockfile/-/lockfile-1.0.2.tgz"
        },
        "lodash._baseindexof": {
          "version": "3.1.0",
          "from": "lodash._baseindexof@3.1.0",
          "resolved": "https://registry.npmjs.org/lodash._baseindexof/-/lodash._baseindexof-3.1.0.tgz"
        },
        "lodash._baseuniq": {
          "version": "4.6.0",
          "from": "lodash._baseuniq@latest",
          "resolved": "https://registry.npmjs.org/lodash._baseuniq/-/lodash._baseuniq-4.6.0.tgz",
          "dependencies": {
            "lodash._createset": {
              "version": "4.0.3",
              "from": "lodash._createset@>=4.0.0 <4.1.0",
              "resolved": "https://registry.npmjs.org/lodash._createset/-/lodash._createset-4.0.3.tgz"
            },
            "lodash._root": {
              "version": "3.0.1",
              "from": "lodash._root@>=3.0.0 <3.1.0",
              "resolved": "https://registry.npmjs.org/lodash._root/-/lodash._root-3.0.1.tgz"
            }
          }
        },
        "lodash._bindcallback": {
          "version": "3.0.1",
          "from": "lodash._bindcallback@3.0.1",
          "resolved": "https://registry.npmjs.org/lodash._bindcallback/-/lodash._bindcallback-3.0.1.tgz"
        },
        "lodash._cacheindexof": {
          "version": "3.0.2",
          "from": "lodash._cacheindexof@3.0.2",
          "resolved": "https://registry.npmjs.org/lodash._cacheindexof/-/lodash._cacheindexof-3.0.2.tgz"
        },
        "lodash._createcache": {
          "version": "3.1.2",
          "from": "lodash._createcache@3.1.2",
          "resolved": "https://registry.npmjs.org/lodash._createcache/-/lodash._createcache-3.1.2.tgz"
        },
        "lodash._getnative": {
          "version": "3.9.1",
          "from": "lodash._getnative@3.9.1",
          "resolved": "https://registry.npmjs.org/lodash._getnative/-/lodash._getnative-3.9.1.tgz"
        },
        "lodash.clonedeep": {
          "version": "4.5.0",
          "from": "lodash.clonedeep@4.5.0",
          "resolved": "https://registry.npmjs.org/lodash.clonedeep/-/lodash.clonedeep-4.5.0.tgz"
        },
        "lodash.restparam": {
          "version": "3.6.1",
          "from": "lodash.restparam@3.6.1",
          "resolved": "https://registry.npmjs.org/lodash.restparam/-/lodash.restparam-3.6.1.tgz"
        },
        "lodash.union": {
          "version": "4.6.0",
          "from": "lodash.union@4.6.0",
          "resolved": "https://registry.npmjs.org/lodash.union/-/lodash.union-4.6.0.tgz"
        },
        "lodash.uniq": {
          "version": "4.5.0",
          "from": "lodash.uniq@4.5.0",
          "resolved": "https://registry.npmjs.org/lodash.uniq/-/lodash.uniq-4.5.0.tgz"
        },
        "lodash.without": {
          "version": "4.4.0",
          "from": "lodash.without@4.4.0",
          "resolved": "https://registry.npmjs.org/lodash.without/-/lodash.without-4.4.0.tgz"
        },
        "mkdirp": {
          "version": "0.5.1",
          "from": "mkdirp@>=0.5.1 <0.6.0",
          "resolved": "https://registry.npmjs.org/mkdirp/-/mkdirp-0.5.1.tgz",
          "dependencies": {
            "minimist": {
              "version": "0.0.8",
              "from": "minimist@0.0.8",
              "resolved": "https://registry.npmjs.org/minimist/-/minimist-0.0.8.tgz"
            }
          }
        },
        "node-gyp": {
          "version": "3.4.0",
          "from": "node-gyp@latest",
          "resolved": "https://registry.npmjs.org/node-gyp/-/node-gyp-3.4.0.tgz",
          "dependencies": {
            "minimatch": {
              "version": "3.0.3",
              "from": "minimatch@>=3.0.2 <4.0.0",
              "resolved": "https://registry.npmjs.org/minimatch/-/minimatch-3.0.3.tgz",
              "dependencies": {
                "brace-expansion": {
                  "version": "1.1.6",
                  "from": "brace-expansion@>=1.0.0 <2.0.0",
                  "resolved": "https://registry.npmjs.org/brace-expansion/-/brace-expansion-1.1.6.tgz",
                  "dependencies": {
                    "balanced-match": {
                      "version": "0.4.2",
                      "from": "balanced-match@>=0.4.1 <0.5.0",
                      "resolved": "https://registry.npmjs.org/balanced-match/-/balanced-match-0.4.2.tgz"
                    },
                    "concat-map": {
                      "version": "0.0.1",
                      "from": "concat-map@0.0.1",
                      "resolved": "https://registry.npmjs.org/concat-map/-/concat-map-0.0.1.tgz"
                    }
                  }
                }
              }
            },
            "npmlog": {
              "version": "3.1.2",
              "from": "npmlog@>=0.0.0 <1.0.0||>=1.0.0 <2.0.0||>=2.0.0 <3.0.0||>=3.0.0 <4.0.0",
              "resolved": "https://registry.npmjs.org/npmlog/-/npmlog-3.1.2.tgz",
              "dependencies": {
                "are-we-there-yet": {
                  "version": "1.1.2",
                  "from": "are-we-there-yet@~1.1.2",
                  "resolved": "https://registry.npmjs.org/are-we-there-yet/-/are-we-there-yet-1.1.2.tgz",
                  "dependencies": {
                    "delegates": {
                      "version": "1.0.0",
                      "from": "delegates@^1.0.0",
                      "resolved": "https://registry.npmjs.org/delegates/-/delegates-1.0.0.tgz"
                    }
                  }
                },
                "console-control-strings": {
                  "version": "1.1.0",
                  "from": "console-control-strings@~1.1.0",
                  "resolved": "https://registry.npmjs.org/console-control-strings/-/console-control-strings-1.1.0.tgz"
                },
                "gauge": {
                  "version": "2.6.0",
                  "from": "gauge@~2.6.0",
                  "resolved": "https://registry.npmjs.org/gauge/-/gauge-2.6.0.tgz",
                  "dependencies": {
                    "has-color": {
                      "version": "0.1.7",
                      "from": "has-color@^0.1.7",
                      "resolved": "https://registry.npmjs.org/has-color/-/has-color-0.1.7.tgz"
                    },
                    "object-assign": {
                      "version": "4.1.0",
                      "from": "object-assign@^4.1.0",
                      "resolved": "https://registry.npmjs.org/object-assign/-/object-assign-4.1.0.tgz"
                    },
                    "signal-exit": {
                      "version": "3.0.0",
                      "from": "signal-exit@^3.0.0",
                      "resolved": "https://registry.npmjs.org/signal-exit/-/signal-exit-3.0.0.tgz"
                    },
                    "string-width": {
                      "version": "1.0.2",
                      "from": "string-width@^1.0.1",
                      "resolved": "https://registry.npmjs.org/string-width/-/string-width-1.0.2.tgz",
                      "dependencies": {
                        "code-point-at": {
                          "version": "1.0.0",
                          "from": "code-point-at@^1.0.0",
                          "resolved": "https://registry.npmjs.org/code-point-at/-/code-point-at-1.0.0.tgz",
                          "dependencies": {
                            "number-is-nan": {
                              "version": "1.0.0",
                              "from": "number-is-nan@^1.0.0",
                              "resolved": "https://registry.npmjs.org/number-is-nan/-/number-is-nan-1.0.0.tgz"
                            }
                          }
                        },
                        "is-fullwidth-code-point": {
                          "version": "1.0.0",
                          "from": "is-fullwidth-code-point@^1.0.0",
                          "resolved": "https://registry.npmjs.org/is-fullwidth-code-point/-/is-fullwidth-code-point-1.0.0.tgz",
                          "dependencies": {
                            "number-is-nan": {
                              "version": "1.0.0",
                              "from": "number-is-nan@^1.0.0",
                              "resolved": "https://registry.npmjs.org/number-is-nan/-/number-is-nan-1.0.0.tgz"
                            }
                          }
                        }
                      }
                    },
                    "wide-align": {
                      "version": "1.1.0",
                      "from": "wide-align@^1.1.0",
                      "resolved": "https://registry.npmjs.org/wide-align/-/wide-align-1.1.0.tgz"
                    }
                  }
                },
                "set-blocking": {
                  "version": "2.0.0",
                  "from": "set-blocking@~2.0.0",
                  "resolved": "https://registry.npmjs.org/set-blocking/-/set-blocking-2.0.0.tgz"
                }
              }
            },
            "path-array": {
              "version": "1.0.1",
              "from": "path-array@>=1.0.0 <2.0.0",
              "resolved": "https://registry.npmjs.org/path-array/-/path-array-1.0.1.tgz",
              "dependencies": {
                "array-index": {
                  "version": "1.0.0",
                  "from": "array-index@>=1.0.0 <2.0.0",
                  "resolved": "https://registry.npmjs.org/array-index/-/array-index-1.0.0.tgz",
                  "dependencies": {
                    "debug": {
                      "version": "2.2.0",
                      "from": "debug@>=2.2.0 <3.0.0",
                      "resolved": "https://registry.npmjs.org/debug/-/debug-2.2.0.tgz",
                      "dependencies": {
                        "ms": {
                          "version": "0.7.1",
                          "from": "ms@0.7.1",
                          "resolved": "https://registry.npmjs.org/ms/-/ms-0.7.1.tgz"
                        }
                      }
                    },
                    "es6-symbol": {
                      "version": "3.1.0",
                      "from": "es6-symbol@>=3.0.2 <4.0.0",
                      "resolved": "https://registry.npmjs.org/es6-symbol/-/es6-symbol-3.1.0.tgz",
                      "dependencies": {
                        "d": {
                          "version": "0.1.1",
                          "from": "d@>=0.1.1 <0.2.0",
                          "resolved": "https://registry.npmjs.org/d/-/d-0.1.1.tgz"
                        },
                        "es5-ext": {
                          "version": "0.10.12",
                          "from": "es5-ext@>=0.10.11 <0.11.0",
                          "resolved": "https://registry.npmjs.org/es5-ext/-/es5-ext-0.10.12.tgz",
                          "dependencies": {
                            "es6-iterator": {
                              "version": "2.0.0",
                              "from": "es6-iterator@>=2.0.0 <3.0.0",
                              "resolved": "https://registry.npmjs.org/es6-iterator/-/es6-iterator-2.0.0.tgz"
                            }
                          }
                        }
                      }
                    }
                  }
                }
              }
            }
          }
        },
        "nopt": {
          "version": "3.0.6",
          "from": "nopt@>=3.0.6 <3.1.0",
          "resolved": "https://registry.npmjs.org/nopt/-/nopt-3.0.6.tgz"
        },
        "normalize-git-url": {
          "version": "3.0.2",
          "from": "normalize-git-url@>=3.0.2 <3.1.0"
        },
        "normalize-package-data": {
          "version": "2.3.5",
          "from": "normalize-package-data@>=2.3.5 <2.4.0",
          "resolved": "https://registry.npmjs.org/normalize-package-data/-/normalize-package-data-2.3.5.tgz",
          "dependencies": {
            "is-builtin-module": {
              "version": "1.0.0",
              "from": "is-builtin-module@>=1.0.0 <2.0.0",
              "resolved": "https://registry.npmjs.org/is-builtin-module/-/is-builtin-module-1.0.0.tgz",
              "dependencies": {
                "builtin-modules": {
                  "version": "1.1.1",
                  "from": "builtin-modules@>=1.0.0 <2.0.0",
                  "resolved": "https://registry.npmjs.org/builtin-modules/-/builtin-modules-1.1.1.tgz"
                }
              }
            }
          }
        },
        "npm-cache-filename": {
          "version": "1.0.2",
          "from": "npm-cache-filename@>=1.0.2 <1.1.0",
          "resolved": "https://registry.npmjs.org/npm-cache-filename/-/npm-cache-filename-1.0.2.tgz"
        },
        "npm-install-checks": {
          "version": "3.0.0",
          "from": "npm-install-checks@3.0.0"
        },
        "npm-package-arg": {
          "version": "4.2.0",
          "from": "npm-package-arg@4.2.0",
          "resolved": "https://registry.npmjs.org/npm-package-arg/-/npm-package-arg-4.2.0.tgz"
        },
        "npm-registry-client": {
          "version": "7.2.1",
          "from": "npm-registry-client@7.2.1",
          "resolved": "https://registry.npmjs.org/npm-registry-client/-/npm-registry-client-7.2.1.tgz",
          "dependencies": {
            "concat-stream": {
              "version": "1.5.2",
              "from": "concat-stream@>=1.5.2 <2.0.0",
              "resolved": "https://registry.npmjs.org/concat-stream/-/concat-stream-1.5.2.tgz",
              "dependencies": {
                "readable-stream": {
                  "version": "2.0.6",
                  "from": "readable-stream@>=2.0.0 <2.1.0",
                  "resolved": "https://registry.npmjs.org/readable-stream/-/readable-stream-2.0.6.tgz",
                  "dependencies": {
                    "core-util-is": {
                      "version": "1.0.2",
                      "from": "core-util-is@>=1.0.0 <1.1.0"
                    },
                    "isarray": {
                      "version": "1.0.0",
                      "from": "isarray@>=1.0.0 <1.1.0"
                    },
                    "process-nextick-args": {
                      "version": "1.0.7",
                      "from": "process-nextick-args@>=1.0.6 <1.1.0",
                      "resolved": "https://registry.npmjs.org/process-nextick-args/-/process-nextick-args-1.0.7.tgz"
                    },
                    "string_decoder": {
                      "version": "0.10.31",
                      "from": "string_decoder@>=0.10.0 <0.11.0"
                    },
                    "util-deprecate": {
                      "version": "1.0.2",
                      "from": "util-deprecate@>=1.0.1 <1.1.0"
                    }
                  }
                },
                "typedarray": {
                  "version": "0.0.6",
                  "from": "typedarray@>=0.0.5 <0.1.0",
                  "resolved": "https://registry.npmjs.org/typedarray/-/typedarray-0.0.6.tgz"
                }
              }
            },
            "npmlog": {
              "version": "3.1.2",
              "from": "npmlog@>=2.0.0 <2.1.0||>=3.1.0 <3.2.0",
              "resolved": "https://registry.npmjs.org/npmlog/-/npmlog-3.1.2.tgz",
              "optional": true,
              "dependencies": {
                "are-we-there-yet": {
                  "version": "1.1.2",
                  "from": "are-we-there-yet@~1.1.2",
                  "resolved": "https://registry.npmjs.org/are-we-there-yet/-/are-we-there-yet-1.1.2.tgz",
                  "optional": true,
                  "dependencies": {
                    "delegates": {
                      "version": "1.0.0",
                      "from": "delegates@^1.0.0",
                      "resolved": "https://registry.npmjs.org/delegates/-/delegates-1.0.0.tgz",
                      "optional": true
                    }
                  }
                },
                "console-control-strings": {
                  "version": "1.1.0",
                  "from": "console-control-strings@~1.1.0",
                  "resolved": "https://registry.npmjs.org/console-control-strings/-/console-control-strings-1.1.0.tgz"
                },
                "gauge": {
                  "version": "2.6.0",
                  "from": "gauge@~2.6.0",
                  "resolved": "https://registry.npmjs.org/gauge/-/gauge-2.6.0.tgz",
                  "optional": true,
                  "dependencies": {
                    "has-color": {
                      "version": "0.1.7",
                      "from": "has-color@^0.1.7",
                      "resolved": "https://registry.npmjs.org/has-color/-/has-color-0.1.7.tgz",
                      "optional": true
                    },
                    "object-assign": {
                      "version": "4.1.0",
                      "from": "object-assign@^4.1.0",
                      "resolved": "https://registry.npmjs.org/object-assign/-/object-assign-4.1.0.tgz",
                      "optional": true
                    },
                    "signal-exit": {
                      "version": "3.0.0",
                      "from": "signal-exit@^3.0.0",
                      "resolved": "https://registry.npmjs.org/signal-exit/-/signal-exit-3.0.0.tgz",
                      "optional": true
                    },
                    "string-width": {
                      "version": "1.0.2",
                      "from": "string-width@^1.0.1",
                      "resolved": "https://registry.npmjs.org/string-width/-/string-width-1.0.2.tgz",
                      "dependencies": {
                        "code-point-at": {
                          "version": "1.0.0",
                          "from": "code-point-at@^1.0.0",
                          "resolved": "https://registry.npmjs.org/code-point-at/-/code-point-at-1.0.0.tgz",
                          "dependencies": {
                            "number-is-nan": {
                              "version": "1.0.0",
                              "from": "number-is-nan@^1.0.0",
                              "resolved": "https://registry.npmjs.org/number-is-nan/-/number-is-nan-1.0.0.tgz"
                            }
                          }
                        },
                        "is-fullwidth-code-point": {
                          "version": "1.0.0",
                          "from": "is-fullwidth-code-point@^1.0.0",
                          "resolved": "https://registry.npmjs.org/is-fullwidth-code-point/-/is-fullwidth-code-point-1.0.0.tgz",
                          "dependencies": {
                            "number-is-nan": {
                              "version": "1.0.0",
                              "from": "number-is-nan@^1.0.0",
                              "resolved": "https://registry.npmjs.org/number-is-nan/-/number-is-nan-1.0.0.tgz"
                            }
                          }
                        }
                      }
                    },
                    "wide-align": {
                      "version": "1.1.0",
                      "from": "wide-align@^1.1.0",
                      "resolved": "https://registry.npmjs.org/wide-align/-/wide-align-1.1.0.tgz",
                      "optional": true
                    }
                  }
                },
                "set-blocking": {
                  "version": "2.0.0",
                  "from": "set-blocking@~2.0.0",
                  "resolved": "https://registry.npmjs.org/set-blocking/-/set-blocking-2.0.0.tgz",
                  "optional": true
                }
              }
            },
            "retry": {
              "version": "0.10.0",
              "from": "retry@>=0.10.0 <0.11.0",
              "resolved": "https://registry.npmjs.org/retry/-/retry-0.10.0.tgz"
            }
          }
        },
        "npm-user-validate": {
          "version": "0.1.5",
          "from": "npm-user-validate@0.1.5",
          "resolved": "https://registry.npmjs.org/npm-user-validate/-/npm-user-validate-0.1.5.tgz"
        },
        "npmlog": {
          "version": "4.0.0",
          "from": "npmlog@4.0.0",
          "resolved": "https://registry.npmjs.org/npmlog/-/npmlog-4.0.0.tgz",
          "dependencies": {
            "are-we-there-yet": {
              "version": "1.1.2",
              "from": "are-we-there-yet@>=1.1.2 <1.2.0",
              "resolved": "http://registry.npmjs.org/are-we-there-yet/-/are-we-there-yet-1.1.2.tgz",
              "dependencies": {
                "delegates": {
                  "version": "1.0.0",
                  "from": "delegates@>=1.0.0 <2.0.0",
                  "resolved": "https://registry.npmjs.org/delegates/-/delegates-1.0.0.tgz"
                }
              }
            },
            "console-control-strings": {
              "version": "1.1.0",
              "from": "console-control-strings@>=1.1.0 <1.2.0",
              "resolved": "https://registry.npmjs.org/console-control-strings/-/console-control-strings-1.1.0.tgz"
            },
            "gauge": {
              "version": "2.6.0",
              "from": "gauge@>=2.6.0 <2.7.0",
              "resolved": "https://registry.npmjs.org/gauge/-/gauge-2.6.0.tgz",
              "dependencies": {
                "has-color": {
                  "version": "0.1.7",
                  "from": "has-color@>=0.1.7 <0.2.0",
                  "resolved": "https://registry.npmjs.org/has-color/-/has-color-0.1.7.tgz"
                },
                "object-assign": {
                  "version": "4.1.0",
                  "from": "object-assign@>=4.0.1 <5.0.0",
                  "resolved": "https://registry.npmjs.org/object-assign/-/object-assign-4.1.0.tgz"
                },
                "signal-exit": {
                  "version": "3.0.0",
                  "from": "signal-exit@>=3.0.0 <4.0.0",
                  "resolved": "https://registry.npmjs.org/signal-exit/-/signal-exit-3.0.0.tgz"
                },
                "string-width": {
                  "version": "1.0.2",
                  "from": "string-width@>=1.0.1 <2.0.0",
                  "resolved": "https://registry.npmjs.org/string-width/-/string-width-1.0.2.tgz",
                  "dependencies": {
                    "code-point-at": {
                      "version": "1.0.0",
                      "from": "code-point-at@>=1.0.0 <2.0.0",
                      "resolved": "https://registry.npmjs.org/code-point-at/-/code-point-at-1.0.0.tgz",
                      "dependencies": {
                        "number-is-nan": {
                          "version": "1.0.0",
                          "from": "number-is-nan@>=1.0.0 <2.0.0",
                          "resolved": "https://registry.npmjs.org/number-is-nan/-/number-is-nan-1.0.0.tgz"
                        }
                      }
                    },
                    "is-fullwidth-code-point": {
                      "version": "1.0.0",
                      "from": "is-fullwidth-code-point@>=1.0.0 <2.0.0",
                      "resolved": "https://registry.npmjs.org/is-fullwidth-code-point/-/is-fullwidth-code-point-1.0.0.tgz",
                      "dependencies": {
                        "number-is-nan": {
                          "version": "1.0.0",
                          "from": "number-is-nan@^1.0.0",
                          "resolved": "http://registry.npmjs.org/number-is-nan/-/number-is-nan-1.0.0.tgz"
                        }
                      }
                    }
                  }
                },
                "wide-align": {
                  "version": "1.1.0",
                  "from": "wide-align@>=1.1.0 <2.0.0",
                  "resolved": "https://registry.npmjs.org/wide-align/-/wide-align-1.1.0.tgz"
                }
              }
            },
            "set-blocking": {
              "version": "2.0.0",
              "from": "set-blocking@>=2.0.0 <2.1.0",
              "resolved": "https://registry.npmjs.org/set-blocking/-/set-blocking-2.0.0.tgz"
            }
          }
        },
        "once": {
          "version": "1.4.0",
          "from": "once@1.4.0",
          "resolved": "https://registry.npmjs.org/once/-/once-1.4.0.tgz"
        },
        "opener": {
          "version": "1.4.2",
          "from": "opener@1.4.2",
          "resolved": "https://registry.npmjs.org/opener/-/opener-1.4.2.tgz"
        },
        "osenv": {
          "version": "0.1.3",
          "from": "osenv@>=0.1.3 <0.2.0",
          "resolved": "https://registry.npmjs.org/osenv/-/osenv-0.1.3.tgz",
          "dependencies": {
            "os-homedir": {
              "version": "1.0.1",
              "from": "os-homedir@>=1.0.0 <2.0.0",
              "resolved": "https://registry.npmjs.org/os-homedir/-/os-homedir-1.0.1.tgz"
            },
            "os-tmpdir": {
              "version": "1.0.1",
              "from": "os-tmpdir@>=1.0.0 <2.0.0",
              "resolved": "https://registry.npmjs.org/os-tmpdir/-/os-tmpdir-1.0.1.tgz"
            }
          }
        },
        "path-is-inside": {
          "version": "1.0.2",
          "from": "path-is-inside@1.0.2",
          "resolved": "https://registry.npmjs.org/path-is-inside/-/path-is-inside-1.0.2.tgz"
        },
        "read": {
          "version": "1.0.7",
          "from": "read@>=1.0.7 <1.1.0",
          "resolved": "https://registry.npmjs.org/read/-/read-1.0.7.tgz",
          "dependencies": {
            "mute-stream": {
              "version": "0.0.5",
              "from": "mute-stream@>=0.0.4 <0.1.0",
              "resolved": "https://registry.npmjs.org/mute-stream/-/mute-stream-0.0.5.tgz"
            }
          }
        },
        "read-cmd-shim": {
          "version": "1.0.1",
          "from": "read-cmd-shim@>=1.0.1 <1.1.0",
          "resolved": "https://registry.npmjs.org/read-cmd-shim/-/read-cmd-shim-1.0.1.tgz"
        },
        "read-installed": {
          "version": "4.0.3",
          "from": "read-installed@>=4.0.3 <4.1.0",
          "resolved": "https://registry.npmjs.org/read-installed/-/read-installed-4.0.3.tgz",
          "dependencies": {
            "util-extend": {
              "version": "1.0.3",
              "from": "util-extend@>=1.0.1 <2.0.0",
              "resolved": "https://registry.npmjs.org/util-extend/-/util-extend-1.0.3.tgz"
            }
          }
        },
        "read-package-json": {
          "version": "2.0.4",
          "from": "read-package-json@>=2.0.3 <2.1.0",
          "resolved": "https://registry.npmjs.org/read-package-json/-/read-package-json-2.0.4.tgz",
          "dependencies": {
            "glob": {
              "version": "6.0.4",
              "from": "glob@>=6.0.0 <7.0.0",
              "resolved": "https://registry.npmjs.org/glob/-/glob-6.0.4.tgz",
              "dependencies": {
                "minimatch": {
                  "version": "3.0.3",
                  "from": "minimatch@>=2.0.0 <3.0.0||>=3.0.0 <4.0.0",
                  "resolved": "https://registry.npmjs.org/minimatch/-/minimatch-3.0.3.tgz",
                  "dependencies": {
                    "brace-expansion": {
                      "version": "1.1.6",
                      "from": "brace-expansion@>=1.0.0 <2.0.0",
                      "resolved": "https://registry.npmjs.org/brace-expansion/-/brace-expansion-1.1.6.tgz",
                      "dependencies": {
                        "balanced-match": {
                          "version": "0.4.2",
                          "from": "balanced-match@>=0.4.1 <0.5.0",
                          "resolved": "https://registry.npmjs.org/balanced-match/-/balanced-match-0.4.2.tgz"
                        },
                        "concat-map": {
                          "version": "0.0.1",
                          "from": "concat-map@0.0.1"
                        }
                      }
                    }
                  }
                },
                "path-is-absolute": {
                  "version": "1.0.0",
                  "from": "path-is-absolute@>=1.0.0 <2.0.0"
                }
              }
            },
            "json-parse-helpfulerror": {
              "version": "1.0.3",
              "from": "json-parse-helpfulerror@>=1.0.2 <2.0.0",
              "resolved": "https://registry.npmjs.org/json-parse-helpfulerror/-/json-parse-helpfulerror-1.0.3.tgz",
              "dependencies": {
                "jju": {
                  "version": "1.3.0",
                  "from": "jju@>=1.1.0 <2.0.0",
                  "resolved": "https://registry.npmjs.org/jju/-/jju-1.3.0.tgz"
                }
              }
            }
          }
        },
        "read-package-tree": {
          "version": "5.1.5",
          "from": "read-package-tree@>=5.1.4 <5.2.0",
          "resolved": "https://registry.npmjs.org/read-package-tree/-/read-package-tree-5.1.5.tgz"
        },
        "readable-stream": {
          "version": "2.1.5",
          "from": "readable-stream@2.1.5",
          "resolved": "https://registry.npmjs.org/readable-stream/-/readable-stream-2.1.5.tgz",
          "dependencies": {
            "buffer-shims": {
              "version": "1.0.0",
              "from": "buffer-shims@>=1.0.0 <2.0.0",
              "resolved": "https://registry.npmjs.org/buffer-shims/-/buffer-shims-1.0.0.tgz"
            },
            "core-util-is": {
              "version": "1.0.2",
              "from": "core-util-is@>=1.0.0 <1.1.0"
            },
            "isarray": {
              "version": "1.0.0",
              "from": "isarray@>=1.0.0 <1.1.0",
              "resolved": "https://registry.npmjs.org/isarray/-/isarray-1.0.0.tgz"
            },
            "process-nextick-args": {
              "version": "1.0.7",
              "from": "process-nextick-args@>=1.0.6 <1.1.0",
              "resolved": "https://registry.npmjs.org/process-nextick-args/-/process-nextick-args-1.0.7.tgz"
            },
            "string_decoder": {
              "version": "0.10.31",
              "from": "string_decoder@>=0.10.0 <0.11.0"
            },
            "util-deprecate": {
              "version": "1.0.2",
              "from": "util-deprecate@>=1.0.1 <1.1.0",
              "resolved": "https://registry.npmjs.org/util-deprecate/-/util-deprecate-1.0.2.tgz"
            }
          }
        },
        "readdir-scoped-modules": {
          "version": "1.0.2",
          "from": "readdir-scoped-modules@1.0.2",
          "resolved": "https://registry.npmjs.org/readdir-scoped-modules/-/readdir-scoped-modules-1.0.2.tgz"
        },
        "realize-package-specifier": {
          "version": "3.0.3",
          "from": "realize-package-specifier@>=3.0.2 <3.1.0"
        },
        "request": {
          "version": "2.75.0",
          "from": "request@2.75.0",
          "resolved": "https://registry.npmjs.org/request/-/request-2.75.0.tgz",
          "dependencies": {
            "aws-sign2": {
              "version": "0.6.0",
              "from": "aws-sign2@>=0.6.0 <0.7.0",
              "resolved": "https://registry.npmjs.org/aws-sign2/-/aws-sign2-0.6.0.tgz"
            },
            "aws4": {
              "version": "1.4.1",
              "from": "aws4@>=1.2.1 <2.0.0",
              "resolved": "https://registry.npmjs.org/aws4/-/aws4-1.4.1.tgz"
            },
            "bl": {
              "version": "1.1.2",
              "from": "bl@>=1.1.2 <1.2.0",
              "resolved": "https://registry.npmjs.org/bl/-/bl-1.1.2.tgz",
              "dependencies": {
                "readable-stream": {
                  "version": "2.0.6",
                  "from": "readable-stream@>=2.0.5 <2.1.0",
                  "resolved": "https://registry.npmjs.org/readable-stream/-/readable-stream-2.0.6.tgz",
                  "dependencies": {
                    "core-util-is": {
                      "version": "1.0.2",
                      "from": "core-util-is@>=1.0.0 <1.1.0",
                      "resolved": "https://registry.npmjs.org/core-util-is/-/core-util-is-1.0.2.tgz"
                    },
                    "isarray": {
                      "version": "1.0.0",
                      "from": "isarray@>=1.0.0 <1.1.0",
                      "resolved": "https://registry.npmjs.org/isarray/-/isarray-1.0.0.tgz"
                    },
                    "process-nextick-args": {
                      "version": "1.0.7",
                      "from": "process-nextick-args@>=1.0.6 <1.1.0",
                      "resolved": "https://registry.npmjs.org/process-nextick-args/-/process-nextick-args-1.0.7.tgz"
                    },
                    "string_decoder": {
                      "version": "0.10.31",
                      "from": "string_decoder@>=0.10.0 <0.11.0",
                      "resolved": "https://registry.npmjs.org/string_decoder/-/string_decoder-0.10.31.tgz"
                    },
                    "util-deprecate": {
                      "version": "1.0.2",
                      "from": "util-deprecate@>=1.0.1 <1.1.0",
                      "resolved": "https://registry.npmjs.org/util-deprecate/-/util-deprecate-1.0.2.tgz"
                    }
                  }
                }
              }
            },
            "caseless": {
              "version": "0.11.0",
              "from": "caseless@>=0.11.0 <0.12.0",
              "resolved": "https://registry.npmjs.org/caseless/-/caseless-0.11.0.tgz"
            },
            "combined-stream": {
              "version": "1.0.5",
              "from": "combined-stream@>=1.0.5 <1.1.0",
              "resolved": "https://registry.npmjs.org/combined-stream/-/combined-stream-1.0.5.tgz",
              "dependencies": {
                "delayed-stream": {
                  "version": "1.0.0",
                  "from": "delayed-stream@>=1.0.0 <1.1.0",
                  "resolved": "https://registry.npmjs.org/delayed-stream/-/delayed-stream-1.0.0.tgz"
                }
              }
            },
            "extend": {
              "version": "3.0.0",
              "from": "extend@>=3.0.0 <3.1.0",
              "resolved": "https://registry.npmjs.org/extend/-/extend-3.0.0.tgz"
            },
            "forever-agent": {
              "version": "0.6.1",
              "from": "forever-agent@>=0.6.1 <0.7.0",
              "resolved": "https://registry.npmjs.org/forever-agent/-/forever-agent-0.6.1.tgz"
            },
            "form-data": {
              "version": "2.0.0",
              "from": "form-data@>=2.0.0 <2.1.0",
              "resolved": "https://registry.npmjs.org/form-data/-/form-data-2.0.0.tgz",
              "dependencies": {
                "asynckit": {
                  "version": "0.4.0",
                  "from": "asynckit@>=0.4.0 <0.5.0",
                  "resolved": "https://registry.npmjs.org/asynckit/-/asynckit-0.4.0.tgz"
                }
              }
            },
            "har-validator": {
              "version": "2.0.6",
              "from": "har-validator@>=2.0.6 <2.1.0",
              "resolved": "https://registry.npmjs.org/har-validator/-/har-validator-2.0.6.tgz",
              "dependencies": {
                "chalk": {
                  "version": "1.1.3",
                  "from": "chalk@>=1.1.1 <2.0.0",
                  "resolved": "https://registry.npmjs.org/chalk/-/chalk-1.1.3.tgz",
                  "dependencies": {
                    "ansi-styles": {
                      "version": "2.2.1",
                      "from": "ansi-styles@>=2.2.1 <3.0.0",
                      "resolved": "https://registry.npmjs.org/ansi-styles/-/ansi-styles-2.2.1.tgz"
                    },
                    "escape-string-regexp": {
                      "version": "1.0.5",
                      "from": "escape-string-regexp@>=1.0.2 <2.0.0",
                      "resolved": "https://registry.npmjs.org/escape-string-regexp/-/escape-string-regexp-1.0.5.tgz"
                    },
                    "has-ansi": {
                      "version": "2.0.0",
                      "from": "has-ansi@>=2.0.0 <3.0.0",
                      "resolved": "https://registry.npmjs.org/has-ansi/-/has-ansi-2.0.0.tgz"
                    },
                    "supports-color": {
                      "version": "2.0.0",
                      "from": "supports-color@>=2.0.0 <3.0.0",
                      "resolved": "https://registry.npmjs.org/supports-color/-/supports-color-2.0.0.tgz"
                    }
                  }
                },
                "commander": {
                  "version": "2.9.0",
                  "from": "commander@>=2.9.0 <3.0.0",
                  "resolved": "https://registry.npmjs.org/commander/-/commander-2.9.0.tgz",
                  "dependencies": {
                    "graceful-readlink": {
                      "version": "1.0.1",
                      "from": "graceful-readlink@>=1.0.0",
                      "resolved": "https://registry.npmjs.org/graceful-readlink/-/graceful-readlink-1.0.1.tgz"
                    }
                  }
                },
                "is-my-json-valid": {
                  "version": "2.15.0",
                  "from": "is-my-json-valid@>=2.12.4 <3.0.0",
                  "resolved": "https://registry.npmjs.org/is-my-json-valid/-/is-my-json-valid-2.15.0.tgz",
                  "dependencies": {
                    "generate-function": {
                      "version": "2.0.0",
                      "from": "generate-function@>=2.0.0 <3.0.0",
                      "resolved": "https://registry.npmjs.org/generate-function/-/generate-function-2.0.0.tgz"
                    },
                    "generate-object-property": {
                      "version": "1.2.0",
                      "from": "generate-object-property@>=1.1.0 <2.0.0",
                      "resolved": "https://registry.npmjs.org/generate-object-property/-/generate-object-property-1.2.0.tgz",
                      "dependencies": {
                        "is-property": {
                          "version": "1.0.2",
                          "from": "is-property@>=1.0.0 <2.0.0",
                          "resolved": "https://registry.npmjs.org/is-property/-/is-property-1.0.2.tgz"
                        }
                      }
                    },
                    "jsonpointer": {
                      "version": "4.0.0",
                      "from": "jsonpointer@>=4.0.0 <5.0.0",
                      "resolved": "https://registry.npmjs.org/jsonpointer/-/jsonpointer-4.0.0.tgz"
                    },
                    "xtend": {
                      "version": "4.0.1",
                      "from": "xtend@>=4.0.0 <5.0.0",
                      "resolved": "https://registry.npmjs.org/xtend/-/xtend-4.0.1.tgz"
                    }
                  }
                },
                "pinkie-promise": {
                  "version": "2.0.1",
                  "from": "pinkie-promise@>=2.0.0 <3.0.0",
                  "resolved": "https://registry.npmjs.org/pinkie-promise/-/pinkie-promise-2.0.1.tgz",
                  "dependencies": {
                    "pinkie": {
                      "version": "2.0.4",
                      "from": "pinkie@>=2.0.0 <3.0.0",
                      "resolved": "https://registry.npmjs.org/pinkie/-/pinkie-2.0.4.tgz"
                    }
                  }
                }
              }
            },
            "hawk": {
              "version": "3.1.3",
              "from": "hawk@>=3.1.3 <3.2.0",
              "resolved": "https://registry.npmjs.org/hawk/-/hawk-3.1.3.tgz",
              "dependencies": {
                "boom": {
                  "version": "2.10.1",
                  "from": "boom@>=2.0.0 <3.0.0",
                  "resolved": "https://registry.npmjs.org/boom/-/boom-2.10.1.tgz"
                },
                "cryptiles": {
                  "version": "2.0.5",
                  "from": "cryptiles@>=2.0.0 <3.0.0",
                  "resolved": "https://registry.npmjs.org/cryptiles/-/cryptiles-2.0.5.tgz"
                },
                "hoek": {
                  "version": "2.16.3",
                  "from": "hoek@>=2.0.0 <3.0.0",
                  "resolved": "https://registry.npmjs.org/hoek/-/hoek-2.16.3.tgz"
                },
                "sntp": {
                  "version": "1.0.9",
                  "from": "sntp@>=1.0.0 <2.0.0",
                  "resolved": "https://registry.npmjs.org/sntp/-/sntp-1.0.9.tgz"
                }
              }
            },
            "http-signature": {
              "version": "1.1.1",
              "from": "http-signature@>=1.1.0 <1.2.0",
              "resolved": "https://registry.npmjs.org/http-signature/-/http-signature-1.1.1.tgz",
              "dependencies": {
                "assert-plus": {
                  "version": "0.2.0",
                  "from": "assert-plus@>=0.2.0 <0.3.0",
                  "resolved": "https://registry.npmjs.org/assert-plus/-/assert-plus-0.2.0.tgz"
                },
                "jsprim": {
                  "version": "1.3.1",
                  "from": "jsprim@>=1.2.2 <2.0.0",
                  "resolved": "https://registry.npmjs.org/jsprim/-/jsprim-1.3.1.tgz",
                  "dependencies": {
                    "extsprintf": {
                      "version": "1.0.2",
                      "from": "extsprintf@1.0.2",
                      "resolved": "https://registry.npmjs.org/extsprintf/-/extsprintf-1.0.2.tgz"
                    },
                    "json-schema": {
                      "version": "0.2.3",
                      "from": "json-schema@0.2.3",
                      "resolved": "https://registry.npmjs.org/json-schema/-/json-schema-0.2.3.tgz"
                    },
                    "verror": {
                      "version": "1.3.6",
                      "from": "verror@1.3.6",
                      "resolved": "https://registry.npmjs.org/verror/-/verror-1.3.6.tgz"
                    }
                  }
                },
                "sshpk": {
                  "version": "1.10.1",
                  "from": "sshpk@>=1.7.0 <2.0.0",
                  "resolved": "https://registry.npmjs.org/sshpk/-/sshpk-1.10.1.tgz",
                  "dependencies": {
                    "asn1": {
                      "version": "0.2.3",
                      "from": "asn1@>=0.2.3 <0.3.0",
                      "resolved": "https://registry.npmjs.org/asn1/-/asn1-0.2.3.tgz"
                    },
                    "assert-plus": {
                      "version": "1.0.0",
                      "from": "assert-plus@>=1.0.0 <2.0.0",
                      "resolved": "https://registry.npmjs.org/assert-plus/-/assert-plus-1.0.0.tgz"
                    },
                    "bcrypt-pbkdf": {
                      "version": "1.0.0",
                      "from": "bcrypt-pbkdf@>=1.0.0 <2.0.0",
                      "resolved": "https://registry.npmjs.org/bcrypt-pbkdf/-/bcrypt-pbkdf-1.0.0.tgz",
                      "optional": true
                    },
                    "dashdash": {
                      "version": "1.14.0",
                      "from": "dashdash@>=1.12.0 <2.0.0",
                      "resolved": "https://registry.npmjs.org/dashdash/-/dashdash-1.14.0.tgz"
                    },
                    "ecc-jsbn": {
                      "version": "0.1.1",
                      "from": "ecc-jsbn@>=0.1.1 <0.2.0",
                      "resolved": "https://registry.npmjs.org/ecc-jsbn/-/ecc-jsbn-0.1.1.tgz",
                      "optional": true
                    },
                    "getpass": {
                      "version": "0.1.6",
                      "from": "getpass@>=0.1.1 <0.2.0",
                      "resolved": "https://registry.npmjs.org/getpass/-/getpass-0.1.6.tgz"
                    },
                    "jodid25519": {
                      "version": "1.0.2",
                      "from": "jodid25519@>=1.0.0 <2.0.0",
                      "resolved": "https://registry.npmjs.org/jodid25519/-/jodid25519-1.0.2.tgz",
                      "optional": true
                    },
                    "jsbn": {
                      "version": "0.1.0",
                      "from": "jsbn@>=0.1.0 <0.2.0",
                      "resolved": "https://registry.npmjs.org/jsbn/-/jsbn-0.1.0.tgz",
                      "optional": true
                    },
                    "tweetnacl": {
                      "version": "0.14.3",
                      "from": "tweetnacl@>=0.14.0 <0.15.0",
                      "resolved": "https://registry.npmjs.org/tweetnacl/-/tweetnacl-0.14.3.tgz",
                      "optional": true
                    }
                  }
                }
              }
            },
            "is-typedarray": {
              "version": "1.0.0",
              "from": "is-typedarray@>=1.0.0 <1.1.0",
              "resolved": "https://registry.npmjs.org/is-typedarray/-/is-typedarray-1.0.0.tgz"
            },
            "isstream": {
              "version": "0.1.2",
              "from": "isstream@>=0.1.2 <0.2.0",
              "resolved": "https://registry.npmjs.org/isstream/-/isstream-0.1.2.tgz"
            },
            "json-stringify-safe": {
              "version": "5.0.1",
              "from": "json-stringify-safe@>=5.0.1 <5.1.0",
              "resolved": "https://registry.npmjs.org/json-stringify-safe/-/json-stringify-safe-5.0.1.tgz"
            },
            "mime-types": {
              "version": "2.1.12",
              "from": "mime-types@>=2.1.7 <2.2.0",
              "resolved": "https://registry.npmjs.org/mime-types/-/mime-types-2.1.12.tgz",
              "dependencies": {
                "mime-db": {
                  "version": "1.24.0",
                  "from": "mime-db@>=1.24.0 <1.25.0",
                  "resolved": "https://registry.npmjs.org/mime-db/-/mime-db-1.24.0.tgz"
                }
              }
            },
            "node-uuid": {
              "version": "1.4.7",
              "from": "node-uuid@>=1.4.7 <1.5.0",
              "resolved": "https://registry.npmjs.org/node-uuid/-/node-uuid-1.4.7.tgz"
            },
            "oauth-sign": {
              "version": "0.8.2",
              "from": "oauth-sign@>=0.8.1 <0.9.0",
              "resolved": "https://registry.npmjs.org/oauth-sign/-/oauth-sign-0.8.2.tgz"
            },
            "qs": {
              "version": "6.2.1",
              "from": "qs@>=6.2.0 <6.3.0",
              "resolved": "https://registry.npmjs.org/qs/-/qs-6.2.1.tgz"
            },
            "stringstream": {
              "version": "0.0.5",
              "from": "stringstream@>=0.0.4 <0.1.0",
              "resolved": "https://registry.npmjs.org/stringstream/-/stringstream-0.0.5.tgz"
            },
            "tough-cookie": {
              "version": "2.3.1",
              "from": "tough-cookie@>=2.3.0 <2.4.0",
              "resolved": "https://registry.npmjs.org/tough-cookie/-/tough-cookie-2.3.1.tgz"
            },
            "tunnel-agent": {
              "version": "0.4.3",
              "from": "tunnel-agent@>=0.4.1 <0.5.0",
              "resolved": "https://registry.npmjs.org/tunnel-agent/-/tunnel-agent-0.4.3.tgz"
            }
          }
        },
        "retry": {
          "version": "0.10.0",
          "from": "retry@0.10.0",
          "resolved": "https://registry.npmjs.org/retry/-/retry-0.10.0.tgz"
        },
        "rimraf": {
          "version": "2.5.4",
          "from": "rimraf@2.5.4",
          "resolved": "https://registry.npmjs.org/rimraf/-/rimraf-2.5.4.tgz"
        },
        "semver": {
          "version": "5.3.0",
          "from": "semver@5.3.0",
          "resolved": "https://registry.npmjs.org/semver/-/semver-5.3.0.tgz"
        },
        "sha": {
          "version": "2.0.1",
          "from": "sha@>=2.0.1 <2.1.0",
          "resolved": "https://registry.npmjs.org/sha/-/sha-2.0.1.tgz"
        },
        "slide": {
          "version": "1.1.6",
          "from": "slide@>=1.1.6 <1.2.0",
          "resolved": "https://registry.npmjs.org/slide/-/slide-1.1.6.tgz"
        },
        "sorted-object": {
          "version": "2.0.1",
          "from": "sorted-object@2.0.1",
          "resolved": "https://registry.npmjs.org/sorted-object/-/sorted-object-2.0.1.tgz"
        },
        "strip-ansi": {
          "version": "3.0.1",
          "from": "strip-ansi@*",
          "resolved": "https://registry.npmjs.org/strip-ansi/-/strip-ansi-3.0.1.tgz"
        },
        "tar": {
          "version": "2.2.1",
          "from": "tar@>=2.2.1 <2.3.0",
          "resolved": "https://registry.npmjs.org/tar/-/tar-2.2.1.tgz",
          "dependencies": {
            "block-stream": {
              "version": "0.0.8",
              "from": "block-stream@*",
              "resolved": "https://registry.npmjs.org/block-stream/-/block-stream-0.0.8.tgz"
            }
          }
        },
        "text-table": {
          "version": "0.2.0",
          "from": "text-table@>=0.2.0 <0.3.0",
          "resolved": "https://registry.npmjs.org/text-table/-/text-table-0.2.0.tgz"
        },
        "uid-number": {
          "version": "0.0.6",
          "from": "uid-number@0.0.6",
          "resolved": "https://registry.npmjs.org/uid-number/-/uid-number-0.0.6.tgz"
        },
        "umask": {
          "version": "1.1.0",
          "from": "umask@>=1.1.0 <1.2.0",
          "resolved": "https://registry.npmjs.org/umask/-/umask-1.1.0.tgz"
        },
        "unique-filename": {
          "version": "1.1.0",
          "from": "unique-filename@>=1.1.0 <2.0.0",
          "resolved": "https://registry.npmjs.org/unique-filename/-/unique-filename-1.1.0.tgz",
          "dependencies": {
            "unique-slug": {
              "version": "2.0.0",
              "from": "unique-slug@>=2.0.0 <3.0.0"
            }
          }
        },
        "unpipe": {
          "version": "1.0.0",
          "from": "unpipe@>=1.0.0 <1.1.0",
          "resolved": "https://registry.npmjs.org/unpipe/-/unpipe-1.0.0.tgz"
        },
        "validate-npm-package-license": {
          "version": "3.0.1",
          "from": "validate-npm-package-license@3.0.1",
          "resolved": "https://registry.npmjs.org/validate-npm-package-license/-/validate-npm-package-license-3.0.1.tgz",
          "dependencies": {
            "spdx-correct": {
              "version": "1.0.2",
              "from": "spdx-correct@>=1.0.0 <1.1.0",
              "resolved": "https://registry.npmjs.org/spdx-correct/-/spdx-correct-1.0.2.tgz",
              "dependencies": {
                "spdx-license-ids": {
                  "version": "1.2.0",
                  "from": "spdx-license-ids@>=1.0.2 <2.0.0",
                  "resolved": "https://registry.npmjs.org/spdx-license-ids/-/spdx-license-ids-1.2.0.tgz"
                }
              }
            },
            "spdx-expression-parse": {
              "version": "1.0.2",
              "from": "spdx-expression-parse@>=1.0.0 <1.1.0",
              "resolved": "https://registry.npmjs.org/spdx-expression-parse/-/spdx-expression-parse-1.0.2.tgz",
              "dependencies": {
                "spdx-exceptions": {
                  "version": "1.0.4",
                  "from": "spdx-exceptions@>=1.0.4 <2.0.0",
                  "resolved": "https://registry.npmjs.org/spdx-exceptions/-/spdx-exceptions-1.0.4.tgz"
                },
                "spdx-license-ids": {
                  "version": "1.2.0",
                  "from": "spdx-license-ids@>=1.0.0 <2.0.0"
                }
              }
            }
          }
        },
        "validate-npm-package-name": {
          "version": "2.2.2",
          "from": "validate-npm-package-name@>=2.2.2 <2.3.0",
          "resolved": "https://registry.npmjs.org/validate-npm-package-name/-/validate-npm-package-name-2.2.2.tgz",
          "dependencies": {
            "builtins": {
              "version": "0.0.7",
              "from": "builtins@0.0.7",
              "resolved": "https://registry.npmjs.org/builtins/-/builtins-0.0.7.tgz"
            }
          }
        },
        "which": {
          "version": "1.2.11",
          "from": "which@1.2.11",
          "resolved": "https://registry.npmjs.org/which/-/which-1.2.11.tgz",
          "dependencies": {
            "isexe": {
              "version": "1.1.2",
              "from": "isexe@>=1.1.1 <2.0.0",
              "resolved": "https://registry.npmjs.org/isexe/-/isexe-1.1.2.tgz"
            }
          }
        },
        "wrappy": {
          "version": "1.0.2",
          "from": "wrappy@latest",
          "resolved": "https://registry.npmjs.org/wrappy/-/wrappy-1.0.2.tgz"
        },
        "write-file-atomic": {
          "version": "1.2.0",
          "from": "write-file-atomic@1.2.0",
          "resolved": "https://registry.npmjs.org/write-file-atomic/-/write-file-atomic-1.2.0.tgz"
        }
      }
    },
    "npmconf": {
      "version": "2.1.1",
      "from": "npmconf@2.1.1",
      "resolved": "https://registry.npmjs.org/npmconf/-/npmconf-2.1.1.tgz",
      "dev": true,
      "dependencies": {
        "once": {
          "version": "1.3.3",
          "from": "once@>=1.3.0 <1.4.0",
          "resolved": "https://registry.npmjs.org/once/-/once-1.3.3.tgz",
          "dev": true
        },
        "semver": {
          "version": "4.3.6",
          "from": "semver@>=2.0.0 <3.0.0||>=3.0.0 <4.0.0||>=4.0.0 <5.0.0",
          "resolved": "https://registry.npmjs.org/semver/-/semver-4.3.6.tgz",
          "dev": true
        }
      }
    },
    "number-is-nan": {
      "version": "1.0.1",
      "from": "number-is-nan@>=1.0.0 <2.0.0",
      "resolved": "https://registry.npmjs.org/number-is-nan/-/number-is-nan-1.0.1.tgz",
      "dev": true
    },
    "oauth-sign": {
      "version": "0.8.2",
      "from": "oauth-sign@>=0.8.1 <0.9.0",
      "resolved": "https://registry.npmjs.org/oauth-sign/-/oauth-sign-0.8.2.tgz"
    },
    "object-assign": {
      "version": "4.1.1",
      "from": "object-assign@>=4.0.1 <5.0.0",
      "resolved": "https://registry.npmjs.org/object-assign/-/object-assign-4.1.1.tgz"
    },
    "object.omit": {
      "version": "2.0.1",
      "from": "object.omit@>=2.0.0 <3.0.0",
      "resolved": "https://registry.npmjs.org/object.omit/-/object.omit-2.0.1.tgz"
    },
    "on-finished": {
      "version": "2.3.0",
      "from": "on-finished@>=2.3.0 <2.4.0",
      "resolved": "https://registry.npmjs.org/on-finished/-/on-finished-2.3.0.tgz",
      "dev": true
    },
    "once": {
      "version": "1.4.0",
      "from": "once@>=1.3.0 <2.0.0",
      "resolved": "https://registry.npmjs.org/once/-/once-1.4.0.tgz",
      "dev": true
    },
    "onetime": {
      "version": "1.1.0",
      "from": "onetime@>=1.0.0 <2.0.0",
      "resolved": "https://registry.npmjs.org/onetime/-/onetime-1.1.0.tgz",
      "dev": true
    },
    "opn": {
      "version": "4.0.2",
      "from": "opn@4.0.2",
      "resolved": "https://registry.npmjs.org/opn/-/opn-4.0.2.tgz"
    },
    "optimist": {
      "version": "0.3.7",
      "from": "optimist@>=0.3.5 <0.4.0",
      "resolved": "https://registry.npmjs.org/optimist/-/optimist-0.3.7.tgz",
      "dev": true
    },
    "optionator": {
      "version": "0.8.2",
      "from": "optionator@>=0.8.2 <0.9.0",
      "resolved": "https://registry.npmjs.org/optionator/-/optionator-0.8.2.tgz",
      "dev": true,
      "dependencies": {
        "wordwrap": {
          "version": "1.0.0",
          "from": "wordwrap@>=1.0.0 <1.1.0",
          "resolved": "https://registry.npmjs.org/wordwrap/-/wordwrap-1.0.0.tgz",
          "dev": true
        }
      }
    },
    "options": {
      "version": "0.0.6",
      "from": "options@>=0.0.5",
      "resolved": "https://registry.npmjs.org/options/-/options-0.0.6.tgz"
    },
    "os-browserify": {
      "version": "0.2.1",
      "from": "os-browserify@>=0.2.0 <0.3.0",
      "resolved": "https://registry.npmjs.org/os-browserify/-/os-browserify-0.2.1.tgz",
      "dev": true
    },
    "os-homedir": {
      "version": "1.0.2",
      "from": "os-homedir@>=1.0.0 <2.0.0",
      "resolved": "https://registry.npmjs.org/os-homedir/-/os-homedir-1.0.2.tgz",
      "dev": true
    },
    "os-locale": {
      "version": "1.4.0",
      "from": "os-locale@>=1.4.0 <2.0.0",
      "resolved": "https://registry.npmjs.org/os-locale/-/os-locale-1.4.0.tgz",
      "dev": true
    },
    "os-tmpdir": {
      "version": "1.0.2",
      "from": "os-tmpdir@>=1.0.0 <2.0.0",
      "resolved": "https://registry.npmjs.org/os-tmpdir/-/os-tmpdir-1.0.2.tgz"
    },
    "osenv": {
      "version": "0.1.4",
      "from": "osenv@>=0.1.0 <0.2.0",
      "resolved": "https://registry.npmjs.org/osenv/-/osenv-0.1.4.tgz",
      "dev": true
    },
    "package": {
      "version": "1.0.1",
      "from": "package@>=1.0.0 <1.2.0",
      "resolved": "https://registry.npmjs.org/package/-/package-1.0.1.tgz",
      "dev": true
    },
    "pako": {
      "version": "0.2.9",
      "from": "pako@>=0.2.0 <0.3.0",
      "resolved": "https://registry.npmjs.org/pako/-/pako-0.2.9.tgz",
      "dev": true
    },
    "parse-asn1": {
      "version": "5.1.0",
      "from": "parse-asn1@>=5.0.0 <6.0.0",
      "resolved": "https://registry.npmjs.org/parse-asn1/-/parse-asn1-5.1.0.tgz",
      "dev": true
    },
    "parse-glob": {
      "version": "3.0.4",
      "from": "parse-glob@>=3.0.4 <4.0.0",
      "resolved": "https://registry.npmjs.org/parse-glob/-/parse-glob-3.0.4.tgz"
    },
    "parse-json": {
      "version": "2.2.0",
      "from": "parse-json@>=2.2.0 <3.0.0",
      "resolved": "https://registry.npmjs.org/parse-json/-/parse-json-2.2.0.tgz",
      "dev": true
    },
    "parseurl": {
      "version": "1.3.1",
      "from": "parseurl@>=1.3.0 <1.4.0",
      "resolved": "https://registry.npmjs.org/parseurl/-/parseurl-1.3.1.tgz",
      "dev": true
    },
    "path-browserify": {
      "version": "0.0.0",
      "from": "path-browserify@0.0.0",
      "resolved": "https://registry.npmjs.org/path-browserify/-/path-browserify-0.0.0.tgz",
      "dev": true
    },
    "path-exists": {
      "version": "2.1.0",
      "from": "path-exists@>=2.0.0 <3.0.0",
      "resolved": "https://registry.npmjs.org/path-exists/-/path-exists-2.1.0.tgz",
      "dev": true
    },
    "path-is-absolute": {
      "version": "1.0.1",
      "from": "path-is-absolute@>=1.0.0 <2.0.0",
      "resolved": "https://registry.npmjs.org/path-is-absolute/-/path-is-absolute-1.0.1.tgz"
    },
    "path-is-inside": {
      "version": "1.0.2",
      "from": "path-is-inside@>=1.0.1 <2.0.0",
      "resolved": "https://registry.npmjs.org/path-is-inside/-/path-is-inside-1.0.2.tgz",
      "dev": true
    },
    "path-parse": {
      "version": "1.0.5",
      "from": "path-parse@>=1.0.5 <2.0.0",
      "resolved": "https://registry.npmjs.org/path-parse/-/path-parse-1.0.5.tgz",
      "dev": true
    },
    "path-type": {
      "version": "1.1.0",
      "from": "path-type@>=1.0.0 <2.0.0",
      "resolved": "https://registry.npmjs.org/path-type/-/path-type-1.1.0.tgz",
      "dev": true
    },
    "pbkdf2": {
      "version": "3.0.12",
      "from": "pbkdf2@>=3.0.3 <4.0.0",
      "resolved": "https://registry.npmjs.org/pbkdf2/-/pbkdf2-3.0.12.tgz",
      "dev": true
    },
    "phantomjs": {
      "version": "1.9.18",
      "from": "phantomjs@1.9.18",
      "resolved": "https://registry.npmjs.org/phantomjs/-/phantomjs-1.9.18.tgz",
      "dev": true,
      "dependencies": {
        "asn1": {
          "version": "0.1.11",
          "from": "asn1@0.1.11",
          "resolved": "https://registry.npmjs.org/asn1/-/asn1-0.1.11.tgz",
          "dev": true,
          "optional": true
        },
        "assert-plus": {
          "version": "0.1.5",
          "from": "assert-plus@>=0.1.5 <0.2.0",
          "resolved": "https://registry.npmjs.org/assert-plus/-/assert-plus-0.1.5.tgz",
          "dev": true,
          "optional": true
        },
        "async": {
          "version": "0.9.2",
          "from": "async@>=0.9.0 <0.10.0",
          "resolved": "https://registry.npmjs.org/async/-/async-0.9.2.tgz",
          "dev": true,
          "optional": true
        },
        "aws-sign2": {
          "version": "0.5.0",
          "from": "aws-sign2@>=0.5.0 <0.6.0",
          "resolved": "https://registry.npmjs.org/aws-sign2/-/aws-sign2-0.5.0.tgz",
          "dev": true,
          "optional": true
        },
        "boom": {
          "version": "0.4.2",
          "from": "boom@>=0.4.0 <0.5.0",
          "resolved": "https://registry.npmjs.org/boom/-/boom-0.4.2.tgz",
          "dev": true
        },
        "caseless": {
          "version": "0.6.0",
          "from": "caseless@>=0.6.0 <0.7.0",
          "resolved": "https://registry.npmjs.org/caseless/-/caseless-0.6.0.tgz",
          "dev": true
        },
        "combined-stream": {
          "version": "0.0.7",
          "from": "combined-stream@>=0.0.4 <0.1.0",
          "resolved": "https://registry.npmjs.org/combined-stream/-/combined-stream-0.0.7.tgz",
          "dev": true,
          "optional": true
        },
        "cryptiles": {
          "version": "0.2.2",
          "from": "cryptiles@>=0.2.0 <0.3.0",
          "resolved": "https://registry.npmjs.org/cryptiles/-/cryptiles-0.2.2.tgz",
          "dev": true,
          "optional": true
        },
        "delayed-stream": {
          "version": "0.0.5",
          "from": "delayed-stream@0.0.5",
          "resolved": "https://registry.npmjs.org/delayed-stream/-/delayed-stream-0.0.5.tgz",
          "dev": true,
          "optional": true
        },
        "forever-agent": {
          "version": "0.5.2",
          "from": "forever-agent@>=0.5.0 <0.6.0",
          "resolved": "https://registry.npmjs.org/forever-agent/-/forever-agent-0.5.2.tgz",
          "dev": true
        },
        "form-data": {
          "version": "0.1.4",
          "from": "form-data@>=0.1.0 <0.2.0",
          "resolved": "https://registry.npmjs.org/form-data/-/form-data-0.1.4.tgz",
          "dev": true,
          "optional": true
        },
        "fs-extra": {
          "version": "0.23.1",
          "from": "fs-extra@>=0.23.1 <0.24.0",
          "resolved": "https://registry.npmjs.org/fs-extra/-/fs-extra-0.23.1.tgz",
          "dev": true
        },
        "hawk": {
          "version": "1.1.1",
          "from": "hawk@1.1.1",
          "resolved": "https://registry.npmjs.org/hawk/-/hawk-1.1.1.tgz",
          "dev": true,
          "optional": true
        },
        "hoek": {
          "version": "0.9.1",
          "from": "hoek@>=0.9.0 <0.10.0",
          "resolved": "https://registry.npmjs.org/hoek/-/hoek-0.9.1.tgz",
          "dev": true
        },
        "http-signature": {
          "version": "0.10.1",
          "from": "http-signature@>=0.10.0 <0.11.0",
          "resolved": "https://registry.npmjs.org/http-signature/-/http-signature-0.10.1.tgz",
          "dev": true,
          "optional": true
        },
        "mime-types": {
          "version": "1.0.2",
          "from": "mime-types@>=1.0.1 <1.1.0",
          "resolved": "https://registry.npmjs.org/mime-types/-/mime-types-1.0.2.tgz",
          "dev": true
        },
        "node-uuid": {
          "version": "1.4.8",
          "from": "node-uuid@>=1.4.0 <1.5.0",
          "resolved": "https://registry.npmjs.org/node-uuid/-/node-uuid-1.4.8.tgz",
          "dev": true
        },
        "oauth-sign": {
          "version": "0.4.0",
          "from": "oauth-sign@>=0.4.0 <0.5.0",
          "resolved": "https://registry.npmjs.org/oauth-sign/-/oauth-sign-0.4.0.tgz",
          "dev": true,
          "optional": true
        },
        "qs": {
          "version": "1.2.2",
          "from": "qs@>=1.2.0 <1.3.0",
          "resolved": "https://registry.npmjs.org/qs/-/qs-1.2.2.tgz",
          "dev": true
        },
        "request": {
          "version": "2.42.0",
          "from": "request@2.42.0",
          "resolved": "https://registry.npmjs.org/request/-/request-2.42.0.tgz",
          "dev": true
        },
        "sntp": {
          "version": "0.2.4",
          "from": "sntp@>=0.2.0 <0.3.0",
          "resolved": "https://registry.npmjs.org/sntp/-/sntp-0.2.4.tgz",
          "dev": true,
          "optional": true
        }
      }
    },
    "pify": {
      "version": "2.3.0",
      "from": "pify@>=2.0.0 <3.0.0",
      "resolved": "https://registry.npmjs.org/pify/-/pify-2.3.0.tgz",
      "dev": true
    },
    "pinkie": {
      "version": "2.0.4",
      "from": "pinkie@>=2.0.0 <3.0.0",
      "resolved": "https://registry.npmjs.org/pinkie/-/pinkie-2.0.4.tgz"
    },
    "pinkie-promise": {
      "version": "2.0.1",
      "from": "pinkie-promise@>=2.0.0 <3.0.0",
      "resolved": "https://registry.npmjs.org/pinkie-promise/-/pinkie-promise-2.0.1.tgz"
    },
    "pkg-up": {
      "version": "1.0.0",
      "from": "pkg-up@>=1.0.0 <2.0.0",
      "resolved": "https://registry.npmjs.org/pkg-up/-/pkg-up-1.0.0.tgz",
      "dev": true
    },
    "pluralize": {
      "version": "1.2.1",
      "from": "pluralize@>=1.2.1 <2.0.0",
      "resolved": "https://registry.npmjs.org/pluralize/-/pluralize-1.2.1.tgz",
      "dev": true
    },
    "prelude-ls": {
      "version": "1.1.2",
      "from": "prelude-ls@>=1.1.2 <1.2.0",
      "resolved": "https://registry.npmjs.org/prelude-ls/-/prelude-ls-1.1.2.tgz",
      "dev": true
    },
    "preserve": {
      "version": "0.2.0",
      "from": "preserve@>=0.2.0 <0.3.0",
      "resolved": "https://registry.npmjs.org/preserve/-/preserve-0.2.0.tgz"
    },
    "process": {
      "version": "0.11.10",
      "from": "process@>=0.11.0 <0.12.0",
      "resolved": "https://registry.npmjs.org/process/-/process-0.11.10.tgz",
      "dev": true
    },
    "process-nextick-args": {
      "version": "1.0.7",
      "from": "process-nextick-args@>=1.0.6 <1.1.0",
      "resolved": "https://registry.npmjs.org/process-nextick-args/-/process-nextick-args-1.0.7.tgz"
    },
    "progress": {
      "version": "1.1.8",
      "from": "progress@1.1.8",
      "resolved": "https://registry.npmjs.org/progress/-/progress-1.1.8.tgz",
      "dev": true
    },
    "promise": {
      "version": "7.3.1",
      "from": "promise@>=7.1.1 <8.0.0",
      "resolved": "https://registry.npmjs.org/promise/-/promise-7.3.1.tgz",
      "dev": true,
      "optional": true
    },
    "proto-list": {
      "version": "1.2.4",
      "from": "proto-list@>=1.2.1 <1.3.0",
      "resolved": "https://registry.npmjs.org/proto-list/-/proto-list-1.2.4.tgz",
      "dev": true
    },
    "prr": {
      "version": "0.0.0",
      "from": "prr@>=0.0.0 <0.1.0",
      "resolved": "https://registry.npmjs.org/prr/-/prr-0.0.0.tgz",
      "dev": true
    },
    "public-encrypt": {
      "version": "4.0.0",
      "from": "public-encrypt@>=4.0.0 <5.0.0",
      "resolved": "https://registry.npmjs.org/public-encrypt/-/public-encrypt-4.0.0.tgz",
      "dev": true
    },
    "punycode": {
      "version": "1.4.1",
      "from": "punycode@>=1.4.1 <2.0.0",
      "resolved": "https://registry.npmjs.org/punycode/-/punycode-1.4.1.tgz"
    },
    "q": {
      "version": "1.4.1",
      "from": "q@1.4.1",
<<<<<<< HEAD
      "resolved": "https://registry.npmjs.org/q/-/q-1.4.1.tgz",
      "dev": true
=======
      "resolved": "https://registry.npmjs.org/q/-/q-1.4.1.tgz"
>>>>>>> 90335e41
    },
    "qs": {
      "version": "6.3.2",
      "from": "qs@>=6.3.0 <6.4.0",
      "resolved": "https://registry.npmjs.org/qs/-/qs-6.3.2.tgz"
    },
    "querystring": {
      "version": "0.2.0",
      "from": "querystring@0.2.0",
      "resolved": "https://registry.npmjs.org/querystring/-/querystring-0.2.0.tgz",
      "dev": true
    },
    "querystring-es3": {
      "version": "0.2.1",
      "from": "querystring-es3@>=0.2.0 <0.3.0",
      "resolved": "https://registry.npmjs.org/querystring-es3/-/querystring-es3-0.2.1.tgz",
      "dev": true
    },
    "randomatic": {
      "version": "1.1.7",
      "from": "randomatic@>=1.1.3 <2.0.0",
      "resolved": "https://registry.npmjs.org/randomatic/-/randomatic-1.1.7.tgz",
      "dependencies": {
        "is-number": {
          "version": "3.0.0",
          "from": "is-number@>=3.0.0 <4.0.0",
          "resolved": "https://registry.npmjs.org/is-number/-/is-number-3.0.0.tgz",
          "dependencies": {
            "kind-of": {
              "version": "3.2.2",
              "from": "kind-of@^3.0.2",
              "resolved": "https://registry.npmjs.org/kind-of/-/kind-of-3.2.2.tgz"
            }
          }
        },
        "kind-of": {
          "version": "4.0.0",
          "from": "kind-of@>=4.0.0 <5.0.0",
          "resolved": "https://registry.npmjs.org/kind-of/-/kind-of-4.0.0.tgz"
        }
      }
    },
    "randombytes": {
      "version": "2.0.5",
      "from": "randombytes@>=2.0.0 <3.0.0",
      "resolved": "https://registry.npmjs.org/randombytes/-/randombytes-2.0.5.tgz",
      "dev": true
    },
    "raw-body": {
      "version": "2.1.7",
      "from": "raw-body@>=2.1.5 <2.2.0",
      "resolved": "https://registry.npmjs.org/raw-body/-/raw-body-2.1.7.tgz",
      "dev": true,
      "dependencies": {
        "bytes": {
          "version": "2.4.0",
          "from": "bytes@2.4.0",
          "resolved": "https://registry.npmjs.org/bytes/-/bytes-2.4.0.tgz",
          "dev": true
        },
        "iconv-lite": {
          "version": "0.4.13",
          "from": "iconv-lite@0.4.13",
          "resolved": "https://registry.npmjs.org/iconv-lite/-/iconv-lite-0.4.13.tgz",
          "dev": true
        }
      }
    },
    "read-pkg": {
      "version": "1.1.0",
      "from": "read-pkg@>=1.0.0 <2.0.0",
      "resolved": "https://registry.npmjs.org/read-pkg/-/read-pkg-1.1.0.tgz",
      "dev": true
    },
    "read-pkg-up": {
      "version": "1.0.1",
      "from": "read-pkg-up@>=1.0.1 <2.0.0",
      "resolved": "https://registry.npmjs.org/read-pkg-up/-/read-pkg-up-1.0.1.tgz",
      "dev": true
    },
    "readable-stream": {
<<<<<<< HEAD
      "version": "2.2.9",
      "from": "readable-stream@>=2.0.2 <3.0.0",
      "resolved": "https://registry.npmjs.org/readable-stream/-/readable-stream-2.2.9.tgz"
=======
      "version": "2.3.3",
      "from": "readable-stream@>=2.0.2 <3.0.0",
      "resolved": "https://registry.npmjs.org/readable-stream/-/readable-stream-2.3.3.tgz"
>>>>>>> 90335e41
    },
    "readdirp": {
      "version": "2.1.0",
      "from": "readdirp@>=2.0.0 <3.0.0",
      "resolved": "https://registry.npmjs.org/readdirp/-/readdirp-2.1.0.tgz"
    },
    "readline2": {
      "version": "1.0.1",
      "from": "readline2@>=1.0.1 <2.0.0",
      "resolved": "https://registry.npmjs.org/readline2/-/readline2-1.0.1.tgz",
      "dev": true
    },
    "rechoir": {
      "version": "0.6.2",
      "from": "rechoir@>=0.6.2 <0.7.0",
      "resolved": "https://registry.npmjs.org/rechoir/-/rechoir-0.6.2.tgz",
      "dev": true,
      "dependencies": {
        "resolve": {
          "version": "1.4.0",
          "from": "resolve@>=1.1.6 <2.0.0",
          "resolved": "https://registry.npmjs.org/resolve/-/resolve-1.4.0.tgz",
          "dev": true
        }
      }
    },
    "regex-cache": {
      "version": "0.4.3",
      "from": "regex-cache@>=0.4.2 <0.5.0",
      "resolved": "https://registry.npmjs.org/regex-cache/-/regex-cache-0.4.3.tgz"
    },
    "remove-trailing-separator": {
<<<<<<< HEAD
      "version": "1.0.1",
      "from": "remove-trailing-separator@>=1.0.1 <2.0.0",
      "resolved": "https://registry.npmjs.org/remove-trailing-separator/-/remove-trailing-separator-1.0.1.tgz"
=======
      "version": "1.0.2",
      "from": "remove-trailing-separator@>=1.0.1 <2.0.0",
      "resolved": "https://registry.npmjs.org/remove-trailing-separator/-/remove-trailing-separator-1.0.2.tgz"
>>>>>>> 90335e41
    },
    "repeat-element": {
      "version": "1.1.2",
      "from": "repeat-element@>=1.1.2 <2.0.0",
      "resolved": "https://registry.npmjs.org/repeat-element/-/repeat-element-1.1.2.tgz"
    },
    "repeat-string": {
      "version": "1.6.1",
      "from": "repeat-string@>=1.5.2 <2.0.0",
      "resolved": "https://registry.npmjs.org/repeat-string/-/repeat-string-1.6.1.tgz"
    },
    "request": {
      "version": "2.79.0",
      "from": "request@2.79.0",
      "resolved": "https://registry.npmjs.org/request/-/request-2.79.0.tgz"
    },
    "request-progress": {
      "version": "0.3.1",
      "from": "request-progress@0.3.1",
      "resolved": "https://registry.npmjs.org/request-progress/-/request-progress-0.3.1.tgz",
      "dev": true
    },
    "require-directory": {
      "version": "2.1.1",
      "from": "require-directory@>=2.1.1 <3.0.0",
      "resolved": "https://registry.npmjs.org/require-directory/-/require-directory-2.1.1.tgz",
      "dev": true
    },
    "require-main-filename": {
      "version": "1.0.1",
      "from": "require-main-filename@>=1.0.1 <2.0.0",
      "resolved": "https://registry.npmjs.org/require-main-filename/-/require-main-filename-1.0.1.tgz",
      "dev": true
    },
    "require-uncached": {
      "version": "1.0.3",
      "from": "require-uncached@>=1.0.2 <2.0.0",
      "resolved": "https://registry.npmjs.org/require-uncached/-/require-uncached-1.0.3.tgz",
      "dev": true
    },
    "requirejs": {
      "version": "2.1.22",
      "from": "requirejs@>=2.1.0 <2.2.0",
      "resolved": "https://registry.npmjs.org/requirejs/-/requirejs-2.1.22.tgz",
      "dev": true
    },
    "resolve": {
      "version": "0.3.1",
      "from": "resolve@>=0.3.1 <0.4.0",
      "resolved": "https://registry.npmjs.org/resolve/-/resolve-0.3.1.tgz",
      "dev": true
    },
    "resolve-from": {
      "version": "1.0.1",
      "from": "resolve-from@>=1.0.0 <2.0.0",
      "resolved": "https://registry.npmjs.org/resolve-from/-/resolve-from-1.0.1.tgz",
      "dev": true
    },
    "resolve-pkg": {
      "version": "0.1.0",
      "from": "resolve-pkg@>=0.1.0 <0.2.0",
      "resolved": "https://registry.npmjs.org/resolve-pkg/-/resolve-pkg-0.1.0.tgz",
      "dev": true,
      "dependencies": {
        "resolve-from": {
          "version": "2.0.0",
          "from": "resolve-from@>=2.0.0 <3.0.0",
          "resolved": "https://registry.npmjs.org/resolve-from/-/resolve-from-2.0.0.tgz",
          "dev": true
        }
      }
    },
    "restore-cursor": {
      "version": "1.0.1",
      "from": "restore-cursor@>=1.0.1 <2.0.0",
      "resolved": "https://registry.npmjs.org/restore-cursor/-/restore-cursor-1.0.1.tgz",
      "dev": true
    },
    "rewire": {
      "version": "1.1.2",
      "from": "rewire@1.1.2",
      "resolved": "https://registry.npmjs.org/rewire/-/rewire-1.1.2.tgz",
      "dev": true
    },
    "right-align": {
      "version": "0.1.3",
      "from": "right-align@>=0.1.1 <0.2.0",
      "resolved": "https://registry.npmjs.org/right-align/-/right-align-0.1.3.tgz",
      "dev": true
    },
    "rimraf": {
      "version": "2.2.8",
      "from": "rimraf@>=2.2.6 <2.3.0",
      "resolved": "https://registry.npmjs.org/rimraf/-/rimraf-2.2.8.tgz"
    },
    "ripemd160": {
      "version": "2.0.1",
      "from": "ripemd160@>=2.0.0 <3.0.0",
      "resolved": "https://registry.npmjs.org/ripemd160/-/ripemd160-2.0.1.tgz",
      "dev": true
    },
    "run-async": {
      "version": "0.1.0",
      "from": "run-async@>=0.1.0 <0.2.0",
      "resolved": "https://registry.npmjs.org/run-async/-/run-async-0.1.0.tgz",
      "dev": true
    },
    "rx-lite": {
      "version": "3.1.2",
      "from": "rx-lite@>=3.1.2 <4.0.0",
      "resolved": "https://registry.npmjs.org/rx-lite/-/rx-lite-3.1.2.tgz",
      "dev": true
    },
    "safe-buffer": {
      "version": "5.1.1",
      "from": "safe-buffer@>=5.1.1 <5.2.0",
      "resolved": "https://registry.npmjs.org/safe-buffer/-/safe-buffer-5.1.1.tgz"
    },
    "sax": {
      "version": "0.4.2",
      "from": "sax@0.4.2",
      "resolved": "https://registry.npmjs.org/sax/-/sax-0.4.2.tgz",
      "dev": true
    },
    "semver": {
      "version": "5.3.0",
      "from": "semver@5.3.0",
      "resolved": "https://registry.npmjs.org/semver/-/semver-5.3.0.tgz"
    },
    "set-blocking": {
      "version": "2.0.0",
      "from": "set-blocking@>=2.0.0 <3.0.0",
      "resolved": "https://registry.npmjs.org/set-blocking/-/set-blocking-2.0.0.tgz",
      "dev": true
    },
    "set-immediate-shim": {
      "version": "1.0.1",
      "from": "set-immediate-shim@>=1.0.1 <2.0.0",
      "resolved": "https://registry.npmjs.org/set-immediate-shim/-/set-immediate-shim-1.0.1.tgz"
    },
    "setimmediate": {
      "version": "1.0.5",
      "from": "setimmediate@>=1.0.4 <2.0.0",
      "resolved": "https://registry.npmjs.org/setimmediate/-/setimmediate-1.0.5.tgz",
      "dev": true
    },
    "sha.js": {
      "version": "2.4.8",
      "from": "sha.js@>=2.4.0 <3.0.0",
      "resolved": "https://registry.npmjs.org/sha.js/-/sha.js-2.4.8.tgz",
      "dev": true
    },
    "shelljs": {
      "version": "0.7.8",
      "from": "shelljs@>=0.7.5 <0.8.0",
      "resolved": "https://registry.npmjs.org/shelljs/-/shelljs-0.7.8.tgz",
      "dev": true
    },
    "sigmund": {
      "version": "1.0.1",
      "from": "sigmund@>=1.0.0 <1.1.0",
      "resolved": "https://registry.npmjs.org/sigmund/-/sigmund-1.0.1.tgz",
      "dev": true
    },
    "slice-ansi": {
      "version": "0.0.4",
      "from": "slice-ansi@0.0.4",
      "resolved": "https://registry.npmjs.org/slice-ansi/-/slice-ansi-0.0.4.tgz",
      "dev": true
    },
    "sntp": {
      "version": "1.0.9",
      "from": "sntp@>=1.0.0 <2.0.0",
      "resolved": "https://registry.npmjs.org/sntp/-/sntp-1.0.9.tgz"
    },
    "source-list-map": {
      "version": "0.1.8",
      "from": "source-list-map@>=0.1.7 <0.2.0",
      "resolved": "https://registry.npmjs.org/source-list-map/-/source-list-map-0.1.8.tgz",
      "dev": true
    },
    "source-map": {
      "version": "0.5.6",
      "from": "source-map@>=0.5.3 <0.6.0",
      "resolved": "https://registry.npmjs.org/source-map/-/source-map-0.5.6.tgz",
      "dev": true
    },
    "spdx-correct": {
      "version": "1.0.2",
      "from": "spdx-correct@>=1.0.0 <1.1.0",
      "resolved": "https://registry.npmjs.org/spdx-correct/-/spdx-correct-1.0.2.tgz",
      "dev": true
    },
    "spdx-expression-parse": {
      "version": "1.0.4",
      "from": "spdx-expression-parse@>=1.0.0 <1.1.0",
      "resolved": "https://registry.npmjs.org/spdx-expression-parse/-/spdx-expression-parse-1.0.4.tgz",
      "dev": true
    },
    "spdx-license-ids": {
      "version": "1.2.2",
      "from": "spdx-license-ids@>=1.0.2 <2.0.0",
      "resolved": "https://registry.npmjs.org/spdx-license-ids/-/spdx-license-ids-1.2.2.tgz",
      "dev": true
    },
    "sprintf-js": {
      "version": "1.0.3",
      "from": "sprintf-js@>=1.0.2 <1.1.0",
      "resolved": "https://registry.npmjs.org/sprintf-js/-/sprintf-js-1.0.3.tgz",
      "dev": true
    },
    "sshpk": {
<<<<<<< HEAD
      "version": "1.13.0",
      "from": "sshpk@>=1.7.0 <2.0.0",
      "resolved": "https://registry.npmjs.org/sshpk/-/sshpk-1.13.0.tgz",
=======
      "version": "1.13.1",
      "from": "sshpk@>=1.7.0 <2.0.0",
      "resolved": "https://registry.npmjs.org/sshpk/-/sshpk-1.13.1.tgz",
>>>>>>> 90335e41
      "dependencies": {
        "assert-plus": {
          "version": "1.0.0",
          "from": "assert-plus@>=1.0.0 <2.0.0",
          "resolved": "https://registry.npmjs.org/assert-plus/-/assert-plus-1.0.0.tgz"
        }
      }
    },
    "statuses": {
      "version": "1.3.1",
      "from": "statuses@>=1.0.0 <2.0.0",
      "resolved": "https://registry.npmjs.org/statuses/-/statuses-1.3.1.tgz",
      "dev": true
    },
    "stream-browserify": {
      "version": "2.0.1",
      "from": "stream-browserify@>=2.0.1 <3.0.0",
      "resolved": "https://registry.npmjs.org/stream-browserify/-/stream-browserify-2.0.1.tgz",
      "dev": true
    },
    "stream-http": {
<<<<<<< HEAD
      "version": "2.7.0",
      "from": "stream-http@>=2.3.1 <3.0.0",
      "resolved": "https://registry.npmjs.org/stream-http/-/stream-http-2.7.0.tgz",
      "dev": true
    },
    "string_decoder": {
      "version": "1.0.0",
      "from": "string_decoder@>=1.0.0 <1.1.0",
      "resolved": "https://registry.npmjs.org/string_decoder/-/string_decoder-1.0.0.tgz"
=======
      "version": "2.7.2",
      "from": "stream-http@>=2.3.1 <3.0.0",
      "resolved": "https://registry.npmjs.org/stream-http/-/stream-http-2.7.2.tgz",
      "dev": true
    },
    "string_decoder": {
      "version": "1.0.3",
      "from": "string_decoder@>=1.0.3 <1.1.0",
      "resolved": "https://registry.npmjs.org/string_decoder/-/string_decoder-1.0.3.tgz"
>>>>>>> 90335e41
    },
    "string-width": {
      "version": "1.0.2",
      "from": "string-width@>=1.0.1 <2.0.0",
      "resolved": "https://registry.npmjs.org/string-width/-/string-width-1.0.2.tgz",
      "dev": true
    },
    "stringstream": {
      "version": "0.0.5",
      "from": "stringstream@>=0.0.4 <0.1.0",
      "resolved": "https://registry.npmjs.org/stringstream/-/stringstream-0.0.5.tgz"
    },
    "strip-ansi": {
      "version": "3.0.1",
      "from": "strip-ansi@>=3.0.0 <4.0.0",
      "resolved": "https://registry.npmjs.org/strip-ansi/-/strip-ansi-3.0.1.tgz"
    },
    "strip-bom": {
      "version": "3.0.0",
      "from": "strip-bom@>=3.0.0 <4.0.0",
      "resolved": "https://registry.npmjs.org/strip-bom/-/strip-bom-3.0.0.tgz",
      "dev": true
    },
    "strip-json-comments": {
      "version": "2.0.1",
      "from": "strip-json-comments@>=2.0.1 <2.1.0",
      "resolved": "https://registry.npmjs.org/strip-json-comments/-/strip-json-comments-2.0.1.tgz",
      "dev": true
    },
    "supports-color": {
      "version": "2.0.0",
      "from": "supports-color@>=2.0.0 <3.0.0",
      "resolved": "https://registry.npmjs.org/supports-color/-/supports-color-2.0.0.tgz"
    },
    "table": {
      "version": "3.8.3",
      "from": "table@>=3.7.8 <4.0.0",
      "resolved": "https://registry.npmjs.org/table/-/table-3.8.3.tgz",
      "dev": true,
      "dependencies": {
        "ansi-regex": {
          "version": "3.0.0",
          "from": "ansi-regex@>=3.0.0 <4.0.0",
          "resolved": "https://registry.npmjs.org/ansi-regex/-/ansi-regex-3.0.0.tgz",
          "dev": true
        },
        "is-fullwidth-code-point": {
          "version": "2.0.0",
          "from": "is-fullwidth-code-point@>=2.0.0 <3.0.0",
          "resolved": "https://registry.npmjs.org/is-fullwidth-code-point/-/is-fullwidth-code-point-2.0.0.tgz",
          "dev": true
        },
        "string-width": {
          "version": "2.1.1",
          "from": "string-width@>=2.0.0 <3.0.0",
          "resolved": "https://registry.npmjs.org/string-width/-/string-width-2.1.1.tgz",
          "dev": true
        },
        "strip-ansi": {
          "version": "4.0.0",
          "from": "strip-ansi@>=4.0.0 <5.0.0",
          "resolved": "https://registry.npmjs.org/strip-ansi/-/strip-ansi-4.0.0.tgz",
          "dev": true
        }
      }
    },
    "tapable": {
      "version": "0.2.7",
      "from": "tapable@>=0.2.5 <0.3.0",
      "resolved": "https://registry.npmjs.org/tapable/-/tapable-0.2.7.tgz",
      "dev": true
    },
    "tar": {
      "version": "2.2.1",
      "from": "tar@2.2.1",
      "resolved": "https://registry.npmjs.org/tar/-/tar-2.2.1.tgz",
      "dev": true
    },
    "temp": {
      "version": "0.8.3",
      "from": "temp@0.8.3",
      "resolved": "https://registry.npmjs.org/temp/-/temp-0.8.3.tgz"
    },
    "temporary": {
      "version": "0.0.8",
      "from": "temporary@>=0.0.4 <0.1.0",
      "resolved": "https://registry.npmjs.org/temporary/-/temporary-0.0.8.tgz",
      "dev": true
    },
    "text-table": {
      "version": "0.2.0",
      "from": "text-table@>=0.2.0 <0.3.0",
      "resolved": "https://registry.npmjs.org/text-table/-/text-table-0.2.0.tgz",
      "dev": true
    },
    "throttleit": {
      "version": "0.0.2",
      "from": "throttleit@>=0.0.2 <0.1.0",
      "resolved": "https://registry.npmjs.org/throttleit/-/throttleit-0.0.2.tgz",
      "dev": true
    },
    "through": {
      "version": "2.3.8",
      "from": "through@>=2.3.6 <3.0.0",
      "resolved": "https://registry.npmjs.org/through/-/through-2.3.8.tgz",
      "dev": true
    },
    "timers-browserify": {
      "version": "2.0.3",
      "from": "timers-browserify@>=2.0.2 <3.0.0",
      "resolved": "https://registry.npmjs.org/timers-browserify/-/timers-browserify-2.0.3.tgz",
      "dev": true
    },
    "tiny-lr": {
      "version": "0.2.1",
      "from": "tiny-lr@>=0.2.1 <0.3.0",
      "resolved": "https://registry.npmjs.org/tiny-lr/-/tiny-lr-0.2.1.tgz",
      "dev": true,
      "dependencies": {
        "qs": {
          "version": "5.1.0",
          "from": "qs@>=5.1.0 <5.2.0",
          "resolved": "https://registry.npmjs.org/qs/-/qs-5.1.0.tgz",
          "dev": true
        }
      }
    },
    "tinycolor": {
      "version": "0.0.1",
      "from": "tinycolor@>=0.0.0 <1.0.0",
      "resolved": "https://registry.npmjs.org/tinycolor/-/tinycolor-0.0.1.tgz"
    },
    "to-arraybuffer": {
      "version": "1.0.1",
      "from": "to-arraybuffer@>=1.0.0 <2.0.0",
      "resolved": "https://registry.npmjs.org/to-arraybuffer/-/to-arraybuffer-1.0.1.tgz",
      "dev": true
    },
    "touch": {
      "version": "0.0.3",
      "from": "touch@0.0.3",
      "resolved": "https://registry.npmjs.org/touch/-/touch-0.0.3.tgz",
      "dependencies": {
        "nopt": {
          "version": "1.0.10",
          "from": "nopt@>=1.0.10 <1.1.0",
          "resolved": "https://registry.npmjs.org/nopt/-/nopt-1.0.10.tgz"
        }
      }
    },
    "tough-cookie": {
      "version": "2.3.2",
      "from": "tough-cookie@>=2.3.0 <2.4.0",
      "resolved": "https://registry.npmjs.org/tough-cookie/-/tough-cookie-2.3.2.tgz"
    },
    "traverse": {
      "version": "0.3.9",
      "from": "traverse@>=0.3.0 <0.4.0",
      "resolved": "https://registry.npmjs.org/traverse/-/traverse-0.3.9.tgz"
    },
    "tryit": {
      "version": "1.0.3",
      "from": "tryit@>=1.0.1 <2.0.0",
      "resolved": "https://registry.npmjs.org/tryit/-/tryit-1.0.3.tgz",
      "dev": true
    },
    "tty-browserify": {
      "version": "0.0.0",
      "from": "tty-browserify@0.0.0",
      "resolved": "https://registry.npmjs.org/tty-browserify/-/tty-browserify-0.0.0.tgz",
      "dev": true
    },
    "tunnel-agent": {
      "version": "0.4.3",
      "from": "tunnel-agent@>=0.4.1 <0.5.0",
      "resolved": "https://registry.npmjs.org/tunnel-agent/-/tunnel-agent-0.4.3.tgz"
    },
    "tweetnacl": {
      "version": "0.14.5",
      "from": "tweetnacl@>=0.14.0 <0.15.0",
      "resolved": "https://registry.npmjs.org/tweetnacl/-/tweetnacl-0.14.5.tgz",
      "optional": true
    },
    "type-check": {
      "version": "0.3.2",
      "from": "type-check@>=0.3.2 <0.4.0",
      "resolved": "https://registry.npmjs.org/type-check/-/type-check-0.3.2.tgz",
      "dev": true
    },
    "type-is": {
      "version": "1.6.15",
      "from": "type-is@>=1.6.10 <1.7.0",
      "resolved": "https://registry.npmjs.org/type-is/-/type-is-1.6.15.tgz",
      "dev": true
    },
    "typedarray": {
      "version": "0.0.6",
      "from": "typedarray@>=0.0.6 <0.0.7",
      "resolved": "https://registry.npmjs.org/typedarray/-/typedarray-0.0.6.tgz",
      "dev": true
    },
    "uglify-js": {
      "version": "2.2.5",
      "from": "uglify-js@>=2.2.1 <2.3.0",
      "resolved": "https://registry.npmjs.org/uglify-js/-/uglify-js-2.2.5.tgz",
      "dev": true,
      "dependencies": {
        "source-map": {
          "version": "0.1.43",
          "from": "source-map@>=0.1.7 <0.2.0",
          "resolved": "https://registry.npmjs.org/source-map/-/source-map-0.1.43.tgz",
          "dev": true
        }
      }
    },
    "uglify-to-browserify": {
      "version": "1.0.2",
      "from": "uglify-to-browserify@>=1.0.0 <1.1.0",
      "resolved": "https://registry.npmjs.org/uglify-to-browserify/-/uglify-to-browserify-1.0.2.tgz",
      "dev": true,
      "optional": true
    },
    "uid-number": {
      "version": "0.0.5",
      "from": "uid-number@0.0.5",
      "resolved": "https://registry.npmjs.org/uid-number/-/uid-number-0.0.5.tgz",
      "dev": true
    },
    "underscore": {
      "version": "1.7.0",
      "from": "underscore@>=1.7.0 <1.8.0",
      "resolved": "https://registry.npmjs.org/underscore/-/underscore-1.7.0.tgz",
      "dev": true
    },
    "underscore.string": {
      "version": "2.2.1",
      "from": "underscore.string@>=2.2.1 <2.3.0",
      "resolved": "https://registry.npmjs.org/underscore.string/-/underscore.string-2.2.1.tgz",
      "dev": true
    },
    "unpipe": {
      "version": "1.0.0",
      "from": "unpipe@1.0.0",
      "resolved": "https://registry.npmjs.org/unpipe/-/unpipe-1.0.0.tgz",
      "dev": true
    },
    "url": {
      "version": "0.11.0",
      "from": "url@>=0.11.0 <0.12.0",
      "resolved": "https://registry.npmjs.org/url/-/url-0.11.0.tgz",
      "dev": true,
      "dependencies": {
        "punycode": {
          "version": "1.3.2",
          "from": "punycode@1.3.2",
          "resolved": "https://registry.npmjs.org/punycode/-/punycode-1.3.2.tgz",
          "dev": true
        }
      }
    },
    "user-home": {
      "version": "2.0.0",
      "from": "user-home@>=2.0.0 <3.0.0",
      "resolved": "https://registry.npmjs.org/user-home/-/user-home-2.0.0.tgz",
      "dev": true
    },
    "util": {
      "version": "0.10.3",
      "from": "util@>=0.10.3 <0.11.0",
      "resolved": "https://registry.npmjs.org/util/-/util-0.10.3.tgz",
      "dev": true,
      "dependencies": {
        "inherits": {
          "version": "2.0.1",
          "from": "inherits@2.0.1",
          "resolved": "https://registry.npmjs.org/inherits/-/inherits-2.0.1.tgz",
          "dev": true
        }
      }
    },
    "util-deprecate": {
      "version": "1.0.2",
      "from": "util-deprecate@>=1.0.1 <1.1.0",
      "resolved": "https://registry.npmjs.org/util-deprecate/-/util-deprecate-1.0.2.tgz"
    },
    "uuid": {
      "version": "3.1.0",
      "from": "uuid@>=3.0.0 <4.0.0",
      "resolved": "https://registry.npmjs.org/uuid/-/uuid-3.1.0.tgz"
    },
    "validate-npm-package-license": {
      "version": "3.0.1",
      "from": "validate-npm-package-license@>=3.0.1 <4.0.0",
      "resolved": "https://registry.npmjs.org/validate-npm-package-license/-/validate-npm-package-license-3.0.1.tgz",
      "dev": true
    },
    "verror": {
      "version": "1.3.6",
      "from": "verror@1.3.6",
      "resolved": "https://registry.npmjs.org/verror/-/verror-1.3.6.tgz"
    },
    "vm-browserify": {
      "version": "0.0.4",
      "from": "vm-browserify@0.0.4",
      "resolved": "https://registry.npmjs.org/vm-browserify/-/vm-browserify-0.0.4.tgz",
      "dev": true
    },
    "walkdir": {
      "version": "0.0.11",
      "from": "walkdir@>=0.0.1",
      "resolved": "https://registry.npmjs.org/walkdir/-/walkdir-0.0.11.tgz",
      "dev": true
    },
    "watchpack": {
      "version": "1.4.0",
      "from": "watchpack@>=1.2.0 <2.0.0",
      "resolved": "https://registry.npmjs.org/watchpack/-/watchpack-1.4.0.tgz",
      "dev": true,
      "dependencies": {
        "chokidar": {
          "version": "1.7.0",
          "from": "chokidar@>=1.7.0 <2.0.0",
          "resolved": "https://registry.npmjs.org/chokidar/-/chokidar-1.7.0.tgz",
          "dev": true
        }
      }
    },
    "webpack": {
      "version": "2.2.1",
      "from": "webpack@2.2.1",
      "resolved": "https://registry.npmjs.org/webpack/-/webpack-2.2.1.tgz",
      "dev": true,
      "dependencies": {
        "acorn": {
<<<<<<< HEAD
          "version": "4.0.11",
          "from": "acorn@>=4.0.4 <5.0.0",
          "resolved": "https://registry.npmjs.org/acorn/-/acorn-4.0.11.tgz",
=======
          "version": "4.0.13",
          "from": "acorn@>=4.0.4 <5.0.0",
          "resolved": "https://registry.npmjs.org/acorn/-/acorn-4.0.13.tgz",
>>>>>>> 90335e41
          "dev": true
        },
        "supports-color": {
          "version": "3.2.3",
          "from": "supports-color@>=3.1.0 <4.0.0",
          "resolved": "https://registry.npmjs.org/supports-color/-/supports-color-3.2.3.tgz",
          "dev": true
        },
        "uglify-js": {
<<<<<<< HEAD
          "version": "2.8.22",
          "from": "uglify-js@>=2.7.5 <3.0.0",
          "resolved": "https://registry.npmjs.org/uglify-js/-/uglify-js-2.8.22.tgz",
=======
          "version": "2.8.29",
          "from": "uglify-js@>=2.7.5 <3.0.0",
          "resolved": "https://registry.npmjs.org/uglify-js/-/uglify-js-2.8.29.tgz",
>>>>>>> 90335e41
          "dev": true,
          "dependencies": {
            "yargs": {
              "version": "3.10.0",
              "from": "yargs@>=3.10.0 <3.11.0",
              "resolved": "https://registry.npmjs.org/yargs/-/yargs-3.10.0.tgz",
              "dev": true
            }
          }
        }
      }
    },
    "webpack-sources": {
      "version": "0.1.5",
      "from": "webpack-sources@>=0.1.4 <0.2.0",
      "resolved": "https://registry.npmjs.org/webpack-sources/-/webpack-sources-0.1.5.tgz",
      "dev": true
    },
    "websocket-driver": {
      "version": "0.6.5",
      "from": "websocket-driver@>=0.5.1",
      "resolved": "https://registry.npmjs.org/websocket-driver/-/websocket-driver-0.6.5.tgz",
      "dev": true
    },
    "websocket-extensions": {
      "version": "0.1.1",
      "from": "websocket-extensions@>=0.1.1",
      "resolved": "https://registry.npmjs.org/websocket-extensions/-/websocket-extensions-0.1.1.tgz",
      "dev": true
    },
    "which": {
      "version": "1.0.9",
      "from": "which@>=1.0.5 <1.1.0",
      "resolved": "https://registry.npmjs.org/which/-/which-1.0.9.tgz",
      "dev": true
    },
    "which-module": {
      "version": "1.0.0",
      "from": "which-module@>=1.0.0 <2.0.0",
      "resolved": "https://registry.npmjs.org/which-module/-/which-module-1.0.0.tgz",
      "dev": true
    },
    "window-size": {
      "version": "0.1.0",
      "from": "window-size@0.1.0",
      "resolved": "https://registry.npmjs.org/window-size/-/window-size-0.1.0.tgz",
      "dev": true
    },
    "wordwrap": {
      "version": "0.0.3",
      "from": "wordwrap@>=0.0.2 <0.1.0",
      "resolved": "https://registry.npmjs.org/wordwrap/-/wordwrap-0.0.3.tgz",
      "dev": true
    },
    "wrap-ansi": {
      "version": "2.1.0",
      "from": "wrap-ansi@>=2.0.0 <3.0.0",
      "resolved": "https://registry.npmjs.org/wrap-ansi/-/wrap-ansi-2.1.0.tgz",
      "dev": true
    },
    "wrappy": {
      "version": "1.0.2",
      "from": "wrappy@>=1.0.0 <2.0.0",
      "resolved": "https://registry.npmjs.org/wrappy/-/wrappy-1.0.2.tgz",
      "dev": true
    },
    "write": {
      "version": "0.2.1",
      "from": "write@>=0.2.1 <0.3.0",
      "resolved": "https://registry.npmjs.org/write/-/write-0.2.1.tgz",
      "dev": true
    },
    "ws": {
      "version": "0.4.32",
      "from": "ws@>=0.4.31 <0.5.0",
      "resolved": "https://registry.npmjs.org/ws/-/ws-0.4.32.tgz",
      "dependencies": {
        "commander": {
          "version": "2.1.0",
          "from": "commander@>=2.1.0 <2.2.0",
          "resolved": "https://registry.npmjs.org/commander/-/commander-2.1.0.tgz"
        }
      }
    },
    "xmldoc": {
      "version": "0.1.2",
      "from": "xmldoc@0.1.2",
      "resolved": "https://registry.npmjs.org/xmldoc/-/xmldoc-0.1.2.tgz",
      "dev": true
    },
    "xmldom": {
      "version": "0.1.27",
      "from": "xmldom@>=0.1.22 <0.2.0",
      "resolved": "https://registry.npmjs.org/xmldom/-/xmldom-0.1.27.tgz",
      "dev": true
    },
    "xtend": {
      "version": "4.0.1",
      "from": "xtend@>=4.0.0 <5.0.0",
      "resolved": "https://registry.npmjs.org/xtend/-/xtend-4.0.1.tgz"
    },
    "y18n": {
      "version": "3.2.1",
      "from": "y18n@>=3.2.1 <4.0.0",
      "resolved": "https://registry.npmjs.org/y18n/-/y18n-3.2.1.tgz",
      "dev": true
    },
    "yargs": {
      "version": "6.6.0",
      "from": "yargs@>=6.0.0 <7.0.0",
      "resolved": "https://registry.npmjs.org/yargs/-/yargs-6.6.0.tgz",
      "dev": true,
      "dependencies": {
        "camelcase": {
          "version": "3.0.0",
          "from": "camelcase@>=3.0.0 <4.0.0",
          "resolved": "https://registry.npmjs.org/camelcase/-/camelcase-3.0.0.tgz",
          "dev": true
        },
        "cliui": {
          "version": "3.2.0",
          "from": "cliui@>=3.2.0 <4.0.0",
          "resolved": "https://registry.npmjs.org/cliui/-/cliui-3.2.0.tgz",
          "dev": true
        }
      }
    },
    "yargs-parser": {
      "version": "4.2.1",
      "from": "yargs-parser@>=4.2.0 <5.0.0",
      "resolved": "https://registry.npmjs.org/yargs-parser/-/yargs-parser-4.2.1.tgz",
      "dev": true,
      "dependencies": {
        "camelcase": {
          "version": "3.0.0",
          "from": "camelcase@>=3.0.0 <4.0.0",
          "resolved": "https://registry.npmjs.org/camelcase/-/camelcase-3.0.0.tgz",
          "dev": true
        }
      }
    },
    "zlib": {
      "version": "1.0.5",
      "from": "zlib@1.0.5",
      "resolved": "https://registry.npmjs.org/zlib/-/zlib-1.0.5.tgz",
      "dev": true
    },
    "zlib-browserify": {
      "version": "0.0.1",
      "from": "zlib-browserify@0.0.1",
      "resolved": "https://registry.npmjs.org/zlib-browserify/-/zlib-browserify-0.0.1.tgz",
      "dev": true
    }
  }
}<|MERGE_RESOLUTION|>--- conflicted
+++ resolved
@@ -8,15 +8,9 @@
       "resolved": "https://registry.npmjs.org/abbrev/-/abbrev-1.1.0.tgz"
     },
     "acorn": {
-<<<<<<< HEAD
-      "version": "5.0.3",
-      "from": "acorn@>=5.0.1 <6.0.0",
-      "resolved": "https://registry.npmjs.org/acorn/-/acorn-5.0.3.tgz",
-=======
       "version": "5.1.1",
       "from": "acorn@>=5.0.1 <6.0.0",
       "resolved": "https://registry.npmjs.org/acorn/-/acorn-5.1.1.tgz",
->>>>>>> 90335e41
       "dev": true
     },
     "acorn-dynamic-import": {
@@ -26,15 +20,9 @@
       "dev": true,
       "dependencies": {
         "acorn": {
-<<<<<<< HEAD
-          "version": "4.0.11",
-          "from": "acorn@>=4.0.3 <5.0.0",
-          "resolved": "https://registry.npmjs.org/acorn/-/acorn-4.0.11.tgz",
-=======
           "version": "4.0.13",
           "from": "acorn@>=4.0.3 <5.0.0",
           "resolved": "https://registry.npmjs.org/acorn/-/acorn-4.0.13.tgz",
->>>>>>> 90335e41
           "dev": true
         }
       }
@@ -60,15 +48,9 @@
       "dev": true
     },
     "ajv": {
-<<<<<<< HEAD
-      "version": "4.11.6",
-      "from": "ajv@>=4.7.0 <5.0.0",
-      "resolved": "https://registry.npmjs.org/ajv/-/ajv-4.11.6.tgz",
-=======
       "version": "4.11.8",
       "from": "ajv@>=4.7.0 <5.0.0",
       "resolved": "https://registry.npmjs.org/ajv/-/ajv-4.11.8.tgz",
->>>>>>> 90335e41
       "dev": true
     },
     "ajv-keywords": {
@@ -319,15 +301,9 @@
       "resolved": "https://registry.npmjs.org/boom/-/boom-2.10.1.tgz"
     },
     "brace-expansion": {
-<<<<<<< HEAD
-      "version": "1.1.7",
-      "from": "brace-expansion@>=1.0.0 <2.0.0",
-      "resolved": "https://registry.npmjs.org/brace-expansion/-/brace-expansion-1.1.7.tgz"
-=======
       "version": "1.1.8",
       "from": "brace-expansion@>=1.1.7 <2.0.0",
       "resolved": "https://registry.npmjs.org/brace-expansion/-/brace-expansion-1.1.8.tgz"
->>>>>>> 90335e41
     },
     "braces": {
       "version": "1.8.5",
@@ -382,14 +358,11 @@
       "resolved": "https://registry.npmjs.org/buffer/-/buffer-4.9.1.tgz",
       "dev": true
     },
-<<<<<<< HEAD
     "buffer-shims": {
       "version": "1.0.0",
       "from": "buffer-shims@>=1.0.0 <1.1.0",
       "resolved": "https://registry.npmjs.org/buffer-shims/-/buffer-shims-1.0.0.tgz"
     },
-=======
->>>>>>> 90335e41
     "buffer-xor": {
       "version": "1.0.3",
       "from": "buffer-xor@>=1.0.2 <2.0.0",
@@ -796,15 +769,9 @@
       "dev": true
     },
     "es5-ext": {
-<<<<<<< HEAD
-      "version": "0.10.15",
-      "from": "es5-ext@>=0.10.14 <0.11.0",
-      "resolved": "https://registry.npmjs.org/es5-ext/-/es5-ext-0.10.15.tgz",
-=======
       "version": "0.10.24",
       "from": "es5-ext@>=0.10.14 <0.11.0",
       "resolved": "https://registry.npmjs.org/es5-ext/-/es5-ext-0.10.24.tgz",
->>>>>>> 90335e41
       "dev": true
     },
     "es6-iterator": {
@@ -867,29 +834,17 @@
           "dev": true
         },
         "js-yaml": {
-<<<<<<< HEAD
-          "version": "3.8.3",
-          "from": "js-yaml@>=3.5.1 <4.0.0",
-          "resolved": "https://registry.npmjs.org/js-yaml/-/js-yaml-3.8.3.tgz",
-=======
           "version": "3.9.1",
           "from": "js-yaml@>=3.5.1 <4.0.0",
           "resolved": "https://registry.npmjs.org/js-yaml/-/js-yaml-3.9.1.tgz",
->>>>>>> 90335e41
           "dev": true
         }
       }
     },
     "espree": {
-<<<<<<< HEAD
-      "version": "3.4.1",
-      "from": "espree@>=3.4.0 <4.0.0",
-      "resolved": "https://registry.npmjs.org/espree/-/espree-3.4.1.tgz",
-=======
       "version": "3.4.3",
       "from": "espree@>=3.4.0 <4.0.0",
       "resolved": "https://registry.npmjs.org/espree/-/espree-3.4.3.tgz",
->>>>>>> 90335e41
       "dev": true
     },
     "esprima": {
@@ -1197,15 +1152,9 @@
       }
     },
     "globals": {
-<<<<<<< HEAD
-      "version": "9.17.0",
-      "from": "globals@>=9.14.0 <10.0.0",
-      "resolved": "https://registry.npmjs.org/globals/-/globals-9.17.0.tgz",
-=======
       "version": "9.18.0",
       "from": "globals@>=9.14.0 <10.0.0",
       "resolved": "https://registry.npmjs.org/globals/-/globals-9.18.0.tgz",
->>>>>>> 90335e41
       "dev": true
     },
     "globby": {
@@ -1551,15 +1500,9 @@
       "dev": true
     },
     "hosted-git-info": {
-<<<<<<< HEAD
-      "version": "2.4.1",
-      "from": "hosted-git-info@>=2.1.4 <3.0.0",
-      "resolved": "https://registry.npmjs.org/hosted-git-info/-/hosted-git-info-2.4.1.tgz",
-=======
       "version": "2.5.0",
       "from": "hosted-git-info@>=2.1.4 <3.0.0",
       "resolved": "https://registry.npmjs.org/hosted-git-info/-/hosted-git-info-2.5.0.tgz",
->>>>>>> 90335e41
       "dev": true
     },
     "html-minifier": {
@@ -1612,15 +1555,9 @@
       "dev": true
     },
     "ignore": {
-<<<<<<< HEAD
-      "version": "3.2.7",
-      "from": "ignore@>=3.2.0 <4.0.0",
-      "resolved": "https://registry.npmjs.org/ignore/-/ignore-3.2.7.tgz",
-=======
       "version": "3.3.3",
       "from": "ignore@>=3.2.0 <4.0.0",
       "resolved": "https://registry.npmjs.org/ignore/-/ignore-3.3.3.tgz",
->>>>>>> 90335e41
       "dev": true
     },
     "image-size": {
@@ -1666,15 +1603,9 @@
       "dev": true
     },
     "interpret": {
-<<<<<<< HEAD
-      "version": "1.0.2",
-      "from": "interpret@>=1.0.0 <2.0.0",
-      "resolved": "https://registry.npmjs.org/interpret/-/interpret-1.0.2.tgz",
-=======
       "version": "1.0.3",
       "from": "interpret@>=1.0.0 <2.0.0",
       "resolved": "https://registry.npmjs.org/interpret/-/interpret-1.0.3.tgz",
->>>>>>> 90335e41
       "dev": true
     },
     "invert-kv": {
@@ -2062,16 +1993,6 @@
       "optional": true
     },
     "mime-db": {
-<<<<<<< HEAD
-      "version": "1.27.0",
-      "from": "mime-db@>=1.27.0 <1.28.0",
-      "resolved": "https://registry.npmjs.org/mime-db/-/mime-db-1.27.0.tgz"
-    },
-    "mime-types": {
-      "version": "2.1.15",
-      "from": "mime-types@>=2.1.7 <2.2.0",
-      "resolved": "https://registry.npmjs.org/mime-types/-/mime-types-2.1.15.tgz"
-=======
       "version": "1.29.0",
       "from": "mime-db@>=1.29.0 <1.30.0",
       "resolved": "https://registry.npmjs.org/mime-db/-/mime-db-1.29.0.tgz"
@@ -2086,7 +2007,6 @@
       "from": "min-document@>=2.19.0 <3.0.0",
       "resolved": "https://registry.npmjs.org/min-document/-/min-document-2.19.0.tgz",
       "dev": true
->>>>>>> 90335e41
     },
     "minimalistic-assert": {
       "version": "1.0.0",
@@ -2159,11 +2079,7 @@
       "dependencies": {
         "string_decoder": {
           "version": "0.10.31",
-<<<<<<< HEAD
           "from": "string_decoder@>=0.10.25 <0.11.0",
-=======
-          "from": "string_decoder@^0.10.25",
->>>>>>> 90335e41
           "resolved": "https://registry.npmjs.org/string_decoder/-/string_decoder-0.10.31.tgz",
           "dev": true
         }
@@ -4103,12 +4019,8 @@
     "q": {
       "version": "1.4.1",
       "from": "q@1.4.1",
-<<<<<<< HEAD
       "resolved": "https://registry.npmjs.org/q/-/q-1.4.1.tgz",
       "dev": true
-=======
-      "resolved": "https://registry.npmjs.org/q/-/q-1.4.1.tgz"
->>>>>>> 90335e41
     },
     "qs": {
       "version": "6.3.2",
@@ -4190,15 +4102,9 @@
       "dev": true
     },
     "readable-stream": {
-<<<<<<< HEAD
-      "version": "2.2.9",
-      "from": "readable-stream@>=2.0.2 <3.0.0",
-      "resolved": "https://registry.npmjs.org/readable-stream/-/readable-stream-2.2.9.tgz"
-=======
       "version": "2.3.3",
       "from": "readable-stream@>=2.0.2 <3.0.0",
       "resolved": "https://registry.npmjs.org/readable-stream/-/readable-stream-2.3.3.tgz"
->>>>>>> 90335e41
     },
     "readdirp": {
       "version": "2.1.0",
@@ -4231,15 +4137,9 @@
       "resolved": "https://registry.npmjs.org/regex-cache/-/regex-cache-0.4.3.tgz"
     },
     "remove-trailing-separator": {
-<<<<<<< HEAD
-      "version": "1.0.1",
-      "from": "remove-trailing-separator@>=1.0.1 <2.0.0",
-      "resolved": "https://registry.npmjs.org/remove-trailing-separator/-/remove-trailing-separator-1.0.1.tgz"
-=======
       "version": "1.0.2",
       "from": "remove-trailing-separator@>=1.0.1 <2.0.0",
       "resolved": "https://registry.npmjs.org/remove-trailing-separator/-/remove-trailing-separator-1.0.2.tgz"
->>>>>>> 90335e41
     },
     "repeat-element": {
       "version": "1.1.2",
@@ -4452,15 +4352,9 @@
       "dev": true
     },
     "sshpk": {
-<<<<<<< HEAD
-      "version": "1.13.0",
-      "from": "sshpk@>=1.7.0 <2.0.0",
-      "resolved": "https://registry.npmjs.org/sshpk/-/sshpk-1.13.0.tgz",
-=======
       "version": "1.13.1",
       "from": "sshpk@>=1.7.0 <2.0.0",
       "resolved": "https://registry.npmjs.org/sshpk/-/sshpk-1.13.1.tgz",
->>>>>>> 90335e41
       "dependencies": {
         "assert-plus": {
           "version": "1.0.0",
@@ -4482,17 +4376,6 @@
       "dev": true
     },
     "stream-http": {
-<<<<<<< HEAD
-      "version": "2.7.0",
-      "from": "stream-http@>=2.3.1 <3.0.0",
-      "resolved": "https://registry.npmjs.org/stream-http/-/stream-http-2.7.0.tgz",
-      "dev": true
-    },
-    "string_decoder": {
-      "version": "1.0.0",
-      "from": "string_decoder@>=1.0.0 <1.1.0",
-      "resolved": "https://registry.npmjs.org/string_decoder/-/string_decoder-1.0.0.tgz"
-=======
       "version": "2.7.2",
       "from": "stream-http@>=2.3.1 <3.0.0",
       "resolved": "https://registry.npmjs.org/stream-http/-/stream-http-2.7.2.tgz",
@@ -4502,7 +4385,6 @@
       "version": "1.0.3",
       "from": "string_decoder@>=1.0.3 <1.1.0",
       "resolved": "https://registry.npmjs.org/string_decoder/-/string_decoder-1.0.3.tgz"
->>>>>>> 90335e41
     },
     "string-width": {
       "version": "1.0.2",
@@ -4837,15 +4719,9 @@
       "dev": true,
       "dependencies": {
         "acorn": {
-<<<<<<< HEAD
-          "version": "4.0.11",
-          "from": "acorn@>=4.0.4 <5.0.0",
-          "resolved": "https://registry.npmjs.org/acorn/-/acorn-4.0.11.tgz",
-=======
           "version": "4.0.13",
           "from": "acorn@>=4.0.4 <5.0.0",
           "resolved": "https://registry.npmjs.org/acorn/-/acorn-4.0.13.tgz",
->>>>>>> 90335e41
           "dev": true
         },
         "supports-color": {
@@ -4855,15 +4731,9 @@
           "dev": true
         },
         "uglify-js": {
-<<<<<<< HEAD
-          "version": "2.8.22",
-          "from": "uglify-js@>=2.7.5 <3.0.0",
-          "resolved": "https://registry.npmjs.org/uglify-js/-/uglify-js-2.8.22.tgz",
-=======
           "version": "2.8.29",
           "from": "uglify-js@>=2.7.5 <3.0.0",
           "resolved": "https://registry.npmjs.org/uglify-js/-/uglify-js-2.8.29.tgz",
->>>>>>> 90335e41
           "dev": true,
           "dependencies": {
             "yargs": {
